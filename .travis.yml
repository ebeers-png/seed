--- conflicted
+++ resolved
@@ -25,11 +25,7 @@
     - DJANGO_SETTINGS_MODULE=config.settings.travis
     - DISPLAY=:99.0
   matrix:
-<<<<<<< HEAD
-    - TOX_ENV=py27-dj18
-=======
     - TOX_ENV=python
->>>>>>> 4907c12e
     - TOX_ENV=flake8
     - TOX_ENV=functional
 
