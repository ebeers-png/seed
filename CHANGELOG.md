--- conflicted
+++ resolved
@@ -1,4 +1,3 @@
-<<<<<<< HEAD
 # SEED Version 2.8.1
 
 This is a patch to bring the 2.7.5 hotfix into 2.8.0
@@ -60,11 +59,10 @@
 - Fixed [#2384]( https://github.com/SEED-platform/seed/issues/2384 ), PM import record of one property returns 400 status
 - Fixed [#2392]( https://github.com/SEED-platform/seed/issues/2392 ), XLSX import of sample data hanging
 - Fixed [#2397]( https://github.com/SEED-platform/seed/issues/2397 ), DQ - failed to update/save rules after deleting duplicate rules
-=======
+
 # SEED Version 2.7.6
 
 - Fixed [#2496]( https://github.com/SEED-platform/seed/issues/2496 ), Duplicate states can be created if the unit selection is empty
->>>>>>> e8d5cde4
 
 # SEED Version 2.7.5
 
