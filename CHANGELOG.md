--- conflicted
+++ resolved
@@ -1,4 +1,7 @@
-<<<<<<< HEAD
+# SEED Version 2.6.1-Patch0
+
+- This includes the patches from 2.6.0-patch0 since the patches were not complete until after the release of 2.6.1.
+
 # SEED Version 2.6.1
 
 Date Range: 08/09/19 - 09/30/19
@@ -12,7 +15,7 @@
 - Fixed [#1942]( https://github.com/SEED-platform/seed/issues/1942 ), On import, duplicates are not flagged when ULID/UBIDs are involved
 - Fixed [#1944]( https://github.com/SEED-platform/seed/issues/1944 ), ULID doesn't report that it could generate Lat/Long, but then does generate them
 - Fixed [#1950]( https://github.com/SEED-platform/seed/issues/1950 ), ULID-only mapping - Geocoding confidence text is wrong
-=======
+
 # SEED Version 2.6.0-patch0
 
 This patch has address a couple issues including:
@@ -20,7 +23,7 @@
 - Use previous version of base image for docker builds (both SEED and PostgreSQL). This is due to Ubuntu edge repo no long including the correct version of Postgis.
 - Update the deployment to automatically read the version of redis, postgres, and OEP from the docker-compose.build.yml file
 - Fix data comparisons when merging records
->>>>>>> f3476c52
+- Use OEP Version 1.4
 
 # SEED Version 2.6.0
 
