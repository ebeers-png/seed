# !/usr/bin/env python
# encoding: utf-8
"""
:copyright (c) 2014 - 2017, The Regents of the University of California, through Lawrence Berkeley National Laboratory (subject to receipt of any required approvals from the U.S. Department of Energy) and contributors. All rights reserved.  # NOQA
:author
"""
from django.conf.urls import url, include
from rest_framework import routers

from api.views import test_view_with_arg, TestReverseViewSet
from seed.data_importer.views import ImportFileViewSet
from seed.data_importer.views import (
    handle_s3_upload_complete,
    get_upload_details,
    sign_policy_document,
    LocalUploaderViewSet
)
from seed.views.api import get_api_schema
from seed.views.columns import ColumnViewSet, ColumnMappingViewSet
<<<<<<< HEAD

=======
>>>>>>> 13a4e2da
from seed.views.certification import (
    GreenAssessmentViewSet,
    GreenAssessmentPropertyViewSet,
    GreenAssessmentURLViewSet
)
from seed.views.data_quality import DataQualityViews
from seed.views.cycles import CycleViewSet
from seed.views.datasets import DatasetViewSet
from seed.views.labels import LabelViewSet, UpdateInventoryLabelsAPIView
from seed.views.main import version, progress
from seed.views.organizations import OrganizationViewSet
from seed.views.projects import ProjectViewSet
from seed.views.properties import (PropertyViewSet, PropertyStateViewSet,
                                   PropertyViewViewSet, GBRPropertyViewSet)
from seed.views.taxlots import TaxLotViewSet
from seed.views.users import UserViewSet

api_v2_router = routers.DefaultRouter()
api_v2_router.register(r'columns', ColumnViewSet, base_name="columns")
api_v2_router.register(r'column_mappings', ColumnMappingViewSet, base_name="column_mappings")
api_v2_router.register(r'datasets', DatasetViewSet, base_name="datasets")
api_v2_router.register(r'organizations', OrganizationViewSet, base_name="organizations")
api_v2_router.register(r'green_assessments', GreenAssessmentViewSet, base_name="green_assessments")
api_v2_router.register(r'green_assessment_urls', GreenAssessmentURLViewSet, base_name="green_assessment_urls")
api_v2_router.register(r'green_assessment_properties', GreenAssessmentPropertyViewSet, base_name="green_assessment_properties")
api_v2_router.register(r'projects', ProjectViewSet, base_name="projects")
api_v2_router.register(r'users', UserViewSet, base_name="users")
api_v2_router.register(r'reverse_and_test', TestReverseViewSet, base_name="reverse_and_test")
api_v2_router.register(r'labels', LabelViewSet, base_name="labels")
api_v2_router.register(r'import_files', ImportFileViewSet, base_name="import_files")
api_v2_router.register(r'cycles', CycleViewSet, base_name="cycles")
api_v2_router.register(r'properties', PropertyViewSet, base_name="properties")
api_v2_router.register(r'taxlots', TaxLotViewSet, base_name="taxlots")
api_v2_router.register(r'reverse_and_test', TestReverseViewSet, base_name="reverse_and_test")
api_v2_router.register(r'upload', LocalUploaderViewSet, base_name='local_uploader')
api_v2_router.register(r'data_quality_checks', DataQualityViews, base_name='data_quality_checks')
api_v2_router.register(r'gbr_properties', GBRPropertyViewSet, base_name="properties")
api_v2_router.register(r'property_states', PropertyStateViewSet, base_name="property_states")
api_v2_router.register(r'property_views', PropertyViewViewSet, base_name="property_views")
api_v2_router.register(r'properties', PropertyViewSet, base_name="seed_properties")

urlpatterns = [
    # v2 api
    url(r'^', include(api_v2_router.urls)),
    # ajax routes
    url(r'^version/$', version, name='version'),
    # data uploader related things
    url(r's3_upload_complete/$', handle_s3_upload_complete, name='s3_upload_complete'),
    url(r'get_upload_details/$', get_upload_details, name='get_upload_details'),
    url(r'sign_policy_document/$', sign_policy_document, name='sign_policy_document'),
    # api schema
    url(r'^schema/$', get_api_schema, name='schema'),
    url(r'^progress/$', progress, name='progress'),
    url(
        r'projects/(?P<pk>\w+)/add/$',
        ProjectViewSet.as_view({'put': 'add'}),
        name='projects-add-inventory'
    ),
    url(
        r'projects/(?P<pk>\w+)/remove/$',
        ProjectViewSet.as_view({'put': 'remove'}),
        name='projects-remove-inventory'
    ),
    url(
        r'projects/(?P<pk>\w+)/update/$',
        ProjectViewSet.as_view({'put': 'update_details'}),
        name='projects-update'
    ),
    url(
        r'projects/(?P<pk>\w+)/move/$',
        ProjectViewSet.as_view({'put': 'transfer'}),
        {'action': 'move'},
        name='projects-move'
    ),
    url(
        r'projects/(?P<pk>\w+)/copy/$',
        ProjectViewSet.as_view({'put': 'transfer'}),
        {'action': 'copy'},
        name='projects-copy'
    ),
    url(
        r'labels-property/$',
        UpdateInventoryLabelsAPIView.as_view(),
        {'inventory_type': 'property'},
        name="property-labels",
    ),
    url(
        r'labels-taxlot/$',
        UpdateInventoryLabelsAPIView.as_view(),
        {'inventory_type': 'taxlot'},
        name="taxlot-labels",
    ),
    url(
        r'^test_view_with_arg/([0-9]{1})/$',
        test_view_with_arg,
        name='testviewarg'
    ),
    # url(
    #     r'^property/',
    #     UpdateInventoryLabelsAPIView.as_view(),
    #     {'inventory_type': 'property'},
    #     name="property_labels",
    # ),
    # url(
    #     r'^taxlot/$',
    #     UpdateInventoryLabelsAPIView.as_view(),
    #     {'inventory_type': 'taxlot'},
    #     name="taxlot_labels",
    # ),
]<|MERGE_RESOLUTION|>--- conflicted
+++ resolved
@@ -17,10 +17,6 @@
 )
 from seed.views.api import get_api_schema
 from seed.views.columns import ColumnViewSet, ColumnMappingViewSet
-<<<<<<< HEAD
-
-=======
->>>>>>> 13a4e2da
 from seed.views.certification import (
     GreenAssessmentViewSet,
     GreenAssessmentPropertyViewSet,
