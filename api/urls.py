# !/usr/bin/env python
# encoding: utf-8
"""
:copyright (c) 2014 - 2017, The Regents of the University of California, through Lawrence Berkeley National Laboratory (subject to receipt of any required approvals from the U.S. Department of Energy) and contributors. All rights reserved.  # NOQA
:author
"""
from django.conf.urls import url, include
from rest_framework import routers

from api.views import test_view_with_arg, TestReverseViewSet
from seed.data_importer.views import ImportFileViewSet
from seed.data_importer.views import (
    handle_s3_upload_complete,
    get_upload_details,
    sign_policy_document,
    LocalUploaderViewSet
)
from seed.views.api import get_api_schema
from seed.views.columns import ColumnViewSet, ColumnMappingViewSet
from seed.views.cycles import CycleView
<<<<<<< HEAD
from seed.views.certification import (
    GreenAssessmentViewSet,
    GreenAssessmentPropertyViewSet,
    GreenAssessmentURLViewSet
)
=======
>>>>>>> 18e64165
from seed.views.data_quality import DataQualityViews
from seed.views.datasets import DatasetViewSet
from seed.views.labels import LabelViewSet, UpdateInventoryLabelsAPIView
from seed.views.main import version, progress
from seed.views.organizations import OrganizationViewSet
from seed.views.projects import ProjectViewSet
from seed.views.properties import PropertyViewSet, TaxLotViewSet
from seed.views.users import UserViewSet

api_v2_router = routers.DefaultRouter()
api_v2_router.register(r'columns', ColumnViewSet, base_name="columns")
api_v2_router.register(r'column_mappings', ColumnMappingViewSet, base_name="column_mappings")
api_v2_router.register(r'datasets', DatasetViewSet, base_name="datasets")
api_v2_router.register(r'organizations', OrganizationViewSet, base_name="organizations")
api_v2_router.register(r'green_assessment', GreenAssessmentViewSet, base_name="green_assessment")
api_v2_router.register(r'green_assessment_url', GreenAssessmentURLViewSet, base_name="green_assessment_url")
api_v2_router.register(r'green_assessment_property', GreenAssessmentPropertyViewSet, base_name="green_assessment_property")
api_v2_router.register(r'projects', ProjectViewSet, base_name="projects")
api_v2_router.register(r'users', UserViewSet, base_name="users")
api_v2_router.register(r'reverse_and_test', TestReverseViewSet, base_name="reverse_and_test")
api_v2_router.register(r'labels', LabelViewSet, base_name="labels")
api_v2_router.register(r'import_files', ImportFileViewSet, base_name="import_files")
api_v2_router.register(r'cycles', CycleView, base_name="cycles")
api_v2_router.register(r'properties', PropertyViewSet, base_name="properties")
api_v2_router.register(r'taxlots', TaxLotViewSet, base_name="taxlots")
api_v2_router.register(r'reverse_and_test', TestReverseViewSet, base_name="reverse_and_test")
api_v2_router.register(r'upload', LocalUploaderViewSet, base_name='local_uploader')
api_v2_router.register(r'data_quality_checks', DataQualityViews, base_name='data_quality_checks')

urlpatterns = [
    # v2 api
    url(r'^', include(api_v2_router.urls)),
    # ajax routes
    url(r'^version/$', version, name='version'),
    # data uploader related things
    url(r's3_upload_complete/$', handle_s3_upload_complete, name='s3_upload_complete'),
    url(r'get_upload_details/$', get_upload_details, name='get_upload_details'),
    url(r'sign_policy_document/$', sign_policy_document, name='sign_policy_document'),
    # api schema
    url(r'^schema/$', get_api_schema, name='schema'),
    url(r'^progress/$', progress, name='progress'),
    url(
        r'projects/(?P<pk>\w+)/add/$',
        ProjectViewSet.as_view({'put': 'add'}),
        name='projects-add-inventory'
    ),
    url(
        r'projects/(?P<pk>\w+)/remove/$',
        ProjectViewSet.as_view({'put': 'remove'}),
        name='projects-remove-inventory'
    ),
    url(
        r'projects/(?P<pk>\w+)/update/$',
        ProjectViewSet.as_view({'put': 'update_details'}),
        name='projects-update'
    ),
    url(
        r'projects/(?P<pk>\w+)/move/$',
        ProjectViewSet.as_view({'put': 'transfer'}),
        {'action': 'move'},
        name='projects-move'
    ),
    url(
        r'projects/(?P<pk>\w+)/copy/$',
        ProjectViewSet.as_view({'put': 'transfer'}),
        {'action': 'copy'},
        name='projects-copy'
    ),
    url(
        r'labels-property/$',
        UpdateInventoryLabelsAPIView.as_view(),
        {'inventory_type': 'property'},
        name="property-labels",
    ),
    url(
        r'labels-taxlot/$',
        UpdateInventoryLabelsAPIView.as_view(),
        {'inventory_type': 'taxlot'},
        name="taxlot-labels",
    ),
    url(
        r'^test_view_with_arg/([0-9]{1})/$',
        test_view_with_arg,
        name='testviewarg'
    ),
    # url(
    #     r'^property/',
    #     UpdateInventoryLabelsAPIView.as_view(),
    #     {'inventory_type': 'property'},
    #     name="property_labels",
    # ),
    # url(
    #     r'^taxlot/$',
    #     UpdateInventoryLabelsAPIView.as_view(),
    #     {'inventory_type': 'taxlot'},
    #     name="taxlot_labels",
    # ),
]<|MERGE_RESOLUTION|>--- conflicted
+++ resolved
@@ -18,14 +18,11 @@
 from seed.views.api import get_api_schema
 from seed.views.columns import ColumnViewSet, ColumnMappingViewSet
 from seed.views.cycles import CycleView
-<<<<<<< HEAD
 from seed.views.certification import (
     GreenAssessmentViewSet,
     GreenAssessmentPropertyViewSet,
     GreenAssessmentURLViewSet
 )
-=======
->>>>>>> 18e64165
 from seed.views.data_quality import DataQualityViews
 from seed.views.datasets import DatasetViewSet
 from seed.views.labels import LabelViewSet, UpdateInventoryLabelsAPIView
