--- conflicted
+++ resolved
@@ -30,18 +30,6 @@
     # api section
     url(r'^app/api/', include('seed.urls.api', namespace="api", app_name="api")),
 
-<<<<<<< HEAD
-    # dataset section
-    url(r'^data/', include('seed.data_importer.urls', namespace="data_importer", app_name="data_importer")),
-
-    url(r'^cleansing/', include('seed.cleansing.urls', namespace="cleansing", app_name="cleansing")),
-
-    url(r'^ajax-uploader/', include(ajaxuploader.urls, namespace='ajaxuploader', app_name='ajaxuploader')),
-=======
-    # labels section
-    url(r'^app/labels', include('seed.urls.labels', namespace="labels", app_name="labels")),
->>>>>>> 3a6051b5
-
     url(r'^eula/', include('tos.urls', namespace='tos', app_name='tos')),
 
     # i18n setlang # TODO: remove i18n support per Nick Serra?
