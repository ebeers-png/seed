--- conflicted
+++ resolved
@@ -1072,10 +1072,7 @@
       "integrity": "sha512-iuxToisjIYAJdxWtW8OamFyc3yAsGCjU5WokvuBfTc/k5XdWOp9fAmzw+aFjj520/QXspCc8//xJpqkhYUj4qw==",
       "dev": true,
       "requires": {
-<<<<<<< HEAD
         "lodash": "^4.17.15"
-=======
-        "lodash": "4.17.11"
       },
       "dependencies": {
         "lodash": {
@@ -1084,7 +1081,6 @@
           "integrity": "sha512-cQKh8igo5QUhZ7lg38DYWAxMvjSAKG0A8wGSVimP07SIUEK2UO+arSRKbRZWtelMtN5V0Hkwh5ryOto/SshYIg==",
           "dev": true
         }
->>>>>>> 31588d4d
       }
     },
     "eslint-plugin-protractor": {
