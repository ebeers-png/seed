{
  "name": "SEED",
  "version": "2.1.0",
  "description": "Standard Energy Efficiency Data (SEED) Platform™",
  "license": "SEE LICENSE IN LICENSE",
  "directories": {
    "doc": "docs"
  },
  "repository": {
    "type": "git",
    "url": "https://github.com/SEED-platform/seed"
  },
  "bugs": {
    "url": "https://github.com/SEED-platform/seed/issues"
  },
  "devDependencies": {
    "bower": "~1.8.0",
    "eslint-plugin-angular": "~2.4.1",
    "eslint-plugin-lodash": "~2.4.2",
    "eslint-plugin-protractor": "~1.34.2",
    "grunt": "^1.0.1",
    "grunt-cli": "^1.2.0",
    "grunt-contrib-clean": "^1.1.0",
    "grunt-contrib-copy": "^1.0.0",
    "grunt-coveralls": "^1.0.1",
    "grunt-istanbul": "^0.7.2",
<<<<<<< HEAD
    "grunt-istanbul-combine": "^0.1.0",
=======
>>>>>>> c7deed67
    "grunt-protractor-coverage": "^0.2.17",
    "gulp": "^3.9.1",
    "gulp-autoprefixer": "^3.1.0",
    "gulp-csso": "^1.1.0",
    "gulp-eslint": "~3.0.1",
    "gulp-load-plugins": "^1.2.0",
    "gulp-sass": "~3.1.0",
    "gulp-sourcemaps": "~2.6.0",
    "gulp-util": "^3.0.7",
    "protractor": "^4.0.14"
  },
  "scripts": {
    "bower": "bower",
    "gulp": "gulp",
    "test": "protractor seed/static/seed/tests/protractor-tests/protractorConfig.js"
  }
}<|MERGE_RESOLUTION|>--- conflicted
+++ resolved
@@ -24,10 +24,7 @@
     "grunt-contrib-copy": "^1.0.0",
     "grunt-coveralls": "^1.0.1",
     "grunt-istanbul": "^0.7.2",
-<<<<<<< HEAD
     "grunt-istanbul-combine": "^0.1.0",
-=======
->>>>>>> c7deed67
     "grunt-protractor-coverage": "^0.2.17",
     "gulp": "^3.9.1",
     "gulp-autoprefixer": "^3.1.0",
