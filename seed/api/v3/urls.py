# !/usr/bin/env python
# encoding: utf-8
from django.conf.urls import url, include
from rest_framework import routers
from rest_framework_nested import routers as nested_routers

from seed.views.v3.column_list_profiles import ColumnListProfileViewSet
from seed.views.v3.column_mapping_profiles import ColumnMappingProfileViewSet
from seed.views.v3.columns import ColumnViewSet
from seed.views.v3.cycles import CycleViewSet
from seed.views.v3.data_quality_checks import DataQualityCheckViewSet
from seed.views.v3.data_quality_check_rules import DataQualityCheckRuleViewSet
from seed.views.v3.datasets import DatasetViewSet
from seed.views.v3.import_files import ImportFileViewSet
from seed.views.v3.labels import LabelViewSet
from seed.views.v3.label_inventories import LabelInventoryViewSet
from seed.views.v3.meters import MeterViewSet
from seed.views.v3.organizations import OrganizationViewSet
from seed.views.v3.organization_users import OrganizationUserViewSet
from seed.views.v3.properties import PropertyViewSet
from seed.views.v3.taxlots import TaxlotViewSet
from seed.views.v3.users import UserViewSet

api_v3_router = routers.DefaultRouter()
api_v3_router.register(r'column_list_profiles', ColumnListProfileViewSet, base_name="column_list_profiles")
api_v3_router.register(r'column_mapping_profiles', ColumnMappingProfileViewSet, base_name='column_mapping_profiles')
api_v3_router.register(r'columns', ColumnViewSet, base_name='columns')
api_v3_router.register(r'cycles', CycleViewSet, base_name='cycles')
api_v3_router.register(r'datasets', DatasetViewSet, base_name='datasets')
api_v3_router.register(r'labels', LabelViewSet, base_name='labels')
api_v3_router.register(r'data_quality_checks', DataQualityCheckViewSet, base_name='data_quality_checks')
api_v3_router.register(r'import_files', ImportFileViewSet, base_name='import_files')
api_v3_router.register(r'meters', MeterViewSet, base_name='meters')
api_v3_router.register(r'organizations', OrganizationViewSet, base_name='organizations')
api_v3_router.register(r'properties', PropertyViewSet, base_name='properties')
api_v3_router.register(r'taxlots', TaxlotViewSet, base_name='taxlots')
api_v3_router.register(r'users', UserViewSet, base_name='user')

data_quality_checks_router = nested_routers.NestedSimpleRouter(api_v3_router, r'data_quality_checks', lookup="nested")
data_quality_checks_router.register(r'rules', DataQualityCheckRuleViewSet, base_name='data_quality_check-rules')

organizations_router = nested_routers.NestedSimpleRouter(api_v3_router, r'organizations', lookup='organization')
organizations_router.register(r'users', OrganizationUserViewSet, base_name='organization-users')

urlpatterns = [
    url(r'^', include(api_v3_router.urls)),
    url(r'^', include(data_quality_checks_router.urls)),
<<<<<<< HEAD
    url(
        r'^labels_property/$',
        LabelInventoryViewSet.as_view(),
        {'inventory_type': 'property'},
    ),
    url(
        r'^labels_taxlot/$',
        LabelInventoryViewSet.as_view(),
        {'inventory_type': 'taxlot'},
    ),
=======
    url(r'^', include(organizations_router.urls)),
>>>>>>> 4c349037
]<|MERGE_RESOLUTION|>--- conflicted
+++ resolved
@@ -1,7 +1,9 @@
 # !/usr/bin/env python
 # encoding: utf-8
 from django.conf.urls import url, include
+
 from rest_framework import routers
+
 from rest_framework_nested import routers as nested_routers
 
 from seed.views.v3.column_list_profiles import ColumnListProfileViewSet
@@ -45,7 +47,6 @@
 urlpatterns = [
     url(r'^', include(api_v3_router.urls)),
     url(r'^', include(data_quality_checks_router.urls)),
-<<<<<<< HEAD
     url(
         r'^labels_property/$',
         LabelInventoryViewSet.as_view(),
@@ -56,7 +57,5 @@
         LabelInventoryViewSet.as_view(),
         {'inventory_type': 'taxlot'},
     ),
-=======
     url(r'^', include(organizations_router.urls)),
->>>>>>> 4c349037
 ]