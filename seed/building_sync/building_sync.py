--- conflicted
+++ resolved
@@ -11,14 +11,12 @@
 import re
 from io import BytesIO, StringIO
 
-<<<<<<< HEAD
-=======
 from buildingsync_asset_extractor.processor import BSyncProcessor as BAE
 
 from django.core.exceptions import FieldDoesNotExist
 from quantityfield.units import ureg
 from lxml import etree
->>>>>>> 5852cbf0
+
 import xmlschema
 from config.settings.common import BASE_DIR
 from django.core.exceptions import FieldDoesNotExist
