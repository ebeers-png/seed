--- conflicted
+++ resolved
@@ -105,12 +105,7 @@
     status = models.IntegerField(default=0, choices=IMPORT_STATII)
     import_completed_at = models.DateTimeField(blank=True, null=True)
     merge_completed_at = models.DateTimeField(blank=True, null=True)
-<<<<<<< HEAD
-    organization = models.ManyToManyField(Organization, blank=True, null=True)
     mcm_version = models.IntegerField(blank=True, null=True)
-=======
-    mcm_version = models.IntegerField(max_length=10, blank=True, null=True)
->>>>>>> 2caac9e9
     super_organization = models.ForeignKey(
         SuperOrganization, blank=True, null=True, related_name='import_records'
     )
