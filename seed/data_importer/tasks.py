# !/usr/bin/env python
# encoding: utf-8
"""
:copyright (c) 2014 - 2019, The Regents of the University of California, through Lawrence Berkeley National Laboratory (subject to receipt of any required approvals from the U.S. Department of Energy) and contributors. All rights reserved.  # NOQA
:author
"""

from __future__ import absolute_import

import collections
import copy
import datetime as dt
import hashlib
import os
import traceback
from _csv import Error
from builtins import str
from collections import namedtuple
from itertools import chain

from celery import chord, shared_task
from celery.utils.log import get_task_logger
from django.db import IntegrityError, DataError
<<<<<<< HEAD
from django.db import connection, transaction
from django.db.models import Q
from django.db.utils import ProgrammingError
=======
from django.db import transaction
>>>>>>> d810c466
from django.utils import timezone as tz
from django.utils.timezone import make_naive
from math import ceil
from past.builtins import basestring
from unidecode import unidecode

from seed.data_importer.equivalence_partitioner import EquivalencePartitioner
from seed.data_importer.meters_parser import MetersParser
from seed.data_importer.models import (
    ImportFile,
    ImportRecord,
    STATUS_READY_TO_MERGE,
)
from seed.decorators import lock_and_track
from seed.lib.mcm import cleaners, mapper, reader
from seed.lib.mcm.mapper import expand_rows
from seed.lib.mcm.utils import batch
from seed.lib.merging import merging
from seed.lib.progress_data.progress_data import ProgressData
from seed.lib.superperms.orgs.models import Organization
from seed.models import (
    ASSESSED_BS,
    ASSESSED_RAW,
    GREEN_BUTTON_RAW,
    PORTFOLIO_BS,
    PORTFOLIO_RAW,
    Column,
    ColumnMapping,
    Meter,
    PropertyState,
    PropertyView,
    TaxLotView,
    TaxLotState,
    DATA_STATE_IMPORT,
    DATA_STATE_MAPPING,
    DATA_STATE_MATCHING,
    DATA_STATE_DELETE,
    MERGE_STATE_MERGED,
    MERGE_STATE_NEW,
    MERGE_STATE_UNKNOWN,
    DATA_STATE_UNKNOWN)
from seed.models import PropertyAuditLog
from seed.models import TaxLotAuditLog
from seed.models import TaxLotProperty
from seed.models.auditlog import AUDIT_IMPORT
from seed.models.data_quality import DataQualityCheck
from seed.utils.buildings import get_source_type
from seed.utils.geocode import geocode_buildings
from seed.utils.ubid import decode_ubids

# from seed.utils.cprofile import cprofile

_log = get_task_logger(__name__)

STR_TO_CLASS = {'TaxLotState': TaxLotState, 'PropertyState': PropertyState}


@shared_task(ignore_result=True)
def check_data_chunk(model, ids, dq_id):
    if model == 'PropertyState':
        qs = PropertyState.objects.filter(id__in=ids)
    elif model == 'TaxLotState':
        qs = TaxLotState.objects.filter(id__in=ids)
    else:
        qs = None
    super_org = qs.first().organization

    d = DataQualityCheck.retrieve(super_org.get_parent().id)
    d.check_data(model, qs.iterator())
    d.save_to_cache(dq_id)


@shared_task(ignore_result=True)
def finish_checking(progress_key):
    """
    Chord that is called after the data quality check is complete

    :param identifier: import file primary key
    :return: dict, results from queue
    """
    progress_data = ProgressData.from_key(progress_key)
    progress_data.finish_with_success()
    return progress_data.result()


def do_checks(org_id, propertystate_ids, taxlotstate_ids, import_file_id=None):
    """
    Run the dq checks on the data

    :param org_id:
    :param propertystate_ids:
    :param taxlotstate_ids:
    :param import_file_id: int, if present, find the data to check by the import file id
    :return:
    """
    # If import_file_id, then use that as the identifier, otherwise, initialize_cache will
    # create a new random id
    cache_key, dq_id = DataQualityCheck.initialize_cache(import_file_id)

    progress_data = ProgressData(func_name='check_data', unique_id=dq_id)
    progress_data.delete()

    if import_file_id:
        propertystate_ids = list(
            PropertyState.objects.filter(import_file=import_file_id).exclude(
                data_state__in=[DATA_STATE_UNKNOWN, DATA_STATE_IMPORT,
                                DATA_STATE_DELETE]).values_list('id', flat=True)
        )
        taxlotstate_ids = list(
            TaxLotState.objects.filter(import_file=import_file_id).exclude(
                data_state__in=[DATA_STATE_UNKNOWN, DATA_STATE_IMPORT,
                                DATA_STATE_DELETE]).values_list('id', flat=True)
        )

    tasks = _data_quality_check_create_tasks(
        org_id, propertystate_ids, taxlotstate_ids, dq_id
    )
    progress_data.total = len(tasks)
    progress_data.save()
    if tasks:
        # specify the chord as an immutable with .si
        chord(tasks, interval=15)(finish_checking.si(progress_data.key))
    else:
        finish_checking.s(progress_data.key)

    # always return something so that the code works with always eager
    return progress_data.result()


@shared_task(ignore_result=True)
def finish_mapping(import_file_id, mark_as_done, progress_key):
    import_file = ImportFile.objects.get(pk=import_file_id)
    progress_data = ProgressData.from_key(progress_key)

    # Do not set the mapping_done flag unless mark_as_done is set. This allows an actual
    # user to review the mapping before it is saved and matching starts.
    if mark_as_done:
        import_file.mapping_done = True
        import_file.save()

    # Set all statuses to Done, etc
    states = ('done', 'active', 'queued')
    actions = ('merge_analysis', 'premerge_analysis')

    # Really all these status attributes are tedious.
    import_record = ImportRecord.objects.get(pk=import_file.import_record.pk)
    for action in actions:
        for state in states:
            value = False
            if state == 'done':
                value = True
            setattr(import_record, '{0}_{1}'.format(action, state), value)

    import_record.finish_time = tz.now()
    import_record.status = STATUS_READY_TO_MERGE
    import_record.save()

    return progress_data.finish_with_success()


def _build_cleaner(org):
    """Return a cleaner instance that knows about a mapping's unit types

    :param org: organization instance
    :returns: cleaner instance

    This tells us how to try to cast types during cleaning, based on the Column
    definition in the database.

    Here we're also dealing with Pint with a tuple 'type' acting as a sort of
    parameterized type like `Pint(SquareMetres)` ... just using `pint` as the
    type doesn't tell the whole story of the type ...  eg. the "type" is
    ('quantity', 'm**2') and the cleaner can dispatch sensibly on this.

    Note that this is generally going to be on the *raw* column. Let's assume
    an example where incoming data has created raw columns 'Gross Building Area
    (m2)' and 'Gross Building Area (ft2)' ...  we'll need to disambiguate a
    mapping to mapped column 'gross_building_area' based on the raw column
    name.
    """

    def _translate_unit_to_type(unit):
        if unit is None or unit == 'String':
            return 'string'

        return unit.lower()

    # start with the predefined types
    ontology = {'types': Column.retrieve_db_types()['types']}

    query_set = Column.objects.filter(organization=org, units_pint__isnull=False)
    for column in query_set:
        # add available pint types as a tuple type
        ontology['types'][column.column_name] = ('quantity', column.units_pint)

    # find all the extra data columns and add them as well
    for column in Column.objects.filter(organization=org,
                                        is_extra_data=True).select_related('unit'):
        if column.unit:
            column_type = _translate_unit_to_type(column.unit.get_unit_type_display())
            ontology['types'][column.column_name] = column_type

    return cleaners.Cleaner(ontology)


@shared_task(ignore_result=True)
def map_row_chunk(ids, file_pk, source_type, prog_key, **kwargs):
    """Does the work of matching a mapping to a source type and saving

    :param ids: list of PropertyState IDs to map.
    :param file_pk: int, the PK for an ImportFile obj.
    :param source_type: int, represented by either ASSESSED_RAW or PORTFOLIO_RAW.
    :param prog_key: string, key of the progress key
    :param increment: double, value by which to increment progress key
    """
    progress_data = ProgressData.from_key(prog_key)
    import_file = ImportFile.objects.get(pk=file_pk)
    save_type = PORTFOLIO_BS
    if source_type == ASSESSED_RAW:
        save_type = ASSESSED_BS

    org = Organization.objects.get(pk=import_file.import_record.super_organization.pk)

    # get all the table_mappings that exist for the organization
    table_mappings = ColumnMapping.get_column_mappings_by_table_name(org)

    # Remove any of the mappings that are not in the current list of raw columns because this
    # can really mess up the mapping of delimited_fields.
    # Ideally the table_mapping method would be attached to the import_file_id, someday...
    list_of_raw_columns = import_file.first_row_columns
    if list_of_raw_columns:
        for table, mappings in table_mappings.copy().items():
            for raw_column_name in mappings.copy():
                if raw_column_name not in list_of_raw_columns:
                    del table_mappings[table][raw_column_name]

        # check that the dictionaries are not empty, if empty, then delete.
        for table in table_mappings.copy():
            if not table_mappings[table]:
                del table_mappings[table]

    map_cleaner = _build_cleaner(org)

    # *** BREAK OUT INTO SEPARATE METHOD ***
    # figure out which import field is defined as the unique field that may have a delimiter of
    # individual values (e.g. tax lot ids). The definition of the delimited field is currently
    # hard coded
    try:
        delimited_fields = {}
        if 'TaxLotState' in table_mappings:
            tmp = list(table_mappings['TaxLotState'].keys())[
                list(table_mappings['TaxLotState'].values()).index(ColumnMapping.DELIMITED_FIELD)
            ]
            delimited_fields['jurisdiction_tax_lot_id'] = {
                'from_field': tmp,
                'to_table': 'TaxLotState',
                'to_field_name': 'jurisdiction_tax_lot_id',
            }

    except ValueError:
        delimited_fields = {}
        # field does not exist in mapping list, so ignoring

    # _log.debug("my table mappings are {}".format(table_mappings))
    # _log.debug("delimited_field that will be expanded and normalized: {}".format(delimited_fields))

    # If a single file is being imported into both the tax lot and property table, then add
    # an extra custom mapping for the cross-related data. If the data are not being imported into
    # the property table then make sure to skip this so that superfluous property entries are
    # not created.
    if 'PropertyState' in table_mappings:
        if delimited_fields and delimited_fields['jurisdiction_tax_lot_id']:
            table_mappings['PropertyState'][
                delimited_fields['jurisdiction_tax_lot_id']['from_field']] = (
                'PropertyState', 'lot_number', 'Lot Number', False)
    # *** END BREAK OUT ***

    try:
        with transaction.atomic():
            # yes, there are three cascading for loops here. sorry :(
            for table, mappings in table_mappings.items():
                if not table:
                    continue

                # This may be historic, but we need to pull out the extra_data_fields here to pass
                # into mapper.map_row. apply_columns are extra_data columns (the raw column names)
                extra_data_fields = []
                for k, v in mappings.items():
                    # the 3rd element is the is_extra_data flag.
                    # Need to convert this to a dict and not a tuple.
                    if v[3]:
                        extra_data_fields.append(k)
                # _log.debug("extra data fields: {}".format(extra_data_fields))

                # All the data live in the PropertyState.extra_data field when the data are imported
                data = PropertyState.objects.filter(id__in=ids).only('extra_data',
                                                                     'bounding_box').iterator()

                # Since we are importing CSV, then each extra_data field will have the same fields.
                # So save the map_model_obj outside of for loop to pass into the `save_column_names`
                # methods
                map_model_obj = None

                # Loop over all the rows
                for original_row in data:
                    # expand the row into multiple rows if needed with the delimited_field replaced
                    # with a single value. This minimizes the need to rewrite the downstream code.
                    expand_row = False
                    for k, d in delimited_fields.items():
                        if d['to_table'] == table:
                            expand_row = True
                    # _log.debug("Expand row is set to {}".format(expand_row))

                    delimited_field_list = []
                    for _, v in delimited_fields.items():
                        delimited_field_list.append(v['from_field'])

                    # _log.debug("delimited_field_list is set to {}".format(delimited_field_list))

                    # The raw data upon import is in the extra_data column
                    for row in expand_rows(
                        original_row.extra_data, delimited_field_list, expand_row
                    ):
                        map_model_obj = mapper.map_row(
                            row,
                            mappings,
                            STR_TO_CLASS[table],
                            extra_data_fields,
                            cleaner=map_cleaner,
                            **kwargs
                        )

                        # save cross related data, that is data that needs to go into the other
                        # model's collection as well.

                        # Assign some other arguments here
                        map_model_obj.bounding_box = original_row.bounding_box
                        map_model_obj.import_file = import_file
                        map_model_obj.source_type = save_type
                        map_model_obj.organization = import_file.import_record.super_organization
                        if hasattr(map_model_obj, 'data_state'):
                            map_model_obj.data_state = DATA_STATE_MAPPING
                        if hasattr(map_model_obj, 'clean'):
                            map_model_obj.clean()

                        # There is a potential thread safe issue here:
                        # This method is called in parallel on production systems, so we need to
                        # make sure that the object hasn't already been created. For example, in
                        # the test data the tax lot id is the same for many rows. Make sure
                        # to only create/save the object if it hasn't been created before.
                        if hash_state_object(map_model_obj, include_extra_data=False) == \
                            hash_state_object(
                                STR_TO_CLASS[table](organization=map_model_obj.organization),
                                include_extra_data=False):
                            # Skip this object as it has no data...
                            _log.warn(
                                "Skipping property or taxlot during mapping because it is identical to another row")
                            continue

                        # There was an error with a field being too long [> 255 chars].
                        map_model_obj.save()

                        # Create an audit log record for the new map_model_obj that was created.

                        AuditLogClass = PropertyAuditLog if isinstance(
                            map_model_obj, PropertyState) else TaxLotAuditLog
                        AuditLogClass.objects.create(
                            organization=org,
                            state=map_model_obj,
                            name='Import Creation',
                            description='Creation from Import file.',
                            import_filename=import_file,
                            record_type=AUDIT_IMPORT
                        )

                # Make sure that we've saved all of the extra_data column names from the first item
                # in list
                if map_model_obj:
                    Column.save_column_names(map_model_obj)
    except IntegrityError as e:
        progress_data.finish_with_error('Could not map_row_chunk with error', str(e))
        raise IntegrityError("Could not map_row_chunk with error: %s" % str(e))
    except DataError as e:
        _log.error(traceback.format_exc())
        progress_data.finish_with_error('Invalid data found', str(e))
        raise DataError("Invalid data found: %s" % (e))
    except TypeError as e:
        _log.error('Error mapping data with error: %s' % str(e))
        progress_data.finish_with_error('Invalid type found while mapping data', (e))
        raise DataError("Invalid type found while mapping data: %s" % (e))

    progress_data.step()

    return True


def _map_data_create_tasks(import_file_id, progress_key):
    """
    Get all of the raw data and process it using appropriate mapping.
    @lock_and_track returns a progress_key

    :param import_file_id: int, the id of the import_file we're working with.
    :param mark_as_done: bool, tell finish_mapping that import_file.mapping_done is True
    :return:
    """
    progress_data = ProgressData.from_key(progress_key)
    import_file = ImportFile.objects.get(pk=import_file_id)

    # If we haven't finished saving, we should not proceed with mapping
    # Re-queue this task.
    # if not import_file.raw_save_done:
    #     _log.debug("_map_data raw_save_done is false, queueing the task until raw_save finishes")
    #     map_data.apply_async(args=[import_file_id], countdown=60, expires=120)
    #     return progress_data.finish_with_error('waiting for raw data save.')

    source_type_dict = {
        'Portfolio Raw': PORTFOLIO_RAW,
        'Assessed Raw': ASSESSED_RAW,
        'Green Button Raw': GREEN_BUTTON_RAW,
    }
    source_type = source_type_dict.get(import_file.source_type, ASSESSED_RAW)

    qs = PropertyState.objects.filter(
        import_file=import_file,
        source_type=source_type,
        data_state=DATA_STATE_IMPORT,
    ).only('id').iterator()

    id_chunks = [[obj.id for obj in chunk] for chunk in batch(qs, 100)]

    progress_data.total = len(id_chunks)
    progress_data.save()

    tasks = [map_row_chunk.si(ids, import_file_id, source_type, progress_data.key)
             for ids in id_chunks]

    return tasks


def _data_quality_check_create_tasks(org_id, property_state_ids, taxlot_state_ids, dq_id):
    """
    Entry point into running data quality checks.

    Get the mapped data and run the data_quality class against it in chunks. The
    mapped data are pulled from the PropertyState(or Taxlot) table.

    @lock_and_track returns a progress_key

    :param organization: object, Organization object
    :param property_state_ids: list, list of property state IDs to check
    :param taxlot_state_ids: list, list of tax lot state IDs to check
    :param identifier: str, for retrieving progress status
    """
    # Initialize the data quality checks with the organization here. It is important to do it here
    # since the .retrieve method in the check_data_chunk method will result in a race condition if celery is
    # running in parallel.
    DataQualityCheck.retrieve(org_id)

    tasks = []
    if property_state_ids:
        id_chunks = [[obj for obj in chunk] for chunk in batch(property_state_ids, 100)]
        for ids in id_chunks:
            tasks.append(check_data_chunk.s("PropertyState", ids, dq_id))

    if taxlot_state_ids:
        id_chunks_tl = [[obj for obj in chunk] for chunk in batch(taxlot_state_ids, 100)]
        for ids in id_chunks_tl:
            tasks.append(check_data_chunk.s("TaxLotState", ids, dq_id))

    return tasks


def map_data(import_file_id, remap=False, mark_as_done=True):
    """
    Map data task. By default this method will run through the mapping and mark it as complete.
    :param import_file_id: Import File ID
    :param remap: bool, if remapping, then delete previous objects from the database
    :param mark_as_done: bool, if skip review then the mapping_done flag will be set to true at the
    end.
    :return: JSON
    """
    # Clear out the previously mapped data
    DataQualityCheck.initialize_cache(import_file_id)

    import_file = ImportFile.objects.get(pk=import_file_id)
    if remap:
        # Check to ensure that import files has not already been matched/merged.
        if import_file.matching_done or import_file.matching_completion:
            result = {
                'status': 'warning',
                'progress': 100,
                'message': 'Mapped buildings already merged',
            }
            return result

        # Delete properties already mapped for this file.
        PropertyState.objects.filter(
            import_file=import_file,
            data_state=DATA_STATE_MAPPING,
        ).delete()

        # Delete properties already mapped for this file.
        TaxLotState.objects.filter(
            import_file=import_file,
            data_state=DATA_STATE_MAPPING,
        ).delete()

        # Reset various flags
        import_file.mapping_done = False
        import_file.mapping_completion = None
        import_file.save()

    # delete the prog key -- in case it exists
    progress_data = ProgressData(func_name='map_data', unique_id=import_file_id)
    progress_data.delete()

    tasks = _map_data_create_tasks(import_file_id, progress_data.key)
    if tasks:
        chord(tasks)(finish_mapping.si(import_file_id, mark_as_done, progress_data.key))
    else:
        _log.debug("Not creating finish_mapping chord, calling directly")
        finish_mapping.si(import_file_id, mark_as_done, progress_data.key)

    return progress_data.result()


@shared_task(ignore_result=True)
def _save_raw_data_chunk(chunk, file_pk, progress_key):
    """
    Save the raw data to the database

    :param chunk: list, ids to process
    :param file_pk: ImportFile Primary Key
    :param prog_key: string, Progress Key to append progress
    :param increment: Float, Value by which to increment the progress
    :return: Bool, Always true
    """
    import_file = ImportFile.objects.get(pk=file_pk)

    # Save our "column headers" and sample rows for F/E.
    source_type = get_source_type(import_file)
    try:
        with transaction.atomic():
            for c in chunk:
                raw_property = PropertyState(
                    organization=import_file.import_record.super_organization)
                raw_property.import_file = import_file

                # sanitize c and remove any diacritics
                new_chunk = {}
                for k, v in c.items():
                    # remove extra spaces surrounding keys.
                    key = k.strip()

                    if key == "bounding_box":  # capture bounding_box GIS field on raw record
                        raw_property.bounding_box = v
                    elif isinstance(v, basestring):
                        new_chunk[key] = unidecode(v)
                    elif isinstance(v, (dt.datetime, dt.date)):
                        raise TypeError(
                            "Datetime class not supported in Extra Data. Needs to be a string.")
                    else:
                        new_chunk[key] = v
                raw_property.extra_data = new_chunk
                raw_property.source_type = source_type
                raw_property.data_state = DATA_STATE_IMPORT
                raw_property.organization = import_file.import_record.super_organization
                raw_property.save()
    except IntegrityError as e:
        raise IntegrityError("Could not save_raw_data_chunk with error: %s" % (e))

    # Indicate progress
    progress_data = ProgressData.from_key(progress_key)
    progress_data.step()

    return True


@shared_task(ignore_result=True)
def finish_raw_save(results, file_pk, progress_key, summary=None):
    """
    Finish importing the raw file.

    If the file is a PM Meter Usage or GreenButton import, remove the cycle association.
    If the file of one of those types and a summary is provided, add import results
    to this summary and save it to the ProgressData.

    :param results: List of results from the parent task
    :param file_pk: ID of the file that was being imported
    :param summary: Summary to be saved on ProgressData as a message
    :return: results: results from the other tasks before the chord ran
    """
    progress_data = ProgressData.from_key(progress_key)
    import_file = ImportFile.objects.get(pk=file_pk)
    import_file.raw_save_done = True

    if import_file.source_type in ["PM Meter Usage", "GreenButton"] and summary is not None:
        import_file.cycle_id = None

        _append_meter_import_results_to_summary(results, summary)
        finished_progress_data = progress_data.finish_with_success(summary)
    else:
        finished_progress_data = progress_data.finish_with_success()

    import_file.save()

    return finished_progress_data


def cache_first_rows(import_file, parser):
    """Cache headers, and rows 2-6 for validation/viewing.

    :param import_file: ImportFile inst.
    :param parser: MCMParser instance.
    """

    # return the first row of the headers which are cleaned
    first_row = parser.headers
    first_five_rows = parser.first_five_rows

    # _log.debug(first_five_rows)

    import_file.cached_second_to_fifth_row = "\n".join(first_five_rows)
    if first_row:
        first_row = reader.ROW_DELIMITER.join(first_row)
    import_file.cached_first_row = first_row or ''
    import_file.save()


@shared_task(ignore_result=True)
@lock_and_track
def _save_greenbutton_data_create_tasks(file_pk, progress_key):
    """
    Create GreenButton import tasks. Notably, 1 GreenButton import contains
    data for 1 Property and 1 energy type.
    Subsequently, this means 1 GreenButton import contains data for 1 Meter.

    By first creating the single Meter for this file's Readings, the ID of this
    Meter can be passed to the individual tasks that will actually create the
    readings.
    """
    progress_data = ProgressData.from_key(progress_key)

    import_file = ImportFile.objects.get(pk=file_pk)
    org_id = import_file.cycle.organization.id
    property_id = import_file.matching_results_data['property_id']

    # matching_results_data gets cleared out since the field wasn't meant for this
    import_file.matching_results_data = {}
    import_file.save()

    parser = reader.GreenButtonParser(import_file.local_file)
    raw_meter_data = list(parser.data)

    meters_parser = MetersParser(org_id, raw_meter_data, source_type=Meter.GREENBUTTON, property_id=property_id)
    meter_readings = meters_parser.meter_and_reading_objs[0]  # there should only be one meter (1 property, 1 type/unit)
    proposed_imports = meters_parser.proposed_imports()

    readings = meter_readings['readings']
    meter_only_details = {k: v for k, v in meter_readings.items() if k != "readings"}
    meter, _created = Meter.objects.get_or_create(**meter_only_details)

    meter_id = meter.id

    meter_usage_point_id = meters_parser.usage_point_id(meter.source_id)

    chunk_size = 1000

    progress_data.total = ceil(len(readings) / chunk_size)
    progress_data.save()

    tasks = [
        _save_greenbutton_data_task.s(batch_readings, meter_id, meter_usage_point_id, progress_data.key)
        for batch_readings
        in batch(readings, chunk_size)
    ]

    return tasks, proposed_imports


@shared_task
def _save_greenbutton_data_task(readings, meter_id, meter_usage_point_id, progress_key):
    """
    This method defines an individual task to save MeterReadings for a single
    Meter. Each task returns the results of the import.

    The query creates or updates readings while associating them to the meter
    via raw SQL upsert. Specifically, meter_id, start_time, and end_time must be
    unique or an update occurs. Otherwise, a new reading entry is created.

    If the query leads to an error regarding trying to update the same row
    within the same query, the error is logged in the results.
    """
    progress_data = ProgressData.from_key(progress_key)

    result = {}
    try:
        with transaction.atomic():
            reading_strings = [
                f"({meter_id}, '{reading['start_time'].isoformat(' ')}', '{reading['end_time'].isoformat(' ')}', {reading['reading']}, '{reading['source_unit']}', {reading['conversion_factor']})"
                for reading
                in readings
            ]

            sql = (
                "INSERT INTO seed_meterreading(meter_id, start_time, end_time, reading, source_unit, conversion_factor)" +
                " VALUES " + ", ".join(reading_strings) +
                " ON CONFLICT (meter_id, start_time, end_time)" +
                " DO UPDATE SET reading = EXCLUDED.reading, source_unit = EXCLUDED.source_unit, conversion_factor = EXCLUDED.conversion_factor" +
                " RETURNING reading;"
            )
            with connection.cursor() as cursor:
                cursor.execute(sql)
                result['source_id'] = meter_usage_point_id
                result['count'] = len(cursor.fetchall())
    except ProgrammingError as e:
        if "ON CONFLICT DO UPDATE command cannot affect row a second time" in str(e):
            result['source_id'] = meter_usage_point_id
            result['error'] = "Overlapping readings."
    except Exception:
        return progress_data.finish_with_error('data failed to import')

    # Indicate progress
    progress_data.step()

    return result


@shared_task
def _save_meter_usage_data_task(meter_readings, file_pk, progress_key):
    """
    This method defines an individual task to save a single Meter and its
    corresponding MeterReadings. Each task returns the results of the import.

    Within the query, get or create the meter without it's readings. Then,
    create or update readings while associating them to the meter via raw SQL upsert.
    Specifically, meter_id, start_time, and end_time must be unique or an update
    occurs. Otherwise, a new reading entry is created.

    If the query leads to an error regarding trying to update the same row
    within the same query, the error is logged in the results.
    """
    progress_data = ProgressData.from_key(progress_key)

    result = {}
    try:
        with transaction.atomic():
            readings = meter_readings['readings']
            meter_only_details = {k: v for k, v in meter_readings.items() if k != "readings"}

            meter, _created = Meter.objects.get_or_create(**meter_only_details)

            reading_strings = [
                f"({meter.id}, '{reading['start_time'].isoformat(' ')}', '{reading['end_time'].isoformat(' ')}', {reading['reading']}, '{reading['source_unit']}', {reading['conversion_factor']})"
                for reading
                in readings
            ]

            sql = (
                "INSERT INTO seed_meterreading(meter_id, start_time, end_time, reading, source_unit, conversion_factor)" +
                " VALUES " + ", ".join(reading_strings) +
                " ON CONFLICT (meter_id, start_time, end_time)" +
                " DO UPDATE SET reading = EXCLUDED.reading, source_unit = EXCLUDED.source_unit, conversion_factor = EXCLUDED.conversion_factor" +
                " RETURNING reading;"
            )
            with connection.cursor() as cursor:
                cursor.execute(sql)
                result['source_id'] = meter.source_id
                result['count'] = len(cursor.fetchall())
    except ProgrammingError as e:
        if "ON CONFLICT DO UPDATE command cannot affect row a second time" in str(e):
            result['source_id'] = meter_readings.get("source_id")
            result['error'] = "Overlapping readings."
    except Exception:
        return progress_data.finish_with_error('data failed to import')

    # Indicate progress
    progress_data.step()

    return result


def _save_meter_usage_data_create_tasks(file_pk, progress_key):
    """
    This parses the given import file and restructure the given data in order to
    create and return the tasks to import Meters and their corresponding
    MeterReadings.

    In addition, a snapshot of the proposed imports are passed back to later
    create a before and after summary of the import.

    :param file_pk: int, ID of the file to import
    """
    progress_data = ProgressData.from_key(progress_key)

    import_file = ImportFile.objects.get(pk=file_pk)
    org_id = import_file.cycle.organization.id

    parser = reader.MCMParser(import_file.local_file)
    raw_meter_data = list(parser.data)

    meters_parser = MetersParser(org_id, raw_meter_data)
    meters_and_readings = meters_parser.meter_and_reading_objs
    proposed_imports = meters_parser.proposed_imports()

    progress_data.total = len(meters_and_readings)
    progress_data.save()

    tasks = [
        _save_meter_usage_data_task.s(meter_readings, file_pk, progress_data.key)
        for meter_readings
        in meters_and_readings
    ]

    return tasks, proposed_imports


def _append_meter_import_results_to_summary(import_results, summary):
    """
    This appends meter import result counts and, if applicable, error messages.
    """
    agg_results_summary = collections.defaultdict(lambda: 0)
    error_comments = collections.defaultdict(lambda: set())

    for id_count in import_results:
        success_count = id_count.get("count")

        if success_count:
            agg_results_summary[id_count["source_id"]] += success_count
        else:
            error_comments[id_count["source_id"]].add(id_count.get("error"))

    for import_info in summary:
        pm_id = import_info["source_id"]

        import_info["successfully_imported"] = agg_results_summary.get(pm_id, 0)

        if error_comments:
            import_info["errors"] = " ".join(list(error_comments.get(pm_id, "")))

    return summary


def _save_raw_data_create_tasks(file_pk, progress_key):
    """
    Worker method for saving raw data. Chunk up the CSV or XLSX file and save the raw data
    into the PropertyState table.

    In the case of receiving PM Meter Usage, build tasks to import these directly
    into Meters and MeterReadings.

    :param file_pk: int, ID of the file to import
    :return: Dict, result from progress data / cache
    """
    progress_data = ProgressData.from_key(progress_key)

    # _log.debug('Attempting to access import_file')
    import_file = ImportFile.objects.get(pk=file_pk)
    if import_file.raw_save_done:
        return progress_data.finish_with_warning('Raw data already saved')

    if import_file.source_type == "PM Meter Usage":
        return _save_meter_usage_data_create_tasks(file_pk, progress_data.key)
    elif import_file.source_type == "GreenButton":
        return _save_greenbutton_data_create_tasks(file_pk, progress_data.key)

    file_extension = os.path.splitext(import_file.file.name)[1]

    if file_extension == ".json" or file_extension == '.geojson':
        parser = reader.GeoJSONParser(import_file.local_file)
    else:
        parser = reader.MCMParser(import_file.local_file)

    cache_first_rows(import_file, parser)
    import_file.num_rows = 0
    import_file.num_columns = parser.num_columns()

    chunks = []
    for batch_chunk in batch(parser.data, 100):
        import_file.num_rows += len(batch_chunk)
        chunks.append(batch_chunk)
    import_file.save()

    progress_data.total = len(chunks)
    progress_data.save()

    # return tasks and None as a placeholder for proposed data import summary
    return [_save_raw_data_chunk.s(chunk, file_pk, progress_data.key) for chunk in chunks], None


def save_raw_data(file_pk):
    """
    Simply report to the user that we have queued up the save_run_data to run. This is the entry
    point into saving the data.

    It's possible to receive a summary of what the tasks intend to accomplish.

    :param file_pk: ImportFile Primary Key
    :return: Dict, from cache, containing the progress key to track
    """
    progress_data = ProgressData(func_name='save_raw_data', unique_id=file_pk)
    # save_raw_data_run.s(file_pk, progress_data.key)
    try:
        # Go get the tasks that need to be created, then call them in the chord here.
        tasks, summary = _save_raw_data_create_tasks(file_pk, progress_data.key)
        chord(tasks, interval=15)(finish_raw_save.s(file_pk, progress_data.key, summary=summary))
    except StopIteration:
        progress_data.finish_with_error('StopIteration Exception', traceback.format_exc())
    except Error as e:
        progress_data.finish_with_error('File Content Error: ' + e, traceback.format_exc())
    except KeyError as e:
        progress_data.finish_with_error('Invalid Column Name: "' + e + '"',
                                        traceback.format_exc())
    except TypeError:
        progress_data.finish_with_error('TypeError Exception', traceback.format_exc())
    except Exception as e:
        progress_data.finish_with_error('Unhandled Error: ' + str(e),
                                        traceback.format_exc())
    _log.debug(progress_data.result())
    return progress_data.result()


# def save_raw_data_run(file_pk, progress_key):
#     """
#     Run the save_raw_data command. This adds more information to the progress_key that is given.
#     Save the raw data from an imported file.
#
#     :param file_pk:
#     :param progress_key:
#     :return:
#     """
#     pass

def geocode_buildings_task(file_pk):
    async_result = _geocode_properties_or_tax_lots.s(file_pk).apply_async()
    result = [r for r in async_result.collect()]

    return result


@shared_task
def _geocode_properties_or_tax_lots(file_pk):
    if PropertyState.objects.filter(import_file_id=file_pk).exclude(data_state=DATA_STATE_IMPORT):
        qs = PropertyState.objects.filter(import_file_id=file_pk).exclude(
            data_state=DATA_STATE_IMPORT)
        decode_ubids(qs)
    else:
        qs = TaxLotState.objects.filter(import_file_id=file_pk).exclude(
            data_state=DATA_STATE_IMPORT)

    geocode_buildings(qs)


# @cprofile()
def match_buildings(file_pk):
    """
    kicks off system matching, returns progress key within the JSON response

    :param file_pk: ImportFile Primary Key
    :return:
    """
    import_file = ImportFile.objects.get(pk=file_pk)

    progress_data = ProgressData(func_name='match_buildings', unique_id=file_pk)
    progress_data.delete()

    if import_file.matching_done:
        _log.debug('Matching is already done')
        return progress_data.finish_with_warning('matching already complete')

    if not import_file.mapping_done:
        _log.debug('Mapping is not done yet')
        return progress_data.finish_with_error(
            'Import file is not complete. Retry after mapping is complete', )

    if import_file.cycle is None:
        _log.warn("This should never happen in production")

    # Start, match, pair
    progress_data.total = 3
    progress_data.save()

    chord(_match_properties_and_taxlots.s(file_pk, progress_data.key), interval=15)(
        finish_matching.s(file_pk, progress_data.key))

    return progress_data.result()


@shared_task(ignore_result=True)
def finish_matching(result, import_file_id, progress_key):
    progress_data = ProgressData.from_key(progress_key)

    import_file = ImportFile.objects.get(pk=import_file_id)
    import_file.matching_done = True
    import_file.mapping_completion = 100
    if isinstance(result, list) and len(result) == 1:
        import_file.matching_results_data = result[0]
    else:
        raise Exception("there are more than one results for matching_results, need to merge")
    import_file.save()

    return progress_data.finish_with_success()


def hash_state_object(obj, include_extra_data=True):
    def add_dictionary_repr_to_hash(hash_obj, dict_obj):
        assert isinstance(dict_obj, dict)

        for (key, value) in sorted(dict_obj.items(), key=lambda x_y: x_y[0]):
            if isinstance(value, dict):
                add_dictionary_repr_to_hash(hash_obj, value)
            else:
                hash_obj.update(str(unidecode(key)).encode('utf-8'))
                if isinstance(value, basestring):
                    hash_obj.update(unidecode(value).encode('utf-8'))
                else:
                    hash_obj.update(str(value).encode('utf-8'))
        return hash_obj

    def _get_field_from_obj(field_obj, field):
        if not hasattr(field_obj, field):
            return "FOO"  # Return a random value so we can distinguish between this and None.
        else:
            return getattr(field_obj, field)

    m = hashlib.md5()
    for f in Column.retrieve_db_field_name_for_hash_comparison():
        obj_val = _get_field_from_obj(obj, f)
        m.update(f.encode('utf-8'))
        if isinstance(obj_val, dt.datetime):
            # if this is a datetime, then make sure to save the string as a naive datetime.
            # Somehow, somewhere the data are being saved in mapping with a timezone,
            # then in matching they are removed (but the time is updated correctly)
            m.update(str(make_naive(obj_val).astimezone(tz.utc).isoformat()).encode('utf-8'))
        else:
            m.update(str(obj_val).encode('utf-8'))

    if include_extra_data:
        add_dictionary_repr_to_hash(m, obj.extra_data)

    return m.hexdigest()


def filter_duplicated_states(unmatched_states):
    """
    Takes a list of states, where some values may contain the same data
    as others, and returns two lists.  The first list consists of a
    single state for each equivalent set of states in
    unmatched_states.  The second list consists of all the
    non-representative states which (for example) could be deleted.

    :param unmatched_states: List, unmatched states
    :return:
    """

    hash_values = []
    for unmatch in unmatched_states:
        hash_values.append(unmatch.hash_object)
    equality_classes = collections.defaultdict(list)

    for (ndx, hashval) in enumerate(hash_values):
        equality_classes[hashval].append(ndx)

    canonical_states = [unmatched_states[equality_list[0]] for equality_list in
                        equality_classes.values()]
    canonical_state_ids = set([s.pk for s in canonical_states])
    noncanonical_states = [u for u in unmatched_states if u.pk not in canonical_state_ids]

    return canonical_states, noncanonical_states


# from seed.utils.cprofile import cprofile
# @cprofile()
def match_and_merge_unmatched_objects(unmatched_states, partitioner):
    """
    Take a list of unmatched_property_states or unmatched_tax_lot_states and returns a set of
    states that correspond to unmatched states.

    :param unmatched_states: list, PropertyStates or TaxLotStates
    :param partitioner: instance of EquivalencePartitioner
    :return: [list, list], merged_objects, equivalence_classes keys
    """
    # Sort unmatched states/This should not be happening!
    unmatched_states.sort(key=lambda state: state.pk)

    def getattrdef(obj, attr, default):
        if hasattr(obj, attr):
            return getattr(obj, attr)
        else:
            return default

    # create lambda function to sort the properties/taxlots by release_data first, then generation_
    # date, and finally the primary key
    keyfunction = lambda ndx: (
        getattrdef(unmatched_states[ndx], "release_date", None),
        getattrdef(unmatched_states[ndx], "generation_date", None),
        getattrdef(unmatched_states[ndx], "pk", None)
    )

    # This removes any states that are duplicates,
    equivalence_classes = partitioner.calculate_equivalence_classes(unmatched_states)

    # get the priorities of the columns from the database
    if len(equivalence_classes) > 0:
        priorities = Column.retrieve_priorities(unmatched_states[0].organization)
    else:
        priorities = None

    # For each of the equivalence classes, merge them down to a single
    # object of that type.
    merged_objects = []

    for (class_key, class_ndxs) in equivalence_classes.items():
        if len(class_ndxs) == 1:
            # If there is only one class_ndx, then just save the object to merged_objects and
            # move on
            merged_objects.append(unmatched_states[class_ndxs[0]])
        else:
            class_ndxs.sort(key=keyfunction)
            unmatched_state_class = [unmatched_states[ndx] for ndx in class_ndxs]
            merged_result = unmatched_state_class[0]
            for unmatched in unmatched_state_class[1:]:
                merged_result = save_state_match(merged_result, unmatched, priorities)

            merged_objects.append(merged_result)

    return merged_objects, list(equivalence_classes.keys())


# @cprofile(n=50)
def merge_unmatched_into_views(unmatched_states, partitioner, org, import_file):
    """
    This is fairly inefficient, because we grab all the organization's entire PropertyViews at once.
    Surely this can be improved, but the logic is unusual/particularly dynamic here, so hopefully
    this can be refactored into a better, purely database approach... Perhaps existing_view_states
    can wrap database calls. Still the abstractions are subtly different (can I refactor the
    partitioner to use Query objects); it may require a bit of thinking.

    :param unmatched_states:
    :param partitioner:
    :param org:
    :param import_file:
    :return:
    """

    # Cycle coming from the import_file does not make sense here.
    # Makes testing hard. Should be an argument.
    current_match_cycle = import_file.cycle

    if isinstance(unmatched_states[0], PropertyState):
        ObjectViewClass = PropertyView
        ParentAttrName = "property"
    elif isinstance(unmatched_states[0], TaxLotState):
        ObjectViewClass = TaxLotView
        ParentAttrName = "taxlot"
    else:
        raise ValueError("Unknown class '{}' passed to merge_unmatched_into_views".format(
            type(unmatched_states[0])))

    class_views = ObjectViewClass.objects.filter(
        state__organization=org,
        cycle_id=current_match_cycle
    ).select_related('state')
    existing_view_states = collections.defaultdict(dict)
    existing_view_state_hashes = set()

    # TODO #239: this is an expensive calculation
    for view in class_views:
        equivalence_can_key = partitioner.calculate_canonical_key(view.state)
        existing_view_states[equivalence_can_key][view.cycle] = view
        existing_view_state_hashes.add(view.state.hash_object)

    matched_views = []

    merge_data = []
    promote_data = []
    for unmatched in unmatched_states:
        if unmatched.hash_object in existing_view_state_hashes:
            # If an exact duplicate exists, delete the unmatched state
            unmatched.data_state = DATA_STATE_DELETE
            unmatched.save()
        else:
            # Look to see if there is a match among the property states of the object.

            # equiv_key = False
            # equiv_can_key = partitioner.calculate_canonical_key(unmatched)
            equiv_cmp_key = partitioner.calculate_comparison_key(unmatched)
            for key in existing_view_states:
                if partitioner.calculate_key_equivalence(key, equiv_cmp_key):
                    if current_match_cycle in existing_view_states[key]:
                        # There is an existing View for the current cycle that matches us.
                        # Merge the new state in with the existing one and update the view,
                        # audit log.
                        current_view = existing_view_states[key][current_match_cycle]
                        merge_data.append((current_view, unmatched))
                    else:
                        # Grab another view that has the same parent as the one we belong to.
                        cousin_view = existing_view_states[key].values()[0]
                        view_parent = getattr(cousin_view, ParentAttrName)
                        new_view = type(cousin_view)()
                        setattr(new_view, ParentAttrName, view_parent)
                        new_view.cycle = current_match_cycle
                        new_view.state = unmatched
                        try:
                            new_view.save()
                            matched_views.append(new_view)
                        except IntegrityError:
                            _log.warn("Unable to save the new view as it already exists in the db")

                    break
            else:
                # Create a new object/view for the current object.
                promote_data.append((unmatched, current_match_cycle))

    # create the data atomically to speed it up
    _log.debug("There are %s merge_data and %s promote_data" % (len(merge_data), len(promote_data)))
    priorities = Column.retrieve_priorities(org.pk)
    try:
        with transaction.atomic():
            for merge_datum in merge_data:
                merge_datum[0].state = save_state_match(
                    merge_datum[0].state, merge_datum[1], priorities
                )
                merge_datum[0].save()

                matched_views.append(merge_datum[0])

            for promote_datum in promote_data:
                created_view = promote_datum[0].promote(promote_datum[1])
                matched_views.append(created_view)
    except IntegrityError as e:
        raise IntegrityError("Could not merge results with error: %s" % (e))

    return list(set(matched_views))


@shared_task
@lock_and_track
# @cprofile()
def _match_properties_and_taxlots(file_pk, progress_key):
    """
    Match the properties and taxlots

    :param file_pk: ImportFile Primary Key
    :return:
    """
    import_file = ImportFile.objects.get(pk=file_pk)
    progress_data = ProgressData.from_key(progress_key)

    # Don't query the org table here, just get the organization from the import_record
    org = import_file.import_record.super_organization

    # Return a list of all the properties/tax lots based on the import file.
    all_unmatched_properties = import_file.find_unmatched_property_states()

    # Set the progress to started - 33%
    progress_data.step('Matching data')

    unmatched_properties = []
    unmatched_tax_lots = []
    duplicates_of_existing_property_states = []
    duplicates_of_existing_taxlot_states = []
    if all_unmatched_properties:
        property_partitioner = EquivalencePartitioner.make_default_state_equivalence(PropertyState)

        # Filter out the duplicates within the import file.
        _log.debug("Start filter_duplicated_states: %s" % dt.datetime.now().strftime(
            "%Y-%m-%d %H:%M:%S"))
        unmatched_properties, duplicate_property_states = filter_duplicated_states(
            all_unmatched_properties
        )
        _log.debug("End filter_duplicated_states: %s" % dt.datetime.now().strftime(
            "%Y-%m-%d %H:%M:%S"))

        # Merge everything together based on the notion of equivalence
        # provided by the partitioner, while ignoring duplicates.
        _log.debug("Start match_and_merge_unmatched_objects: %s" % dt.datetime.now().strftime(
            "%Y-%m-%d %H:%M:%S"))
        unmatched_properties, property_equivalence_keys = match_and_merge_unmatched_objects(
            unmatched_properties,
            property_partitioner
        )
        _log.debug("End match_and_merge_unmatched_objects: %s" % dt.datetime.now().strftime(
            "%Y-%m-%d %H:%M:%S"))

        # Take the final merged-on-import objects, and find Views that
        # correspond to it and merge those together.
        # TODO #239: This is quite slow... fix this next
        _log.debug("Start merge_unmatched_into_views: %s" % dt.datetime.now().strftime(
            "%Y-%m-%d %H:%M:%S"))
        merged_property_views = merge_unmatched_into_views(
            unmatched_properties,
            property_partitioner,
            org,
            import_file
        )
        _log.debug(
            "End merge_unmatched_into_views: %s" % dt.datetime.now().strftime("%Y-%m-%d %H:%M:%S"))

        # Filter out the exact duplicates found in the previous step
        duplicates_of_existing_property_states = [state for state in unmatched_properties if
                                                  state.data_state == DATA_STATE_DELETE]
        unmatched_properties = [state for state in unmatched_properties
                                if state not in duplicates_of_existing_property_states]
    else:
        duplicate_property_states = []
        merged_property_views = []

    # Do the same process with the TaxLots.
    all_unmatched_tax_lots = import_file.find_unmatched_tax_lot_states()

    if all_unmatched_tax_lots:
        # Filter out the duplicates.  Do we actually want to delete them
        # here?  Mark their abandonment in the Audit Logs?
        unmatched_tax_lots, duplicate_tax_lot_states = filter_duplicated_states(
            all_unmatched_tax_lots)

        taxlot_partitioner = EquivalencePartitioner.make_default_state_equivalence(TaxLotState)

        # Merge everything together based on the notion of equivalence
        # provided by the partitioner.
        unmatched_tax_lots, taxlot_equivalence_keys = match_and_merge_unmatched_objects(
            unmatched_tax_lots,
            taxlot_partitioner
        )

        # Take the final merged-on-import objects, and find Views that
        # correspond to it and merge those together.
        _log.debug("Start tax_lot merge_unmatched_into_views: %s" % dt.datetime.now().strftime(
            "%Y-%m-%d %H:%M:%S"))
        merged_taxlot_views = merge_unmatched_into_views(
            unmatched_tax_lots,
            taxlot_partitioner,
            org,
            import_file
        )
        _log.debug("End tax_lot merge_unmatched_into_views: %s" % dt.datetime.now().strftime(
            "%Y-%m-%d %H:%M:%S"))

        # Filter out the exact duplicates found in the previous step
        duplicates_of_existing_taxlot_states = [state for state in unmatched_tax_lots
                                                if state.data_state == DATA_STATE_DELETE]
        unmatched_tax_lots = [state for state in unmatched_tax_lots if
                              state not in duplicates_of_existing_taxlot_states]
    else:
        duplicate_tax_lot_states = []
        merged_taxlot_views = []

    # TODO #239: This is the next slowest... fix me too.
    _log.debug("Start pair_new_states: %s" % dt.datetime.now().strftime("%Y-%m-%d %H:%M:%S"))
    progress_data.step('Pairing data')
    pair_new_states(merged_property_views, merged_taxlot_views)
    _log.debug("End pair_new_states: %s" % dt.datetime.now().strftime("%Y-%m-%d %H:%M:%S"))

    # Mark all the unmatched objects as done with matching and mapping
    # There should be some kind of bulk-update/save thing we can do to
    # improve upon this.
    for state in chain(unmatched_properties, unmatched_tax_lots):
        state.data_state = DATA_STATE_MATCHING
        state.save()

    for state in map(lambda x: x.state, chain(merged_property_views, merged_taxlot_views)):
        state.data_state = DATA_STATE_MATCHING
        # The merge state seems backwards, but it isn't for some reason, if they are not marked as
        # MERGE_STATE_MERGED when called in the merge_unmatched_into_views, then they are new.
        if state.merge_state != MERGE_STATE_MERGED:
            state.merge_state = MERGE_STATE_NEW
        state.save()

    for state in chain(duplicate_property_states, duplicate_tax_lot_states):
        state.data_state = DATA_STATE_DELETE
        # state.merge_state = MERGE_STATE_DUPLICATE
        state.save()

    return {
        'import_file_records': import_file.num_rows,
        'property_all_unmatched': len(all_unmatched_properties),
        'property_duplicates': len(duplicate_property_states),
        'property_duplicates_of_existing': len(duplicates_of_existing_property_states),
        'property_unmatched': len(unmatched_properties),
        'tax_lot_all_unmatched': len(all_unmatched_tax_lots),
        'tax_lot_duplicates': len(duplicate_tax_lot_states),
        'tax_lot_duplicates_of_existing': len(duplicates_of_existing_taxlot_states),
        'tax_lot_unmatched': len(unmatched_tax_lots),
    }


def list_canonical_property_states(org_id):
    """
    Return a QuerySet of the property states that are part of the inventory

    Args:
        org_id: Organization ID

    Returns:
        QuerySet

    """
    pvs = PropertyView.objects.filter(
        state__organization=org_id,
        state__data_state__in=[DATA_STATE_MATCHING]
    ).select_related('state').order_by('state__id')

    ids = [p.state.id for p in pvs]
    return PropertyState.objects.filter(pk__in=ids)


def save_state_match(state1, state2, priorities):
    """
    Merge the contents of state2 into state1

    :param state1: PropertyState or TaxLotState
    :param state2: PropertyState or TaxLotState
    :param priorities: dict, column names and the priorities of the merging of data. This includes
    all of the priorites for the columns, not just the priorities for the selected taxlotstate.
    :return: state1, after merge
    """
    merged_state = type(state1).objects.create(organization=state1.organization)

    merged_state = merging.merge_state(
        merged_state, state1, state2, priorities[merged_state.__class__.__name__]
    )

    AuditLogClass = PropertyAuditLog if isinstance(merged_state, PropertyState) else TaxLotAuditLog

    assert AuditLogClass.objects.filter(state=state1).count() >= 1
    assert AuditLogClass.objects.filter(state=state2).count() >= 1

    # NJACHECK - is this logic correct?
    state_1_audit_log = AuditLogClass.objects.filter(state=state1).first()
    state_2_audit_log = AuditLogClass.objects.filter(state=state2).first()

    AuditLogClass.objects.create(organization=state1.organization,
                                 parent1=state_1_audit_log,
                                 parent2=state_2_audit_log,
                                 parent_state1=state1,
                                 parent_state2=state2,
                                 state=merged_state,
                                 name='System Match',
                                 description='Automatic Merge',
                                 import_filename=None,
                                 record_type=AUDIT_IMPORT)

    # If the two states being merged were just imported from the same import file, carry the import_file_id into the new
    # state. Also merge the lot_number fields so that pairing can work correctly on the resulting merged record
    # Possible conditions:
    # state1.data_state = 2, state1.merge_state = 0 and state2.data_state = 2, state2.merge_state = 0
    # state1.data_state = 0, state1.merge_state = 2 and state2.data_state = 2, state2.merge_state = 0
    if state1.import_file_id == state2.import_file_id:
        if ((
            state1.data_state == DATA_STATE_MAPPING and state1.merge_state == MERGE_STATE_UNKNOWN and
            state2.data_state == DATA_STATE_MAPPING and state2.merge_state == MERGE_STATE_UNKNOWN) or
            (
                state1.data_state == DATA_STATE_UNKNOWN and state1.merge_state == MERGE_STATE_MERGED and
                state2.data_state == DATA_STATE_MAPPING and state2.merge_state == MERGE_STATE_UNKNOWN)):
            merged_state.import_file_id = state1.import_file_id

            if isinstance(merged_state, PropertyState):
                joined_lots = set()
                if state1.lot_number:
                    joined_lots = joined_lots.union(state1.lot_number.split(';'))
                if state2.lot_number:
                    joined_lots = joined_lots.union(state2.lot_number.split(';'))
                if joined_lots:
                    merged_state.lot_number = ';'.join(joined_lots)

    # Set the merged_state to merged
    merged_state.merge_state = MERGE_STATE_MERGED
    merged_state.save()

    return merged_state


def pair_new_states(merged_property_views, merged_taxlot_views):
    """
    Pair new states from lists of property views and tax lot views

    :param merged_property_views: list, merged property views
    :param merged_taxlot_views: list, merged tax lot views
    :return: None
    """
    if not merged_property_views and not merged_taxlot_views:
        return

    # Not sure what the below cycle code does.
    # Commented out during Python3 upgrade.
    # cycle = chain(merged_property_views, merged_taxlot_views).next().cycle

    tax_cmp_fmt = [
        ('jurisdiction_tax_lot_id', 'custom_id_1'),
        ('custom_id_1',),
        ('normalized_address',),
        ('custom_id_1',),
    ]

    prop_cmp_fmt = [
        ('lot_number', 'custom_id_1'),
        ('ubid',),
        ('custom_id_1',),
        ('normalized_address',),
        ('pm_property_id',),
        ('jurisdiction_property_id',),
    ]

    tax_comparison_fields = sorted(list(set(chain.from_iterable(tax_cmp_fmt))))
    prop_comparison_fields = sorted(list(set(chain.from_iterable(prop_cmp_fmt))))

    tax_comparison_field_names = list(map(lambda s: "state__{}".format(s), tax_comparison_fields))
    prop_comparison_field_names = list(map(lambda s: "state__{}".format(s), prop_comparison_fields))

    # This is a not so nice hack. but it's the only special case/field
    # that isn't on the join to the State.
    tax_comparison_fields.insert(0, 'pk')
    prop_comparison_fields.insert(0, 'pk')
    tax_comparison_field_names.insert(0, 'pk')
    prop_comparison_field_names.insert(0, 'pk')

    view = next(chain(merged_property_views, merged_taxlot_views))
    cycle = view.cycle
    org = view.state.organization

    global taxlot_m2m_keygen
    global property_m2m_keygen

    taxlot_m2m_keygen = EquivalencePartitioner(tax_cmp_fmt, ["jurisdiction_tax_lot_id"])
    property_m2m_keygen = EquivalencePartitioner(prop_cmp_fmt,
                                                 ["pm_property_id", "jurisdiction_property_id"])

    property_views = PropertyView.objects.filter(state__organization=org, cycle=cycle).values_list(
        *prop_comparison_field_names)
    taxlot_views = TaxLotView.objects.filter(state__organization=org, cycle=cycle).values_list(
        *tax_comparison_field_names)

    # For each of the view objects, make an
    prop_type = namedtuple("Prop", prop_comparison_fields)
    taxlot_type = namedtuple("TL", tax_comparison_fields)

    # Makes object with field_name->val attributes on them.
    property_objects = [prop_type(*attr) for attr in property_views]
    taxlot_objects = [taxlot_type(*attr) for attr in taxlot_views]

    # NA: I believe this is incorrect, but doing this for simplicity
    # now. The logic that is being missed is a pretty extreme corner
    # case.

    # NA: I should generate one key for each property for each thing in it's lot number state.

    # property_keys = {property_m2m_keygen.calculate_comparison_key(p): p.pk for p in property_objects}
    # taxlot_keys = [taxlot_m2m_keygen.calculate_comparison_key(tl): tl.pk for tl in taxlot_objects}

    # Calculate a key for each of the split fields.
    property_keys_orig = dict(
        [(property_m2m_keygen.calculate_comparison_key(p), p.pk) for p in property_objects])

    # property_keys = copy.deepcopy(property_keys_orig)

    # Do this inelegant step to make sure we are correctly splitting.
    property_keys = collections.defaultdict(list)
    for k in property_keys_orig:
        if k[0] and ";" in k[0]:
            for lotnum in map(lambda x: x.strip(), k[0].split(";")):
                k_copy = list(copy.deepcopy(k))
                k_copy[0] = lotnum
                property_keys[tuple(k_copy)] = property_keys_orig[k]
        else:
            property_keys[k] = property_keys_orig[k]

    taxlot_keys = dict(
        [(taxlot_m2m_keygen.calculate_comparison_key(p), p.pk) for p in taxlot_objects])

    # property_comparison_keys = {property_m2m_keygen.calculate_comparison_key_key(p): p.pk for p in property_objects}
    # property_canonical_keys = {property_m2m_keygen.calculate_canonical_key(p): p.pk for p in property_objects}

    possible_merges = []  # List of prop.id, tl.id merges.

    for pv in merged_property_views:
        # if pv.state.lot_number and ";" in pv.state.lot_number:
        #     pdb.set_trace()

        pv_key = property_m2m_keygen.calculate_comparison_key(pv.state)
        # TODO: Refactor pronto.  Iterating over the tax lot is bad implementation.
        for tlk in taxlot_keys:
            if pv_key[0] and ";" in pv_key[0]:
                for lotnum in map(lambda x: x.strip(), pv_key[0].split(";")):
                    pv_key_copy = list(copy.deepcopy(pv_key))
                    pv_key_copy[0] = lotnum
                    pv_key_copy = tuple(pv_key_copy)
                    if property_m2m_keygen.calculate_key_equivalence(pv_key_copy, tlk):
                        possible_merges.append((property_keys[pv_key_copy], taxlot_keys[tlk]))
            else:
                if property_m2m_keygen.calculate_key_equivalence(pv_key, tlk):
                    possible_merges.append((property_keys[pv_key], taxlot_keys[tlk]))

    for tlv in merged_taxlot_views:
        tlv_key = taxlot_m2m_keygen.calculate_comparison_key(tlv.state)
        for pv_key in property_keys:
            if property_m2m_keygen.calculate_key_equivalence(tlv_key, pv_key):
                possible_merges.append((property_keys[pv_key], taxlot_keys[tlv_key]))

    for m2m in set(possible_merges):
        pv_pk, tlv_pk = m2m

        # PropertyView.objects.get(pk=pv_pk)
        # TaxLotView.objects.get(pk=tlv_pk)

        connection = TaxLotProperty.objects.filter(
            property_view_id=pv_pk,
            taxlot_view_id=tlv_pk
        ).count()

        if connection:
            continue

        is_primary = TaxLotProperty.objects.filter(property_view_id=pv_pk).count() == 0
        m2m_join = TaxLotProperty(
            property_view_id=pv_pk,
            taxlot_view_id=tlv_pk,
            cycle=cycle,
            primary=is_primary
        )
        m2m_join.save()

    return<|MERGE_RESOLUTION|>--- conflicted
+++ resolved
@@ -21,13 +21,9 @@
 from celery import chord, shared_task
 from celery.utils.log import get_task_logger
 from django.db import IntegrityError, DataError
-<<<<<<< HEAD
 from django.db import connection, transaction
 from django.db.models import Q
 from django.db.utils import ProgrammingError
-=======
-from django.db import transaction
->>>>>>> d810c466
 from django.utils import timezone as tz
 from django.utils.timezone import make_naive
 from math import ceil
