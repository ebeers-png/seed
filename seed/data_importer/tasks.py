# !/usr/bin/env python
# encoding: utf-8
"""
:copyright (c) 2014 - 2016, The Regents of the University of California, through Lawrence Berkeley National Laboratory (subject to receipt of any required approvals from the U.S. Department of Energy) and contributors. All rights reserved.  # NOQA
:author
"""

from __future__ import absolute_import

import pdb
from IPython import embed
import datetime
import collections
from collections import namedtuple
import hashlib
import operator
from itertools import chain
import re
import string
import time
import traceback
from _csv import Error
from functools import reduce

from celery import chord
from celery import shared_task
from celery.utils.log import get_task_logger
from django.conf import settings
from django.db.models import Q

# from seed.audit_logs.models import AuditLog
from seed.models.auditlog import AUDIT_IMPORT
from seed.models import PropertyAuditLog
from seed.models import TaxLotAuditLog
from seed.models import Cycle
from seed.cleansing.models import Cleansing
from seed.cleansing.tasks import (
    finish_cleansing,
    cleanse_data_chunk,
)
from seed.data_importer.models import (
    ImportFile,
    ImportRecord,
    STATUS_READY_TO_MERGE,
    ROW_DELIMITER,
    DuplicateDataError,
)
from seed.decorators import get_prog_key
from seed.decorators import lock_and_track
from seed.green_button import xml_importer
from seed.lib.mappings.mapping_data import MappingData
from seed.lib.mcm import cleaners, mapper, reader
from seed.lib.mcm.data.ESPM import espm as espm_schema
from seed.lib.mcm.data.SEED import seed as seed_schema
from seed.lib.mcm.mapper import expand_rows
from seed.lib.mcm.utils import batch
from seed.lib.superperms.orgs.models import Organization
from seed.utils.generic import pp
from seed.utils.address import normalize_address_str
from seed.models import (
    ASSESSED_BS,
    ASSESSED_RAW,
    BS_VALUES_LIST,
    GREEN_BUTTON_BS,
    GREEN_BUTTON_RAW,
    PORTFOLIO_BS,
    PORTFOLIO_RAW,
    POSSIBLE_MATCH,
    SYSTEM_MATCH,
    Column,
    ColumnMapping,
    find_canonical_building_values,
    initialize_canonical_building,
    save_snapshot_match,
    BuildingSnapshot,
    Property,
    PropertyState,
    PropertyView,
    TaxLot,
    TaxLotView,
    TaxLotState,
    DATA_STATE_IMPORT,
    DATA_STATE_MAPPING,
    DATA_STATE_MATCHING,
    DATA_STATE_DELETE,
)
from seed.utils.buildings import get_source_type
from seed.utils.cache import set_cache, increment_cache, get_cache

logger = get_task_logger(__name__)

# Maximum number of possible matches under which we'll allow a system match.
MAX_SEARCH = 5
# Minimum confidence of two buildings being related.
MIN_CONF = .80  # TODO: not used anymore?
# Knows how to clean floats for ESPM data.
ASSESSED_CLEANER = cleaners.Cleaner(seed_schema.schema)
PORTFOLIO_CLEANER = cleaners.Cleaner(espm_schema.schema)
PUNCT_REGEX = re.compile('[{0}]'.format(
    re.escape(string.punctuation)
))

STR_TO_CLASS = {"TaxLotState": TaxLotState, "PropertyState": PropertyState}


def get_cache_increment_value(chunk):
    denom = len(chunk) or 1
    return 1.0 / denom * 100


@shared_task
def finish_import_record(import_record_pk):
    """Set all statuses to Done, etc."""
    states = ('done', 'active', 'queued')
    actions = ('merge_analysis', 'premerge_analysis')
    # Really all these status attributes are tedious.
    import_record = ImportRecord.objects.get(pk=import_record_pk)
    for action in actions:
        for state in states:
            value = False
            if state == 'done':
                value = True
            setattr(import_record, '{0}_{1}'.format(action, state), value)

    import_record.finish_time = datetime.datetime.utcnow()
    import_record.status = STATUS_READY_TO_MERGE
    import_record.save()


@shared_task
def finish_mapping(file_pk):
    import_file = ImportFile.objects.get(pk=file_pk)
    import_file.mapping_done = True
    import_file.save()
    finish_import_record(import_file.import_record.pk)
    prog_key = get_prog_key('map_data', file_pk)
    result = {
        'status': 'success',
        'progress': 100,
        'progress_key': prog_key
    }
    set_cache(prog_key, result['status'], result)

    # now call cleansing
    _cleanse_data(file_pk)


def _translate_unit_to_type(unit):
    if unit is None or unit == 'String':
        return 'str'

    return unit.lower()


def _build_cleaner(org):
    """Return a cleaner instance that knows about a mapping's unit types.

    Basically, this just tells us how to try and cast types during cleaning
    based on the Column definition in the database.

    :param org: superperms.orgs.Organization instance.
    :returns: dict of dicts. {'types': {'col_name': 'type'},}
    """
    units = {'types': {}}
    for column in Column.objects.filter(
            mapped_mappings__super_organization=org
    ).select_related('unit'):
        column_type = 'str'
        if column.unit:
            column_type = _translate_unit_to_type(
                column.unit.get_unit_type_display()
            )
        units['types'][column.column_name] = column_type

    # TODO(gavin): make this completely data-driven. # NL !!!
    # Update with our predefined types for our BuildingSnapshot column types.
    units['types'].update(seed_schema.schema['types'])

    return cleaners.Cleaner(units)


def _normalize_tax_lot_id(value):
    return value.strip().lstrip('0').upper().replace(
        '-', ''
    ).replace(
        ' ', ''
    ).replace(
        '/', ''
    ).replace(
        '\\', ''
    )


@shared_task
def map_row_chunk(ids, file_pk, source_type, prog_key, increment, *args, **kwargs):
    """Does the work of matching a mapping to a source type and saving

    :param ids: list of PropertyState IDs to map.
    :param file_pk: int, the PK for an ImportFile obj.
    :param source_type: int, represented by either ASSESSED_RAW or PORTFOLIO_RAW.
    :param prog_key: string, key of the progress key
    :param increment: double, value by which to increment progress key
    :param cleaner: (optional), the cleaner class you want to send to mapper.map_row.
                    (e.g. turn numbers into floats.).
    :param raw_ids: (optional kwarg), the list of ids in chunk order.

    """

    logger.debug("Mapping row chunks")
    import_file = ImportFile.objects.get(pk=file_pk)
    save_type = PORTFOLIO_BS
    if source_type == ASSESSED_RAW:
        save_type = ASSESSED_BS

    org = Organization.objects.get(pk=import_file.import_record.super_organization.pk)

    table_mappings = ColumnMapping.get_column_mappings_by_table_name(org)
    logger.debug("Mappings are %s" % table_mappings)
    map_cleaner = _build_cleaner(org)

    # *** BREAK OUT INTO SEPARATE METHOD ***
    # figure out which import field is defined as the unique field that may have a delimiter of
    # individual values (e.g. tax lot ids). The definition of the delimited field is currently
    # hard coded
    try:
        delimited_field = {}
        if 'TaxLotState' in table_mappings.keys():
            delimited_field = table_mappings['TaxLotState'].keys()[
                table_mappings['TaxLotState'].values().index(
                    ('TaxLotState', 'jurisdiction_tax_lot_id'))]
            # put this into a dict for now. I would much rather have this as a new method. Only
            # delimit if in the table listed below.
            delimited_field = {'TaxLotState': delimited_field}
    except ValueError:
        delimited_field = {}
        # field does not exist in mapping list, so ignoring

    # logger.debug("my table mappings are {}".format(table_mappings))
    # logger.debug("my delimited_field is {}".format(delimited_field))

    # Add custom mappings for cross-related data. Right now these are hard coded, but could
    # be a setting if so desired.
    if delimited_field and 'PropertyState' in table_mappings.keys():
        table_mappings['PropertyState'][delimited_field['TaxLotState']] = (
            'PropertyState', 'lot_number')
    # logger.debug("my mappings are {}".format(table_mappings))
    # *** END BREAK OUT ***

    # yes, there are three cascading for loops here. sorry :(
    md = MappingData()
    for table, mappings in table_mappings.iteritems():
        # This may be historic, but we need to pull out the extra_data_fields here to pass into
        # mapper.map_row. apply_columns are extra_data columns (the raw column names)
        extra_data_fields = []
        for k, v in mappings.iteritems():
            if not md.find_column(v[0], v[1]):
                extra_data_fields.append(k)
        logger.debug("extra data fields: {}".format(extra_data_fields))
        logger.debug("table {} has the maps: {}".format(table, mappings))
        # All the data live in the PropertyState.extra_data field when the data are imported
        data = PropertyState.objects.filter(id__in=ids).only('extra_data').iterator()

<<<<<<< HEAD
=======
        # figure out which import field is defined as the unique field that may have a delimiter of
        # individual values (e.g. tax lot ids). The definition of the delimited field is currently
        # hard coded
        try:
            delimited_field = mappings.keys()[
                mappings.values().index(('TaxLotState', 'jurisdiction_tax_lot_id'))]
        except ValueError:
            delimited_field = None
            # field does not exist in mapping list, so ignoring

        # All the data live in the extra_data field when the data are imported
        data = []  # initialize to no data
        if table == 'PropertyState':
            model_obj = PropertyState
            data = PropertyState.objects.filter(id__in=ids).only('extra_data').iterator()
        elif table == 'TaxLotState':
            model_obj = TaxLotState
            # Data are still in the PropertyState object because it was imported into that table
            data = PropertyState.objects.filter(id__in=ids).only('extra_data').iterator()
        else:
            logger.error("The defined table was empty, skipping importing object for table")

>>>>>>> 78b81853
        # Since we are importing CSV, then each extra_data field will have the same fields. So
        # save the map_model_obj outside of for loop to pass into the `save_column_names` methods
        map_model_obj = None

        # Loop over all the rows
        for original_row in data:

            # expand the row into multiple rows if needed with the delimited_field replaced with a
            # single value. This minimizes the need to rewrite the downstream code.
            if table in delimited_field.keys():
                model_delimited_fields = delimited_field[table]
            else:
                model_delimited_fields = None

            # Weeee... the data are in the extra_data column.
            for row in expand_rows(original_row.extra_data, model_delimited_fields):
                # TODO: during the mapping the data are saved back in the database
                # If the user decided to not use the mapped data and go back and remap
                # then the data will forever be in the property state table for
                # no reason. FIX THIS!
                map_model_obj = mapper.map_row(
                    row,
                    mappings,
                    STR_TO_CLASS[table],
                    extra_data_fields,
                    cleaner=map_cleaner,
                    *args,
                    **kwargs
                )

                # save cross related data, that is data that needs to go into the other model's
                # collection as well.

                # Assign some other arguments here
                map_model_obj.import_file = import_file
                map_model_obj.source_type = save_type
                map_model_obj.organization = import_file.import_record.super_organization # Not the best place..
                if hasattr(map_model_obj, 'data_state'):
                    map_model_obj.data_state = DATA_STATE_MAPPING
                if hasattr(map_model_obj, 'organization'):
                    map_model_obj.organization = import_file.import_record.super_organization
                if hasattr(map_model_obj, 'clean'):
                    map_model_obj.clean()

                # --- BEGIN TEMP HACK ----
                # TODO: fix these in the cleaner, but for now just get things to work, yuck.
                # It appears that the cleaner pulls from some schema somewhere that defines the
                # data types... stay tuned.
                if hasattr(map_model_obj,
                           'recent_sale_date') and map_model_obj.recent_sale_date == '':
                    logger.debug("recent_sale_date was an empty string, setting to None")
                    map_model_obj.recent_sale_date = None
                if hasattr(map_model_obj,
                           'generation_date') and map_model_obj.generation_date == '':
                    logger.debug("generation_date was an empty string, setting to None")
                    map_model_obj.generation_date = None
                if hasattr(map_model_obj, 'release_date') and map_model_obj.release_date == '':
                    logger.debug("release_date was an empty string, setting to None")
                    map_model_obj.release_date = None
                if hasattr(map_model_obj, 'year_ending') and map_model_obj.year_ending == '':
                    logger.debug("year_ending was an empty string, setting to None")
                    map_model_obj.year_ending = None
                # --- END TEMP HACK ----

                # There is a potential thread safe issue here:
                # This method is called in parallel on production systems, so we need to make
                # sure that the object hasn't already been created.
                # For example, in the test data the tax lot id is the same for many rows. Make sure
                # to only create/save the object if it hasn't been created before.

                # if isinstance(map_model_obj, TaxLotState):
                #     pdb.set_trace()

                if hash_state_object(map_model_obj, include_extra_data = False) == hash_state_object(STR_TO_CLASS[table](organization=map_model_obj.organization), include_extra_data = False):
                    # Skip this object as it has no data...
                    continue


                map_model_obj.save()

                # Create an audit log record for the new
                # map_model_obj that was created.

                AuditLogClass = PropertyAuditLog if isinstance(map_model_obj, PropertyState) else TaxLotAuditLog
                AuditLogClass.objects.create(organization=org,
                                             state=map_model_obj,
                                             name='Import Creation',
                                             description='Creation from Import file.',
                                             import_filename=import_file,
                                             record_type=AUDIT_IMPORT)



                # Make sure that we've saved all of the extra_data column names from the first item in list
        if map_model_obj:
            Column.save_column_names(map_model_obj)

    increment_cache(prog_key, increment)


@shared_task
@lock_and_track
def _map_data(file_pk, *args, **kwargs):
    """Get all of the raw data and process it using appropriate mapping.
    @lock_and_track returns a progress_key

    :param file_pk: int, the id of the import_file we're working with.

    """
    logger.debug("Starting to map the data")
    prog_key = get_prog_key('map_data', file_pk)
    import_file = ImportFile.objects.get(pk=file_pk)
    # Don't perform this task if it's already been completed.
    if import_file.mapping_done:
        logger.debug("_map_data mapping_done is true")
        result = {
            'status': 'warning',
            'progress': 100,
            'message': 'mapping already complete',
            'progress_key': prog_key
        }
        set_cache(prog_key, result['status'], result)
        return result

    # If we haven't finished saving, we shouldn't proceed with mapping
    # Re-queue this task.
    if not import_file.raw_save_done:
        logger.debug("_map_data raw_save_done is false, queueing the task until raw_save finishes")
        map_data.apply_async(args=[file_pk], countdown=60, expires=120)
        return {
            'status': 'error',
            'message': 'waiting for raw data save.',
            'progress_key': prog_key
        }

    source_type_dict = {
        'Portfolio Raw': PORTFOLIO_RAW,
        'Assessed Raw': ASSESSED_RAW,
        'Green Button Raw': GREEN_BUTTON_RAW,
    }
    source_type = source_type_dict.get(import_file.source_type, ASSESSED_RAW)

    qs = PropertyState.objects.filter(
        import_file=import_file,
        source_type=source_type,
        data_state=DATA_STATE_IMPORT,
    ).only('id').iterator()

    id_chunks = [[obj.id for obj in chunk] for chunk in batch(qs, 100)]
    increment = get_cache_increment_value(id_chunks)
    tasks = [map_row_chunk.s(ids, file_pk, source_type, prog_key, increment)
             for ids in id_chunks]

    if tasks:
        # specify the chord as an immutable with .si
        chord(tasks, interval=15)(finish_mapping.si(file_pk))
    else:
        logger.debug("Not creating finish_mapping chord, calling directly")
        finish_mapping.si(file_pk)


@shared_task
@lock_and_track
def _cleanse_data(file_pk, record_type='property'):
    """

    Get the mapped data and run the cleansing class against it in chunks. The
    mapped data are pulled from the PropertyState(or Taxlot) table.

    @lock_and_track returns a progress_key

    :param file_pk: int, the id of the import_file we're working with.
    :param report: string, 'property' or 'taxlot', defaults to property

    """
    # TODO Since this function was previously hardcoded to use PropertyState,
    # but the functions/methods it calls can now handle both, I converted
    # this function and had record_type to  default to PropertyState,
    # I did not change anything where it gets called.

    import_file = ImportFile.objects.get(pk=file_pk)

    source_type_dict = {
        'Portfolio Raw': PORTFOLIO_BS,
        'Assessed Raw': ASSESSED_BS,
        'Green Button Raw': GREEN_BUTTON_BS,
    }

    # This is non-ideal, but the source type of the input file is never
    # updated, but the data are stages as if it were.
    #
    # After the mapping stage occurs, the data end up in the PropertyState
    # table under the *_BS value.
    source_type = source_type_dict.get(import_file.source_type, ASSESSED_BS)

    model = {
        'property': PropertyState, 'taxlot': TaxLotState
    }.get(record_type)

    qs = model.objects.filter(
        import_file=import_file,
        source_type=source_type,
    ).only('id').iterator()

    # initialize the cache for the cleansing results using the cleansing static method
    Cleansing.initialize_cache(file_pk)

    prog_key = get_prog_key('cleanse_data', file_pk)

    id_chunks = [[obj.id for obj in chunk] for chunk in batch(qs, 100)]
    increment = get_cache_increment_value(id_chunks)
    tasks = [
        cleanse_data_chunk.s(record_type, ids, file_pk, increment)
        for ids in id_chunks
    ]

    if tasks:
        # specify the chord as an immutable with .si
        chord(tasks, interval=15)(finish_cleansing.si(file_pk))
    else:
        finish_cleansing.s(file_pk)

    result = {
        'status': 'success',
        'progress': 100,
        'progress_key': prog_key
    }
    return result


@shared_task
def map_data(file_pk, *args, **kwargs):
    """Small wrapper to ensure we isolate our mapping process from requests."""
    _map_data.delay(file_pk)


@shared_task
def _save_raw_data_chunk(chunk, file_pk, prog_key, increment, *args, **kwargs):
    """Save the raw data to the database."""
    import_file = ImportFile.objects.get(pk=file_pk)

    # Save our "column headers" and sample rows for F/E.
    source_type = get_source_type(import_file)
    for c in chunk:
        raw_property = PropertyState(organization=import_file.import_record.super_organization)
        raw_property.import_file = import_file  # not defined in new data model
        raw_property.extra_data = c
        raw_property.source_type = source_type  # not defined in new data model
        raw_property.data_state = DATA_STATE_IMPORT

        # We require a save to get our PK
        # We save here to set our initial source PKs.
        raw_property.save()

        super_org = import_file.import_record.super_organization
        raw_property.organization = super_org

        # set_initial_sources(raw_property)
        raw_property.save()

    # Indicate progress
    increment_cache(prog_key, increment)
    logger.debug('Returning from _save_raw_data_chunk')

    return True


@shared_task
def finish_raw_save(file_pk):
    """
    Finish importing the raw file.

    :param results: results from the other tasks before the chord ran
    :param file_pk: ID of the file that was being imported
    :return: None
    """
    import_file = ImportFile.objects.get(pk=file_pk)
    import_file.raw_save_done = True
    import_file.save()
    prog_key = get_prog_key('save_raw_data', file_pk)
    result = {
        'status': 'success',
        'progress': 100,
        'progress_key': prog_key
    }
    set_cache(prog_key, result['status'], result)
    logger.debug('Returning from finish_raw_save')
    return result


def cache_first_rows(import_file, parser):
    """Cache headers, and rows 2-6 for validation/viewing.

    :param import_file: ImportFile inst.
    :param parser: unicode-csv.Reader instance.

    Unfortunately, this is duplicated logic from data_importer,
    but since data_importer makes many faulty assumptions we need to do
    it differently.

    """
    parser.seek_to_beginning()
    rows = parser.next()

    validation_rows = []
    for i in range(5):
        try:
            row = rows.next()
            if row:
                validation_rows.append(row)
        except StopIteration:
            """Less than 5 rows in file"""
            break

    # return the first row of the headers which are cleaned
    first_row = parser.headers()

    tmp = []
    for r in validation_rows:
        tmp.append(ROW_DELIMITER.join([str(r[x]) for x in first_row]))

    import_file.cached_second_to_fifth_row = "\n".join(tmp)

    if first_row:
        first_row = ROW_DELIMITER.join(first_row)
    import_file.cached_first_row = first_row or ''

    import_file.save()

    # Reset our file pointer for mapping.
    parser.seek_to_beginning()


@shared_task
@lock_and_track
def _save_raw_green_button_data(file_pk, *args, **kwargs):
    """
    Pulls identifying information out of the XML data, find_or_creates
    a building_snapshot for the data, parses and stores the time series
    meter data and associates it with the building snapshot.
    """

    import_file = ImportFile.objects.get(pk=file_pk)

    import_file.raw_save_done = True
    import_file.save()

    res = xml_importer.import_xml(import_file)

    prog_key = get_prog_key('save_raw_data', file_pk)
    result = {
        'status': 'success',
        'progress': 100,
        'progress_key': prog_key
    }
    set_cache(prog_key, result['status'], result)

    if res:
        return {
            'status': 'success',
            'progress': 100,
            'progress_key': prog_key
        }

    return {
        'status': 'error',
        'message': 'data failed to import',
        'progress_key': prog_key
    }


@shared_task
@lock_and_track
def _save_raw_data(file_pk, *args, **kwargs):
    """Chunk up the CSV or XLSX file and save the raw data into the DB PropertyState table."""
    prog_key = get_prog_key('save_raw_data', file_pk)
    logger.debug("Current cache state")
    current_cache = get_cache(prog_key)
    logger.debug(current_cache)
    time.sleep(2)  # NL: yuck
    result = current_cache

    try:
        logger.debug('Attempting to access import_file')
        import_file = ImportFile.objects.get(pk=file_pk)
        if import_file.raw_save_done:
            result['status'] = 'warning'
            result['message'] = 'Raw data already saved'
            result['progress'] = 100
            set_cache(prog_key, result['status'], result)
            logger.debug('Returning with warn from _save_raw_data')
            return result

        if import_file.source_type == "Green Button Raw":
            return _save_raw_green_button_data(file_pk, *args, **kwargs)

        parser = reader.MCMParser(import_file.local_file)
        cache_first_rows(import_file, parser)
        rows = parser.next()
        import_file.num_rows = 0
        import_file.num_columns = parser.num_columns()

        chunks = []
        for batch_chunk in batch(rows, 100):
            import_file.num_rows += len(batch_chunk)
            chunks.append(batch_chunk)
        increment = get_cache_increment_value(chunks)
        tasks = [_save_raw_data_chunk.s(chunk, file_pk, prog_key, increment)
                 for chunk in chunks]

        logger.debug('Appended all tasks')
        import_file.save()
        logger.debug('Saved import_file')

        if tasks:
            logger.debug('Adding chord to queue')
            chord(tasks, interval=15)(finish_raw_save.si(file_pk))
        else:
            logger.debug('Skipped chord')
            finish_raw_save.s(file_pk)

        logger.debug('Finished raw save tasks')
        result = get_cache(prog_key)
    except StopIteration:
        result['status'] = 'error'
        result['message'] = 'StopIteration Exception'
        result['stacktrace'] = traceback.format_exc()
    except Error as e:
        result['status'] = 'error'
        result['message'] = 'File Content Error: ' + e.message
        result['stacktrace'] = traceback.format_exc()
    except KeyError as e:
        result['status'] = 'error'
        result['message'] = 'Invalid Column Name: "' + e.message + '"'
        result['stacktrace'] = traceback.format_exc()
    except Exception as e:
        result['status'] = 'error'
        result['message'] = 'Unhandled Error: ' + str(e.message)
        result['stacktrace'] = traceback.format_exc()

    set_cache(prog_key, result['status'], result)
    logger.debug('Returning from end of _save_raw_data with state:')
    logger.debug(result)
    return result


@shared_task
@lock_and_track
def save_raw_data(file_pk, *args, **kwargs):
    logger.debug('In save_raw_data')

    prog_key = get_prog_key('save_raw_data', file_pk)
    initializing_key = {
        'status': 'not-started',
        'progress': 0,
        'progress_key': prog_key
    }
    set_cache(prog_key, initializing_key['status'], initializing_key)
    _save_raw_data.delay(file_pk, *args, **kwargs)
    logger.debug('Returning from save_raw_data')
    result = get_cache(prog_key)
    return result


# TODO: Not used -- remove
def _stringify(values):
    """Take iterable of str and NoneTypes and reduce to space sep. str."""
    return ' '.join(
        [PUNCT_REGEX.sub('', value.lower()) for value in values if value]
    )


def handle_results(results, b_idx, can_rev_idx, unmatched_list, user_pk):
    """Seek IDs and save our snapshot match.

    :param results: list of tuples. [('match', 0.99999),...]
    :param b_idx: int, the index of the current building in the unmatched_list.
    :param can_rev_idx: dict, reverse index from match -> canonical PK.
    :param user_pk: user ID, used for AuditLog logging
    :unmatched_list: list of dicts, the result of a values_list query for
        unmatched PropertyState.

    """
    match_string, confidence = results[0]  # We always care about closest match
    match_type = SYSTEM_MATCH
    # If we passed the minimum threshold, we're here, but we need to
    # distinguish probable matches from good matches.
    if confidence < getattr(settings, 'MATCH_MED_THRESHOLD', 0.7):
        match_type = POSSIBLE_MATCH

    can_snap_pk = can_rev_idx[match_string]
    building_pk = unmatched_list[b_idx][0]  # First element is PK

    bs, changes = save_snapshot_match(
        can_snap_pk,
        building_pk,
        confidence=confidence,
        match_type=match_type,
        default_pk=building_pk,
    )
    canon = bs.canonical_building
    action_note = 'System matched building.'
    if changes:
        action_note += "  Fields changed in cannonical building:\n"
        for change in changes:
            action_note += "\t{field}:\t".format(
                field=change["field"].replace("_", " ").replace("-",
                                                                "").capitalize(),
            )
            if "from" in change:
                action_note += "From:\t{prev}\tTo:\t".format(
                    prev=change["from"])

            action_note += "{value}\n".format(value=change["to"])
        action_note = action_note[:-1]
    AuditLog.objects.create(
        user_id=user_pk,
        content_object=canon,
        action_note=action_note,
        action='save_system_match',
        organization=bs.super_organization,
    )


@shared_task
@lock_and_track
def match_buildings(file_pk, user_pk):
    """
    kicks off system matching, returns progress key within the JSON response
    """
    import_file = ImportFile.objects.get(pk=file_pk)
    prog_key = get_prog_key('match_buildings', file_pk)
    if import_file.matching_done:
        return {
            'status': 'warning',
            'message': 'matching already complete',
            'progress_key': prog_key
        }

    if not import_file.mapping_done:
        # Re-add to the queue, hopefully our mapping will be done by then.
        match_buildings.apply_async(
            args=[file_pk, user_pk], countdown=10, expires=20
        )
        return {
            'status': 'error',
            'message': 'waiting for mapping to complete',
            'progress_key': prog_key
        }

    if import_file.cycle is None: print "DANGER"
    _match_properties_and_taxlots.delay(file_pk, user_pk)

    return {
        'status': 'success',
        'progress': 100,
        'progress_key': prog_key
    }


# def handle_id_matches(unmatched_property_states, unmatched_property_state, import_file, user_pk):
#     """
#     Deals with exact matches in the IDs of buildings.

#     :param unmatched_property_states:
#     :param unmatched_property_state:
#     :param import_file:
#     :param user_pk:
#     :return:
#     """

#     # TODO: this only works for PropertyStates right now because the unmatched_property_states is a QuerySet
#     # of PropertyState of which have the .pm_property_id and .custom_id_1 fields.
#     id_matches = query_property_matches(
#         unmatched_property_states,
#         unmatched_property_state.pm_property_id,
#         unmatched_property_state.custom_id_1
#     )
#     if not id_matches.exists():
#         return

#     # pdb.set_trace()
#     # Check to see if there are any duplicates here
#     # for match in id_matches:
#     #     if is_same_snapshot(unmatched_property_states, match):
#     #         raise DuplicateDataError(match.pk)

#     # Reading the code, this appears to be the intention of the code.

#     # Combinations returns every combination once without regard to
#     # order and does not include self-combinations.
#     # e.g combinations(ABC) = AB, AC, BC
#     for (m1, m2) in itertools.combinations(id_matches, 2):
#         if is_same_snapshot(m1, m2):
#             raise DuplicateDataError(match.pk)

#     # Merge Everything Together
#     merged_result = id_matches[0]
#     for match in id_matches:
#         merged_result, changes = save_state_match(merged_result,
#                                                   match,
#                                                   confidence=0.9,
#                                                   match_type=SYSTEM_MATCH,
#                                                   user=import_file.import_record.owner
#                                                   # What does this param do?
#                                                   # default_pk=unmatched_property_states.pk
#         )
#     else:
#         # TODO - coordinate with Nick on how to get the correct cycle,
#         # rather than the most recent one.

#         org = Organization.objects.filter(users=import_file.import_record.owner).first()
#         default_cycle = Cycle.objects.filter(organization = org).order_by('-start').first()
#         merged_result.promote(default_cycle) # Make sure this creates the View.

#         # AuditLog.objects.create(
#         #     user_id=user_pk,
#         #     content_object=canon,
#         #     action_note=action_note,
#         #     action='save_system_match',
#         #     organization=unmatched_property_states.super_organization,
#         # )

#     # pdb.set_trace()
#     # Returns the most recent child of all merging.
#     return merged_result


# def merge_property_matches(match.

def _finish_matching(import_file, progress_key):
    import_file.matching_done = True
    import_file.mapping_completion = 100
    import_file.save()
    result = {
        'status': 'success',
        'progress': 100,
        'progress_key': progress_key
    }
    set_cache(progress_key, result['status'], result)


def _find_matches(un_m_address, canonical_buildings_addresses):
    match_list = []
    if not un_m_address:
        return match_list
    for cb in canonical_buildings_addresses:
        if cb is None:
            continue
        if un_m_address.lower() == cb.lower():  # this second lower may be obsolete now
            match_list.append((un_m_address, 1))
    return match_list



# TODO: These are bad bad fields!
#       Not quite sure what this means?
md = MappingData()
ALL_COMPARISON_FIELDS = sorted(list(set([field['name'] for field in md.data])))
ALL_COMPARISON_FIELDS.pop(ALL_COMPARISON_FIELDS.index("data_state"))

# all_comparison_fields = sorted(list(set(chain(tax_lot_comparison_fields, property_comparison_fields))))

def hash_state_object(obj, include_extra_data=True):
    def _getFieldFromObj(obj, field):
        if not hasattr(obj, field):
            return "FOO" # Return a random value so we can distinguish between this and None.
        else:
            return getattr(obj, field)

    m = hashlib.md5()

    for field in ALL_COMPARISON_FIELDS:
        obj_val = _getFieldFromObj(obj, field)
        m.update(str(field))
        m.update(str(obj_val))

    if include_extra_data:
        addDictionaryReprToHash(m, obj.extra_data)

    return m.hexdigest()

def addDictionaryReprToHash(hash_obj, dict_obj):
    assert isinstance(dict_obj, dict)

    for (key, value) in sorted(dict_obj.items(), key = lambda (x,y): x):
        if isinstance(value, dict):
            addDictionaryReprToHash(hash_obj, value)
        else:
            hash_obj.update(str(key))
            hash_obj.update(str(value))
    return hash_obj


def filter_duplicated_states(unmatched_states):
    """Takes a list of states, where some values may contain the same data
    as others, and returns two lists.  The first list consists of a
    single state for each equivalent set of states in
    unmatched_states.  The second list consists of all the
    non-representative states which (for example) could be deleted.
    """

    hash_values = map(hash_state_object, unmatched_states)
    equality_classes = collections.defaultdict(list)

    for (ndx, hashval) in enumerate(hash_values):
        equality_classes[hashval].append(ndx)

    def union_lol(lol):
        """Union of list of lists"""
        return list(set(chain.from_iterable(lol)))

    canonical_states = [unmatched_states[equality_list[0]] for equality_list in equality_classes.values()]
    canonical_state_ids = set([s.pk for s in unmatched_states])
    noncanonical_states = [u for u in unmatched_states if u.pk not in canonical_state_ids]

    # return ([unmatched_states[equality_list[0]] for equality_list in equality_classes.values()],
    #         union_lol([unmatched_states[equality_list[1:]] for equality_list in equality_classes.values()]))

<<<<<<< HEAD
        if 'StreetNamePreDirectional' in addr and addr['StreetNamePreDirectional'] is not None:
            normalized_address = normalized_address + ' ' + _normalize_address_direction(
                addr['StreetNamePreDirectional'])  # NOQA
=======
    return (canonical_states, noncanonical_states)
>>>>>>> 78b81853


<<<<<<< HEAD
        if 'StreetNamePostType' in addr and addr['StreetNamePostType'] is not None:
            # remove any periods from abbreviations
            normalized_address = normalized_address + ' ' + _normalize_address_post_type(
                addr['StreetNamePostType'])  # NOQA

        if 'StreetNamePostDirectional' in addr and addr['StreetNamePostDirectional'] is not None:
            normalized_address = normalized_address + ' ' + _normalize_address_direction(
                addr['StreetNamePostDirectional'])  # NOQA
=======
class EquivalencePartitioner(object):
    @classmethod
    def makeDefaultStateEquivalence(kls, equivalence_type):
        if equivalence_type == PropertyState:
            return kls.makePropertyStateEquivalence()
        elif equivalence_type == TaxLotState:
            return kls.makeTaxLotStateEquivalence()
        else:
            raise ValueError("Type '{}' does not have a default state equivalence set.".format(equivalence_type))

    @staticmethod
    def makeCanonicalKeyCalculationFunction(list_of_fieldlists):
        # The official key can only come from the first field in the
        # list.
        canonical_fields = [fieldlist[0] for fieldlist in list_of_fieldlists]
        return (lambda obj: tuple([getattr(obj, field) for field in canonical_fields]))

    @classmethod
    def makeResolvedKeyCalculationFunction(kls, list_of_fieldlists):
        # This "resolves" the object to the best potential value in
        # each field.
        return (lambda obj: tuple([kls._getResolvedValueFromObject(obj, list_of_fields) for list_of_fields in list_of_fieldlists]))

    @staticmethod
    def _getResolvedValueFromObject(obj, list_of_fields):
        for field in list_of_fields:
            val = getattr(obj, field)
            if val: return val
        else:
            return None

    @staticmethod
    def makeKeyEquivalenceFunction(list_of_fields):
        def cmp(key1, key2):
            for key1_value, key2_value in zip(key1, key2):
                if key1_value == key2_value and key1_value is not None:
                    return True
            else:
                return False
        return cmp

    @staticmethod
    def calculate_key_equivalence(key1, key2):
        for key1_value, key2_value in zip(key1, key2):
            if key1_value == key2_value and key1_value is not None:
                return True
        else:
            return False

    @classmethod
    def makePropertyStateEquivalence(kls):
        property_equivalence_fields = [("pm_property_id", "custom_id_1"),
                                       ("custom_id_1",),
                                       ("normalized_address",)]
        return kls(property_equivalence_fields)

    @classmethod
    def makeTaxLotStateEquivalence(kls):
        tax_lot_equivalence_fields = [("jurisdiction_tax_lot_id", "custom_id_1"),
                                      ("custom_id_1",),
                                      ("normalized_address",)]
        return kls(tax_lot_equivalence_fields)

    def __init__(self, equivalence_class_description):
        # self.equiv_compare_func = self.makeKeyEquivalenceFunction(equivalence_class_description)
        self.equiv_comparison_key_func = self.makeResolvedKeyCalculationFunction(equivalence_class_description)
        self.equiv_canonical_key_func = self.makeCanonicalKeyCalculationFunction(equivalence_class_description)
        return
>>>>>>> 78b81853

    def calculate_comparison_key(self, obj):
        return self.equiv_comparison_key_func(obj)

    def calculate_canonical_key(self, obj):
        return self.equiv_canonical_key_func(obj)

    # def calculate_object_equivalence(self, key, obj):
    #     return self.equiv_compare_func(key, obj)

    def key_needs_merging(self, original_key, new_key):
        return True in [ not a and b for (a,b) in zip(original_key, new_key)]

    def merge_keys(self, key1, key2):
        return [a if a else b for (a,b) in zip(key1,key2)]

    def calculate_equivalence_classes(self, list_of_obj):
        # TODO: Finish writing the equivalence class code.

        equivalence_classes = collections.defaultdict(list)

        # There is some subtlety with whether we use "comparison" keys
        # or "canonical" keys.  This reflects the difference between
        # searching vs. deciding information is official.

        # For example, if we are trying to match on pm_property_id is,
        # we may look in either pm_property_id or custom_id_1.  But if
        # we are trying to ask what the pm_property_id of a State is
        # that has a blank pm_property, we would not want to say the
        # value in the custom_id must be the pm_property_id.
        for (ndx, obj) in enumerate(list_of_obj):
            cmp_key = self.calculate_comparison_key(obj)
            can_key = self.calculate_canonical_key(obj)

            for class_key in equivalence_classes:
                if self.calculate_key_equivalence(class_key, cmp_key):
                    equivalence_classes[class_key].append(ndx)

                    if self.key_needs_merging(class_key, cmp_key):
                        merged_key = merge_keys(class_key, cmp_key)
                        equivalence_classes[merged_key] = equivalence_classes.pop(class_key)
                    break
            else:
                equivalence_classes[can_key].append(ndx)
        return equivalence_classes # TODO: Make sure return is correct on this.

def match_and_merge_unmatched_objects(unmatched_states, partitioner, org, import_file):
    """Take a list of unmatched_property_states or
    unmatched_tax_lot_states and returns a set of states that
    correspond to unmatched states."""

    current_match_cycle = import_file.cycle
    # current_match_cycle = Cycle.objects.filter(organization = org).order_by('-start').first()

    # This removes any states that are duplicates,
    equivalence_classes = partitioner.calculate_equivalence_classes(unmatched_states)

    # For each of the equivalence classes, merge them down to a single
    # object of that type.
    merged_objects = []

    # pdb.set_trace()
    for (class_key, class_ndxs) in equivalence_classes.items():
        if len(class_ndxs) == 1:
            merged_objects.append(unmatched_states[class_ndxs[0]])
            continue

        unmatched_state_class = [unmatched_states[ndx] for ndx in class_ndxs]
        merged_result = unmatched_state_class[0]
        for unmatched in unmatched_state_class[1:]:
            merged_result, changes = save_state_match(merged_result,
                                                      unmatched,
                                                      confidence=0.9,
                                                      match_type=SYSTEM_MATCH,
                                                      user=import_file.import_record.owner
                                                      # What does this param do?
                                                      # default_pk=unmatched_property_states.pk
                                                      )

        else:
            merged_objects.append(merged_result)

    return merged_objects, equivalence_classes.keys()

def merge_unmatched_into_views(unmatched_states, partitioner, org, import_file):
    # This is fairly inefficient, because we grab all the
    # organization's entire PropertyViews at once.  Surely this can be
    # improved, but the logic is unusual/particularly dynamic here, so
    # hopefully this can be refactored into a better, purely database
    # approach... Perhaps existing_view_states can wrap database
    # calls. Still the abstractions are subtly different (can I
    # refactor the partitioner to use Query objects); it may require a
    # bit of thinking.

    current_match_cycle = import_file.cycle
    # current_match_cycle = Cycle.objects.filter(organization = org).order_by('-start').first()

    if isinstance(unmatched_states[0], PropertyState):
        ObjectViewClass = PropertyView
        ParentAttrName = "property"
    elif isinstance(unmatched_states[0], TaxLotState):
        ObjectViewClass = TaxLotView
        ParentAttrName = "tax_lot"
    else:
        raise ValueError("Unknown class '{}' passed to merge_unmatched_into_views".format(type(unmatched_states[0])))

    class_views = ObjectViewClass.objects.filter(state__organization=org).select_related('state')
    existing_view_states = collections.defaultdict(dict)
    for view in class_views:
        equivalence_can_key = partitioner.calculate_canonical_key(view.state)
        existing_view_states[equivalence_can_key][view.cycle] = view


    matched_views = []

    for unmatched in unmatched_states:
        # Look to see if there is a match among the property states of the object.

        equiv_key = False
        equiv_can_key = partitioner.calculate_canonical_key(unmatched)
        equiv_cmp_key = partitioner.calculate_comparison_key(unmatched)

        for key in existing_view_states:
            if partitioner.calculate_key_equivalence(key, equiv_cmp_key):
                if current_match_cycle in existing_view_states[key]:
                    # There is an existing View for the current cycle that matches us.
                    # Merge the new state in with the existing one and update the view, audit log.
                    current_view = existing_view_states[key][current_match_cycle]
                    current_state = current_view.state

                    merged_state, change_ = save_state_match(current_state,
                                                       unmatched,
                                                       confidence=1.0,
                                                       match_type=SYSTEM_MATCH,
                                                       user=import_file.import_record.owner)

                    current_view.state = merged_state
                    current_view.save()
                    matched_views.append(current_view)
                else:
                    # Grab another view that has the same parent as
                    # the one we belong to.
                    cousin_view = existing_view_states[key].values()[0].values()[0][0]
                    view_parent = getattr(cousin_view, ParentAttrName)
                    setattr(new_view, ParentAttrName, view_parent)
                    new_view.save()
                    matched_views.append(new_view)

                break
        else:
            # Create a new object/view for the current object.
            created_view = unmatched.promote(current_match_cycle)
            matched_views.append(created_view)

    return matched_views


@shared_task
@lock_and_track
def _match_properties_and_taxlots(file_pk, user_pk):
    import_file = ImportFile.objects.get(pk=file_pk)
    prog_key = get_prog_key('match_buildings', file_pk)
    org = Organization.objects.filter(users=import_file.import_record.owner).first()

    match_cycle = import_file.cycle
    # match_cycle = Cycle.objects.filter(organization = org).order_by('-start').first()

    # Return a list of all the properties/tax lots based on the import file.
    all_unmatched_properties = import_file.find_unmatched_property_states()
    if all_unmatched_properties:

        # Filter out the duplicates.  Do we actually want to delete them
        # here?  Mark their abandonment in the Audit Logs?
        unmatched_properties, duplicate_property_states = filter_duplicated_states(all_unmatched_properties)

        property_partitioner = EquivalencePartitioner.makeDefaultStateEquivalence(PropertyState)

        # Merge everything together based on the notion of equivalence
        # provided by the partitioner.
        unmatched_properties, property_equivalence_keys = match_and_merge_unmatched_objects(unmatched_properties, property_partitioner, org, import_file)

        # Take the final merged-on-import objects, and find Views that
        # correspond to it and merge those together.
        merged_property_views = merge_unmatched_into_views(unmatched_properties, property_partitioner, org, import_file)
    else:
        duplicate_property_states = []
        merged_property_views = []


    # Do the same process with the TaxLots.
    all_unmatched_tax_lots = import_file.find_unmatched_tax_lot_states()
    if all_unmatched_tax_lots:
        unmatched_tax_lots, duplicate_tax_lot_states = filter_duplicated_states(all_unmatched_tax_lots)
        taxlot_partitioner = EquivalencePartitioner.makeDefaultStateEquivalence(TaxLotState)
        unmatched_tax_lots, taxlot_equivalence_keys = match_and_merge_unmatched_objects(unmatched_tax_lots, taxlot_partitioner, org, import_file)
        merged_taxlot_views = merge_unmatched_into_views(unmatched_tax_lots, taxlot_partitioner, org, import_file)
    else:
        duplicate_tax_lot_states = []
        merged_taxlot_views = []


    pair_new_states(merged_property_views, merged_taxlot_views)

    # Mark all the unmatched objects as done with matching and mapping
    # There should be some kind of bulk-update/save thing we can do to
    # improve upon this.
    for state in chain(all_unmatched_properties, all_unmatched_tax_lots):
        state.data_state = DATA_STATE_MATCHING
        state.save()

    for state in map(lambda x: x.state, chain(merged_taxlot_views, merged_property_views)):
        state.data_state = DATA_STATE_MATCHING
        state.save()

    for state in chain(duplicate_property_states, duplicate_tax_lot_states):
        state.data_state = DATA_STATE_DELETE
        state.save()

    # This is a kind of vestigial code that I do not particularly understand.
    import_file.mapping_completion = 0
    import_file.save()

    _finish_matching(import_file, prog_key)

    return {
        'status': 'success',
        'progress': 100,
        'progress_key': prog_key
    }


   #  # We merge down all the lists of unmatched buildings and unmatched
   #  # tax lots until we have a minimal set of "new" objects, each of
   #  # which is unique in the set, and which may or may not be
   #  # associated with an existing objects.

   #  # TODO: need to also return the taxlots
   #  duplicates = []
   #  newly_matched_building_pks = []

   #  # Filter out matches based on ID.
   #  # if the match is a duplicate of other existing data add it to a list
   #  # and indicate which existing record it is a duplicate of
   #  for unmatched in unmatched_buildings:
   #      # print "trying to match %s" % unmatched.__dict__
   #      try:
   #          match = handle_id_matches(unmatched_buildings, unmatched, import_file, user_pk)
   #          # print "My match was %s" % match
   #      except DuplicateDataError as e:
   #          duplicates.append(unmatched.pk)
   #          unmatched.duplicate_id = e.id
   #          unmatched.save()
   #          continue

   #      if match:
   #          newly_matched_building_pks.extend([match.pk, unmatched.pk])

   # # Remove any buildings we just did exact ID matches with.
   #  unmatched_buildings = unmatched_buildings.exclude(
   #      pk__in=newly_matched_building_pks).values_list(*BS_VALUES_LIST)


   #  # If we don't find any unmatched buildings, there's nothing left to do.
   #  if not unmatched_buildings:
   #      _finish_matching(import_file, prog_key)
   #      return

   #  # here we deal with duplicates
   #  unmatched_buildings = unmatched_buildings.exclude(pk__in=duplicates, ).values_list(
   #      *BS_VALUES_LIST)
   #  if not unmatched_buildings:
   #      _finish_matching(import_file, prog_key)
   #      return

   #  # here we are going to normalize the addresses to match on address_1
   #  # field, this is not ideal because you could match on two locations
   #  # with same address_1 but different city
   #  unmatched_normalized_addresses = [
   #      normalize_address_str(unmatched[4]) for unmatched in
   #      unmatched_buildings
   #  ]

   #  # Here we want all the values not related to the BS id for doing comps.
   #  # dont do this now
   #  #     unmatched_ngrams = [
   #  #         _stringify(list(values)[1:]) for values in unmatched_buildings
   #  #     ]

   #  canonical_buildings = find_canonical_building_values(org)
   #  if not canonical_buildings:
   #      # There are no canonical_buildings for this organization, all unmatched
   #      # buildings will then become canonicalized.
   #      hydrated_unmatched_buildings = BuildingSnapshot.objects.filter(
   #          pk__in=[item[0] for item in unmatched_buildings]
   #      )
   #      num_unmatched = len(unmatched_normalized_addresses) or 1
   #      increment = 1.0 / num_unmatched * 100
   #      for (i, unmatched) in enumerate(hydrated_unmatched_buildings):
   #          initialize_canonical_building(unmatched, user_pk)
   #          if i % 100 == 0:
   #              increment_cache(prog_key, increment * 100)

   #      _finish_matching(import_file, prog_key)
   #      return

   #  # This allows us to retrieve the PK for a given NGram after a match.
   #  can_rev_idx = {
   #      normalize_address_str(value[4]): value[0] for value in
   #      canonical_buildings
   #  }
   #  # (SD) This loads up an ngram object with all the canonical buildings. The
   #  # values are the lists of identifying data for each building
   #  #
   #  # (SD) the stringify is given all but the first item in the values list and
   #  # it concatenates each item with a space in the middle

   #  # we no longer need to
   #  #     n = ngram.NGram(
   #  #         [_stringify(values[1:]) for values in canonical_buildings]
   #  #     )
   #  # here we are going to normalize the addresses to match on address_1 field,
   #  # this is not ideal because you could match on two locations with same
   #  # address_1 but different city
   #  canonical_buildings_addresses = [
   #      normalize_address_str(values[4]) for values in canonical_buildings
   #  ]
   #  # For progress tracking
   #  # sd we now use the address
   #  #    num_unmatched = len(unmatched_ngrams) or 1
   #  num_unmatched = len(unmatched_normalized_addresses) or 1
   #  # this code below seemed to be unclear when I was debugging so I added the brackets
   #  increment = (1.0 / num_unmatched) * 100

   #  # PKs when we have a match.
   #  import_file.mapping_completion = 0
   #  import_file.save()
   #  # this section spencer changed to make the exact match
   #  for i, un_m_address in enumerate(unmatched_normalized_addresses):
   #      # If we have an address, try to match it
   #      if un_m_address is not None:
   #          results = _find_matches(un_m_address,
   #                                  canonical_buildings_addresses)
   #      else:
   #          results = []

   #      if results:
   #          handle_results(
   #              results, i, can_rev_idx, unmatched_buildings, user_pk
   #          )
   #      else:
   #          hydrated_building = BuildingSnapshot.objects.get(
   #              pk=unmatched_buildings[i][0]
   #          )
   #          initialize_canonical_building(hydrated_building, user_pk)

   #      if i % 100 == 0:
   #          increment_cache(prog_key, increment * 100)
   #          import_file.mapping_completion += int(increment * 100)
   #          import_file.save()

   #  _finish_matching(import_file, prog_key)

    # return {
    #     'status': 'success',
    #     'progress': 100,
    #     'progress_key': prog_key
    # }


@shared_task
@lock_and_track
def _remap_data(import_file_pk):
    """The delicate parts of deleting and remapping data for a file.

    :param import_file_pk: int, the ImportFile primary key.
    :param mapping_cache_key: str, the cache key for this file's mapping prog.

    """
    # Reset mapping progress cache as well.
    import_file = ImportFile.objects.get(pk=import_file_pk)
    # Delete buildings already mapped for this file.
    PropertyState.objects.filter(
        import_file=import_file,
        source_type__in=(ASSESSED_BS, PORTFOLIO_BS, GREEN_BUTTON_BS)
        # TODO: make these not hard coded integers
    ).delete()

    import_file.mapping_done = False
    import_file.mapping_completion = None
    import_file.save()

    map_data(import_file_pk)


@shared_task
def remap_data(import_file_pk):
    """"Delete mapped buildings for current import file, re-map them."""
    import_file = ImportFile.objects.get(pk=import_file_pk)
    # Check to ensure that the building has not already been merged.
    mapping_cache_key = get_prog_key('map_data', import_file.pk)
    if import_file.matching_done or import_file.matching_completion:
        result = {
            'status': 'warning',
            'progress': 100,
            'message': 'Mapped buildings already merged',
            'progress_key': mapping_cache_key
        }
        set_cache(mapping_cache_key, result['status'], result)
        return result

    # Make sure that our mapping cache progress is reset.
    result = {
        'status': 'success',
        'progress': 0,
        'message': 'Initializing mapping cache',
        'progress_key': mapping_cache_key
    }
    set_cache(mapping_cache_key, result['status'], result)

    _remap_data.delay(import_file_pk)

    result = get_cache(mapping_cache_key)
    return result


def list_canonical_property_states(org_id):
    """
    Return a QuerySet of the property states that are part of the inventory

    Args:
        org_id: Organization ID

    Returns:
        QuerySet

    """

    pvs = PropertyView.objects.filter(
        state__organization=org_id,
        state__data_state__in=[DATA_STATE_MATCHING]
    ).select_related('state')

    ids = [p.state.id for p in pvs]
    return PropertyState.objects.filter(pk__in=ids)


def query_property_matches(properties, pm_id, custom_id):
    """
    Returns query set of PropertyStates that match at least one of the specified ids

    :param properties: QuerySet of PropertyStates
    :param pm_id:
    :param tax_id:
    :param custom_id:
    :return:
    """

    """"""
    params = []
    # Not sure what the point of this logic is here. If we are passing in a custom_id then
    # why would we want to check pm_property_id against the custom_id, what if we pass both in?
    # Seems like this favors pm_id
    if pm_id:
        params.append(Q(pm_property_id=pm_id))
        params.append(Q(custom_id_1=pm_id))
    if custom_id:
        params.append(Q(pm_property_id=custom_id))
        params.append(Q(custom_id_1=custom_id))

    if not params:
        # Return an empty QuerySet if we don't have any params.
        return properties.none()

    matches = properties.filter(reduce(operator.or_, params))

    return matches


# TODO: Move this should be on the PropertyState (or property) class
def is_same_snapshot(s1, s2):
    fields_to_ignore = ["id",
                        "created",
                        "modified",
                        "match_type",
                        "confidence",
                        "source_type",
                        "canonical_building_id",
                        "import_file_id",
                        "_state",
                        "_import_file_cache",
                        "import_record"]

    for k, v in s1.__dict__.items():
        # ignore anything that starts with an underscore
        if k[0] == "_":
            continue
        # also need to ignore any field with "_source" in it
        # TODO: Remove _source as this is no longer in the database
        if "_source" in k:
            continue
        if k in fields_to_ignore:
            continue
        if k not in s2.__dict__ or s2.__dict__[k] != v:
            return False

    return True


def save_state_match(state1, state2, confidence=None, user=None,
                     match_type=None, default_match=None, import_filename=None):

    from seed.mappings import mapper as seed_mapper
    # if ps1_pk > ps2_pk:
    #     ps1_pk, ps2_pk = ps2_pk, ps1_pk

    # if ps1_pk == ps2_pk:
    #     try:
    #         ps1 = PropertyState.objects.get(pk=ps1_pk)
    #     except:
    #         pdb.set_trace()
    #         a = 10
    #     return ps1, False

    # ps1 = PropertyState.objects.get(pk=ps1_pk)
    # ps2 = PropertyState.objects.get(pk=ps2_pk)

    merged_state = type(state1).objects.create(organization=state1.organization)
    merged_state, changes = seed_mapper.merge_state(merged_state,
                                                    state1, state2,
                                                    seed_mapper.get_state_attrs([state1, state2]),
                                                    conf=confidence,
                                                    default=state2,
                                                    match_type=SYSTEM_MATCH)


    AuditLogClass = PropertyAuditLog if isinstance(merged_state, PropertyState) else TaxLotAuditLog


    assert AuditLogClass.objects.filter(state=state1).count() == 1
    assert AuditLogClass.objects.filter(state=state2).count() == 1

    state_1_audit_log = AuditLogClass.objects.filter(state=state1).first()
    state_2_audit_log = AuditLogClass.objects.filter(state=state2).first()

    AuditLogClass.objects.create(organization=state1.organization,
                                 parent1=state_1_audit_log,
                                 parent2=state_2_audit_log,
                                 state=merged_state,
                                 name='System Match',
                                 description='Automatic Merge',
                                 import_filename=import_filename,
                                 record_type=AUDIT_IMPORT)



    # print "merging two properties {}/{}".format(ps1_pk, ps2_pk)
    # pp(ps1)
    # pp(ps2)
    # pp(merged_property_state)

    # Create Audit Log information here.
    # AuditLogClass.objects.create(organization=state1.organization,
    #                              parent1=state1,
    #                              parent2=state2,
    #                              name='System Match',
    #                              description='Automatic Merge',
    #                              import_filename=import_filename,
    #                              record_type=AUDIT_IMPORT)

    merged_state.save()

    return merged_state, False


def pair_new_states(merged_property_views, merged_taxlot_views):
    if not merged_property_views and not merged_taxlot_views:
        return

    tax_cmp_fmt = [('jurisdiction_tax_lot_id', 'custom_id_1'),
                   ('custom_id_1',),
                   ('normalized_address',),
                   ('custom_id_1',),
                   ('custom_id_1',)]

    prop_cmp_fmt = [('lot_number', 'custom_id_1'),
                    ('custom_id_1',),
                    ('normalized_address',),
                    ('pm_property_id',),
                    ('jurisdiction_property_id',)]

    tax_comparison_fields = sorted(list(set(chain.from_iterable(tax_cmp_fmt))))
    prop_comparison_fields = sorted(list(set(chain.from_iterable(prop_cmp_fmt))))

    tax_comparison_field_names = map(lambda s: "state__{}".format(s), tax_comparison_fields)
    prop_comparison_field_names = map(lambda s: "state__{}".format(s), prop_comparison_fields)

    # This is a not so nice hack. but it's the only special case/field
    # that isn't on the join to the State.
    tax_comparison_fields.insert(0, 'pk')
    prop_comparison_fields.insert(0, 'pk')
    tax_comparison_field_names.insert(0, 'pk')
    prop_comparison_field_names.insert(0, 'pk')

    view = chain(merged_property_views, merged_taxlot_views).next()
    cycle = view.cycle
    org = view.state.organization


    global taxlot_m2m_keygen
    global property_m2m_keygen

    taxlot_m2m_keygen = EquivalencePartitioner(tax_cmp_fmt)
    property_m2m_keygen = EquivalencePartitioner(prop_cmp_fmt)

    import time
    st = time.time()
    property_views = PropertyView.objects.filter(state__organization=org, cycle=cycle).values_list(*prop_comparison_field_names)
    taxlot_views = TaxLotView.objects.filter(state__organization=org, cycle=cycle).values_list(*tax_comparison_field_names)
    et = time.time()
    print "{} seconds.".format(et-st)

    # For each of the view objects, make an
    prop_type = namedtuple("Prop", prop_comparison_fields)
    taxlot_type = namedtuple("TL", tax_comparison_fields)

    # Makes object with field_name->val attributes on them.
    property_objects = [prop_type(*attr) for attr in property_views]
    taxlot_objects = [taxlot_type(*attr) for attr in taxlot_views]

    # TODO: I believe this is incorrect, but doing this for simplicity
    # now. The logic that is being missed is a pretty extreme corner
    # case.

    # property_keys = {property_m2m_keygen.calculate_comparison_key(p): p.pk for p in property_objects}
    # taxlot_keys = [taxlot_m2m_keygen.calculate_comparison_key(tl): tl.pk for tl in taxlot_objects}
    property_keys = dict([(property_m2m_keygen.calculate_comparison_key(p),p.pk) for p in property_objects])
    taxlot_keys = dict([(taxlot_m2m_keygen.calculate_comparison_key(p),p.pk) for p in taxlot_objects])


    # property_comparison_keys = {property_m2m_keygen.calculate_comparison_key_key(p): p.pk for p in property_objects}
    # property_canonical_keys = {property_m2m_keygen.calculate_canonical_key(p): p.pk for p in property_objects}

    possible_merges = [] # List of prop.id, tl.id merges.

    for pv in merged_property_views:
        pv_key = property_m2m_keygen.calculate_comparison_key(pv.state)
        for tlk in taxlot_keys:
            if property_m2m_keygen.calculate_key_equivalence(pv_key, tlk):
                possible_merges.append((property_keys[pv_key], taxlot_keys[pv_key]))

    for tlv in merged_taxlot_views:
        tlv_key = taxlot_m2m_keygen.calculate_comparison_key(tlv.state)
        for pv_key in property_keys:
            if property_m2m_keygen.calculate_key_equivalence(tlv_key, pv_key):
                possible_merges.append((property_keys[tlv_key], taxlot_keys[tlv_key]))

    for m2m in set(possible_merges):
        # see if m2m object already exists
        # add m2m object
        pdb.set_trace()
        print "In Matching"
        pass

    return<|MERGE_RESOLUTION|>--- conflicted
+++ resolved
@@ -260,31 +260,6 @@
         # All the data live in the PropertyState.extra_data field when the data are imported
         data = PropertyState.objects.filter(id__in=ids).only('extra_data').iterator()
 
-<<<<<<< HEAD
-=======
-        # figure out which import field is defined as the unique field that may have a delimiter of
-        # individual values (e.g. tax lot ids). The definition of the delimited field is currently
-        # hard coded
-        try:
-            delimited_field = mappings.keys()[
-                mappings.values().index(('TaxLotState', 'jurisdiction_tax_lot_id'))]
-        except ValueError:
-            delimited_field = None
-            # field does not exist in mapping list, so ignoring
-
-        # All the data live in the extra_data field when the data are imported
-        data = []  # initialize to no data
-        if table == 'PropertyState':
-            model_obj = PropertyState
-            data = PropertyState.objects.filter(id__in=ids).only('extra_data').iterator()
-        elif table == 'TaxLotState':
-            model_obj = TaxLotState
-            # Data are still in the PropertyState object because it was imported into that table
-            data = PropertyState.objects.filter(id__in=ids).only('extra_data').iterator()
-        else:
-            logger.error("The defined table was empty, skipping importing object for table")
-
->>>>>>> 78b81853
         # Since we are importing CSV, then each extra_data field will have the same fields. So
         # save the map_model_obj outside of for loop to pass into the `save_column_names` methods
         map_model_obj = None
@@ -1004,25 +979,9 @@
     # return ([unmatched_states[equality_list[0]] for equality_list in equality_classes.values()],
     #         union_lol([unmatched_states[equality_list[1:]] for equality_list in equality_classes.values()]))
 
-<<<<<<< HEAD
-        if 'StreetNamePreDirectional' in addr and addr['StreetNamePreDirectional'] is not None:
-            normalized_address = normalized_address + ' ' + _normalize_address_direction(
-                addr['StreetNamePreDirectional'])  # NOQA
-=======
     return (canonical_states, noncanonical_states)
->>>>>>> 78b81853
-
-
-<<<<<<< HEAD
-        if 'StreetNamePostType' in addr and addr['StreetNamePostType'] is not None:
-            # remove any periods from abbreviations
-            normalized_address = normalized_address + ' ' + _normalize_address_post_type(
-                addr['StreetNamePostType'])  # NOQA
-
-        if 'StreetNamePostDirectional' in addr and addr['StreetNamePostDirectional'] is not None:
-            normalized_address = normalized_address + ' ' + _normalize_address_direction(
-                addr['StreetNamePostDirectional'])  # NOQA
-=======
+
+
 class EquivalencePartitioner(object):
     @classmethod
     def makeDefaultStateEquivalence(kls, equivalence_type):
@@ -1091,7 +1050,6 @@
         self.equiv_comparison_key_func = self.makeResolvedKeyCalculationFunction(equivalence_class_description)
         self.equiv_canonical_key_func = self.makeCanonicalKeyCalculationFunction(equivalence_class_description)
         return
->>>>>>> 78b81853
 
     def calculate_comparison_key(self, obj):
         return self.equiv_comparison_key_func(obj)
