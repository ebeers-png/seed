# !/usr/bin/env python
# encoding: utf-8
"""
:copyright (c) 2014 - 2019, The Regents of the University of California, through Lawrence Berkeley National Laboratory (subject to receipt of any required approvals from the U.S. Department of Energy) and contributors. All rights reserved.  # NOQA
:author
"""

from __future__ import absolute_import

import collections
import copy
import datetime as dt
import hashlib
import os
import json
import traceback
from _csv import Error
from builtins import str
from collections import namedtuple
from itertools import chain

from celery import chord, shared_task
from celery.utils.log import get_task_logger
from django.contrib.gis.geos import GEOSGeometry
from django.core.files.uploadedfile import SimpleUploadedFile
from django.db import IntegrityError, DataError
from django.db import connection, transaction
from django.db.utils import ProgrammingError
from django.utils import timezone as tz
from django.utils.timezone import make_naive
from math import ceil
from past.builtins import basestring
from unidecode import unidecode

from seed.data_importer.equivalence_partitioner import EquivalencePartitioner
from seed.data_importer.meters_parser import MetersParser
from seed.data_importer.models import (
    ImportFile,
    ImportRecord,
    STATUS_READY_TO_MERGE,
)
from seed.data_importer.utils import usage_point_id
from seed.decorators import lock_and_track
from seed.lib.mcm import cleaners, mapper, reader
from seed.lib.mcm.mapper import expand_rows
from seed.lib.mcm.utils import batch
from seed.lib.xml_mapping import reader as xml_reader
from seed.lib.merging import merging
from seed.lib.progress_data.progress_data import ProgressData
from seed.lib.superperms.orgs.models import Organization
from seed.models import (
    ASSESSED_BS,
    ASSESSED_RAW,
    PORTFOLIO_BS,
    PORTFOLIO_RAW,
    BUILDINGSYNC_RAW,
    Column,
    ColumnMapping,
    Meter,
    PropertyState,
    PropertyView,
    TaxLotView,
    TaxLotState,
    DATA_STATE_IMPORT,
    DATA_STATE_MAPPING,
    DATA_STATE_MATCHING,
    DATA_STATE_DELETE,
    MERGE_STATE_MERGED,
    MERGE_STATE_NEW,
    MERGE_STATE_UNKNOWN,
    DATA_STATE_UNKNOWN)
from seed.models import BuildingFile
from seed.models import PropertyAuditLog
from seed.models import TaxLotAuditLog
from seed.models import TaxLotProperty
from seed.models.auditlog import AUDIT_IMPORT
from seed.models.data_quality import (
    DataQualityCheck,
    Rule,
)
from seed.utils.buildings import get_source_type
from seed.utils.geocode import geocode_buildings
from seed.utils.ubid import decode_unique_ids

# from seed.utils.cprofile import cprofile

_log = get_task_logger(__name__)

STR_TO_CLASS = {'TaxLotState': TaxLotState, 'PropertyState': PropertyState}


@shared_task(ignore_result=True)
def check_data_chunk(model, ids, dq_id):
    if model == 'PropertyState':
        qs = PropertyState.objects.filter(id__in=ids)
    elif model == 'TaxLotState':
        qs = TaxLotState.objects.filter(id__in=ids)
    else:
        qs = None
    super_org = qs.first().organization

    d = DataQualityCheck.retrieve(super_org.get_parent().id)
    d.check_data(model, qs.iterator())
    d.save_to_cache(dq_id)


@shared_task(ignore_result=True)
def finish_checking(progress_key):
    """
    Chord that is called after the data quality check is complete

    :param identifier: import file primary key
    :return: dict, results from queue
    """
    progress_data = ProgressData.from_key(progress_key)
    progress_data.finish_with_success()
    return progress_data.result()


def do_checks(org_id, propertystate_ids, taxlotstate_ids, import_file_id=None):
    """
    Run the dq checks on the data

    :param org_id:
    :param propertystate_ids:
    :param taxlotstate_ids:
    :param import_file_id: int, if present, find the data to check by the import file id
    :return:
    """
    # If import_file_id, then use that as the identifier, otherwise, initialize_cache will
    # create a new random id
    cache_key, dq_id = DataQualityCheck.initialize_cache(import_file_id)

    progress_data = ProgressData(func_name='check_data', unique_id=dq_id)
    progress_data.delete()

    if import_file_id:
        propertystate_ids = list(
            PropertyState.objects.filter(import_file=import_file_id).exclude(
                data_state__in=[DATA_STATE_UNKNOWN, DATA_STATE_IMPORT,
                                DATA_STATE_DELETE]).values_list('id', flat=True)
        )
        taxlotstate_ids = list(
            TaxLotState.objects.filter(import_file=import_file_id).exclude(
                data_state__in=[DATA_STATE_UNKNOWN, DATA_STATE_IMPORT,
                                DATA_STATE_DELETE]).values_list('id', flat=True)
        )

    tasks = _data_quality_check_create_tasks(
        org_id, propertystate_ids, taxlotstate_ids, dq_id
    )
    progress_data.total = len(tasks)
    progress_data.save()
    if tasks:
        # specify the chord as an immutable with .si
        chord(tasks, interval=15)(finish_checking.si(progress_data.key))
    else:
        progress_data.finish_with_success()

    # always return something so that the code works with always eager
    return progress_data.result()


@shared_task(ignore_result=True)
def finish_mapping(import_file_id, mark_as_done, progress_key):
    import_file = ImportFile.objects.get(pk=import_file_id)
    progress_data = ProgressData.from_key(progress_key)

    # Do not set the mapping_done flag unless mark_as_done is set. This allows an actual
    # user to review the mapping before it is saved and matching starts.
    if mark_as_done:
        import_file.mapping_done = True
        import_file.save()

    # Set all statuses to Done, etc
    states = ('done', 'active', 'queued')
    actions = ('merge_analysis', 'premerge_analysis')

    # Really all these status attributes are tedious.
    import_record = ImportRecord.objects.get(pk=import_file.import_record.pk)
    for action in actions:
        for state in states:
            value = False
            if state == 'done':
                value = True
            setattr(import_record, '{0}_{1}'.format(action, state), value)

    import_record.finish_time = tz.now()
    import_record.status = STATUS_READY_TO_MERGE
    import_record.save()

    return progress_data.finish_with_success()


def _build_cleaner(org):
    """Return a cleaner instance that knows about a mapping's unit types

    :param org: organization instance
    :returns: cleaner instance

    This tells us how to try to cast types during cleaning, based on the Column
    definition in the database.

    Here we're also dealing with Pint with a tuple 'type' acting as a sort of
    parameterized type like `Pint(SquareMetres)` ... just using `pint` as the
    type doesn't tell the whole story of the type ...  eg. the "type" is
    ('quantity', 'm**2') and the cleaner can dispatch sensibly on this.

    Note that this is generally going to be on the *raw* column. Let's assume
    an example where incoming data has created raw columns 'Gross Building Area
    (m2)' and 'Gross Building Area (ft2)' ...  we'll need to disambiguate a
    mapping to mapped column 'gross_building_area' based on the raw column
    name.
    """

    def _translate_unit_to_type(unit):
        if unit is None or unit == 'String':
            return 'string'

        return unit.lower()

    # start with the predefined types
    ontology = {'types': Column.retrieve_db_types()['types']}

    query_set = Column.objects.filter(organization=org, units_pint__isnull=False)
    for column in query_set:
        # add available pint types as a tuple type
        ontology['types'][column.column_name] = ('quantity', column.units_pint)

    # find all the extra data columns and add them as well
    for column in Column.objects.filter(organization=org,
                                        is_extra_data=True).select_related('unit'):
        if column.unit:
            column_type = _translate_unit_to_type(column.unit.get_unit_type_display())
            ontology['types'][column.column_name] = column_type

    return cleaners.Cleaner(ontology)


@shared_task(ignore_result=True)
def map_row_chunk(ids, file_pk, source_type, prog_key, **kwargs):
    """Does the work of matching a mapping to a source type and saving

    :param ids: list of PropertyState IDs to map.
    :param file_pk: int, the PK for an ImportFile obj.
    :param source_type: int, represented by either ASSESSED_RAW or PORTFOLIO_RAW.
    :param prog_key: string, key of the progress key
    :param increment: double, value by which to increment progress key
    """
    progress_data = ProgressData.from_key(prog_key)
    import_file = ImportFile.objects.get(pk=file_pk)
    save_type = PORTFOLIO_BS
    if source_type == ASSESSED_RAW:
        save_type = ASSESSED_BS

    org = Organization.objects.get(pk=import_file.import_record.super_organization.pk)

    # get all the table_mappings that exist for the organization
    table_mappings = ColumnMapping.get_column_mappings_by_table_name(org)

    # Remove any of the mappings that are not in the current list of raw columns because this
    # can really mess up the mapping of delimited_fields.
    # Ideally the table_mapping method would be attached to the import_file_id, someday...
    list_of_raw_columns = import_file.first_row_columns
    if list_of_raw_columns:
        for table, mappings in table_mappings.copy().items():
            for raw_column_name in mappings.copy():
                if raw_column_name not in list_of_raw_columns:
                    del table_mappings[table][raw_column_name]

        # check that the dictionaries are not empty, if empty, then delete.
        for table in table_mappings.copy():
            if not table_mappings[table]:
                del table_mappings[table]

    map_cleaner = _build_cleaner(org)

    # *** BREAK OUT INTO SEPARATE METHOD ***
    # figure out which import field is defined as the unique field that may have a delimiter of
    # individual values (e.g. tax lot ids). The definition of the delimited field is currently
    # hard coded
    try:
        delimited_fields = {}
        if 'TaxLotState' in table_mappings:
            tmp = list(table_mappings['TaxLotState'].keys())[
                list(table_mappings['TaxLotState'].values()).index(ColumnMapping.DELIMITED_FIELD)
            ]
            delimited_fields['jurisdiction_tax_lot_id'] = {
                'from_field': tmp,
                'to_table': 'TaxLotState',
                'to_field_name': 'jurisdiction_tax_lot_id',
            }

    except ValueError:
        delimited_fields = {}
        # field does not exist in mapping list, so ignoring

    # _log.debug("my table mappings are {}".format(table_mappings))
    # _log.debug("delimited_field that will be expanded and normalized: {}".format(delimited_fields))

    # If a single file is being imported into both the tax lot and property table, then add
    # an extra custom mapping for the cross-related data. If the data are not being imported into
    # the property table then make sure to skip this so that superfluous property entries are
    # not created.
    if 'PropertyState' in table_mappings:
        if delimited_fields and delimited_fields['jurisdiction_tax_lot_id']:
            table_mappings['PropertyState'][
                delimited_fields['jurisdiction_tax_lot_id']['from_field']] = (
                'PropertyState', 'lot_number', 'Lot Number', False)
    # *** END BREAK OUT ***

    try:
        with transaction.atomic():
            # yes, there are three cascading for loops here. sorry :(
            for table, mappings in table_mappings.items():
                if not table:
                    continue

                # This may be historic, but we need to pull out the extra_data_fields here to pass
                # into mapper.map_row. apply_columns are extra_data columns (the raw column names)
                extra_data_fields = []
                footprint_details = {}
                for k, v in mappings.items():
                    # the 3rd element is the is_extra_data flag.
                    # Need to convert this to a dict and not a tuple.
                    if v[3]:
                        extra_data_fields.append(k)

                    if v[1] in ['taxlot_footprint', 'property_footprint']:
                        footprint_details['raw_field'] = k
                        footprint_details['obj_field'] = v[1]
                # _log.debug("extra data fields: {}".format(extra_data_fields))

                # All the data live in the PropertyState.extra_data field when the data are imported
                data = PropertyState.objects.filter(id__in=ids).only('extra_data',
                                                                     'bounding_box').iterator()

                # Since we are importing CSV, then each extra_data field will have the same fields.
                # So save the map_model_obj outside of for loop to pass into the `save_column_names`
                # methods
                map_model_obj = None

                # Loop over all the rows
                for original_row in data:
                    # expand the row into multiple rows if needed with the delimited_field replaced
                    # with a single value. This minimizes the need to rewrite the downstream code.
                    expand_row = False
                    for k, d in delimited_fields.items():
                        if d['to_table'] == table:
                            expand_row = True
                    # _log.debug("Expand row is set to {}".format(expand_row))

                    delimited_field_list = []
                    for _, v in delimited_fields.items():
                        delimited_field_list.append(v['from_field'])

                    # _log.debug("delimited_field_list is set to {}".format(delimited_field_list))

                    # The raw data upon import is in the extra_data column
                    for row in expand_rows(
                        original_row.extra_data, delimited_field_list, expand_row
                    ):
                        map_model_obj = mapper.map_row(
                            row,
                            mappings,
                            STR_TO_CLASS[table],
                            extra_data_fields,
                            cleaner=map_cleaner,
                            **kwargs
                        )

                        # save cross related data, that is data that needs to go into the other
                        # model's collection as well.

                        # Assign some other arguments here
                        map_model_obj.bounding_box = original_row.bounding_box
                        map_model_obj.import_file = import_file
                        map_model_obj.source_type = save_type
                        map_model_obj.organization = import_file.import_record.super_organization
                        if hasattr(map_model_obj, 'data_state'):
                            map_model_obj.data_state = DATA_STATE_MAPPING
                        if hasattr(map_model_obj, 'clean'):
                            map_model_obj.clean()

                        # There is a potential thread safe issue here:
                        # This method is called in parallel on production systems, so we need to
                        # make sure that the object hasn't already been created. For example, in
                        # the test data the tax lot id is the same for many rows. Make sure
                        # to only create/save the object if it hasn't been created before.
                        if hash_state_object(map_model_obj, include_extra_data=False) == \
                            hash_state_object(
                                STR_TO_CLASS[table](organization=map_model_obj.organization),
                                include_extra_data=False):
                            # Skip this object as it has no data...
                            _log.warn(
                                "Skipping property or taxlot during mapping because it is identical to another row")
                            continue

                        # If a footprint was provided but footprint was not populated/valid,
                        # create a new extra_data column to store the raw, invalid data.
                        # Also create a new rule for this new column
                        if footprint_details.get('obj_field'):
                            if getattr(map_model_obj, footprint_details['obj_field']) is None:
                                _store_raw_footprint_and_create_rule(footprint_details, table, org, import_file, original_row, map_model_obj)

                        # There was an error with a field being too long [> 255 chars].
                        map_model_obj.save()

                        # Create an audit log record for the new map_model_obj that was created.

                        AuditLogClass = PropertyAuditLog if isinstance(
                            map_model_obj, PropertyState) else TaxLotAuditLog
                        AuditLogClass.objects.create(
                            organization=org,
                            state=map_model_obj,
                            name='Import Creation',
                            description='Creation from Import file.',
                            import_filename=import_file,
                            record_type=AUDIT_IMPORT
                        )

                # Make sure that we've saved all of the extra_data column names from the first item
                # in list
                if map_model_obj:
                    Column.save_column_names(map_model_obj)
    except IntegrityError as e:
        progress_data.finish_with_error('Could not map_row_chunk with error', str(e))
        raise IntegrityError("Could not map_row_chunk with error: %s" % str(e))
    except DataError as e:
        _log.error(traceback.format_exc())
        progress_data.finish_with_error('Invalid data found', str(e))
        raise DataError("Invalid data found: %s" % (e))
    except TypeError as e:
        _log.error('Error mapping data with error: %s' % str(e))
        progress_data.finish_with_error('Invalid type found while mapping data', (e))
        raise DataError("Invalid type found while mapping data: %s" % (e))

    progress_data.step()

    return True


@shared_task(ignore_result=True)
def map_xml_chunk(ids, file_pk, file_type, prog_key, **kwargs):
    """Does the work of matching a mapping to a source type and saving

    :param ids: list of PropertyState IDs to map.
    :param file_pk: int, the PK for an ImportFile obj.
    :param file_type: int, represented by either BuildingFile.BUILDINGSYNC or BuildingFile.HPXML
    :param prog_key: string, key of the progress key
    :param increment: double, value by which to increment progress key
    """
    progress_data = ProgressData.from_key(prog_key)
    import_file = ImportFile.objects.get(pk=file_pk)

    org = Organization.objects.get(pk=import_file.import_record.super_organization.pk)

    # get all the table_mappings that exist for the organization
    table_mappings = ColumnMapping.get_column_mappings_by_table_name(org)

    # Remove any of the mappings that are not in the current list of raw columns
    list_of_raw_columns = import_file.first_row_columns
    for table, mappings in table_mappings.copy().items():
        for raw_column_name in mappings.copy():
            if raw_column_name not in list_of_raw_columns:
                del table_mappings[table][raw_column_name]

    # check that the dictionaries are not empty, if empty, then delete.
    for table in table_mappings.copy():
        if not table_mappings[table]:
            del table_mappings[table]

    try:
        with transaction.atomic():
            raw_property_states = PropertyState.objects.filter(id__in=ids).only('extra_data').iterator()
            # for each raw state (xml file), create a new BuildingFile and process the data
            for raw_property_state in raw_property_states:
                filename = raw_property_state.extra_data['_filename']
                property_xml = raw_property_state.extra_data['_xml']

                # create the buildingfile
                the_file = SimpleUploadedFile(
                    name=filename,
                    content=property_xml.encode(),
                    content_type="application/xml"
                )
                building_file = BuildingFile.objects.create(
                    file=the_file,
                    filename=filename,
                    file_type=file_type,
                )

<<<<<<< HEAD
                p_status, property_state, property_view, messages = building_file.process(
                    org.id,
                    import_file.cycle,
                    table_mappings=table_mappings)
=======
                # create or update the PropertyState linked to the building file
                p_status, property_state, messages = building_file.process_property_state(org.id)

>>>>>>> 09d8ab6d
                if not p_status or len(messages.get('errors', [])) > 0:
                    # failed to create the property, save the messages and skip this file
                    progress_data.add_file_info(os.path.basename(filename), messages)
                    continue
                elif len(messages.get('warnings', [])) > 0:
                    # non-fatal warnings, add the info and continue to save the file
                    progress_data.add_file_info(os.path.basename(filename), messages)

                property_state.data_state = DATA_STATE_MAPPING
                property_state.import_file = import_file
                if file_type == BuildingFile.BUILDINGSYNC:
                    # currently HPXML doesn't relate to ImportFiles, so only updating BuildingSync
                    property_state.source_type = BUILDINGSYNC_RAW
                property_state.save()

    except IntegrityError as e:
        progress_data.finish_with_error('Could not map_row_chunk with error', str(e))
        raise IntegrityError("Could not map_row_chunk with error: %s" % str(e))
    except DataError as e:
        _log.error(traceback.format_exc())
        progress_data.finish_with_error('Invalid data found', str(e))
        raise DataError("Invalid data found: %s" % (e))
    except TypeError as e:
        _log.error('Error mapping data with error: %s' % str(e))
        progress_data.finish_with_error('Invalid type found while mapping data', (e))
        raise DataError("Invalid type found while mapping data: %s" % (e))

    progress_data.step()

    return True


def _store_raw_footprint_and_create_rule(footprint_details, table, org, import_file, original_row, map_model_obj):
    column_name = footprint_details['raw_field'] + ' (Invalid Footprint)'

    column_mapping_for_cache = {
        'from_field': column_name,
        'from_units': None,
        'to_field': column_name,
        'to_table_name': table
    }

    column_mapping = column_mapping_for_cache.copy()
    column_mapping['to_field_display_name'] = column_name

    # Create column without updating the mapped columns cache, then update cache separately
    Column.create_mappings([column_mapping], org, import_file.import_record.last_modified_by)

    cached_column_mapping = json.loads(import_file.cached_mapped_columns)
    cached_column_mapping.append(column_mapping_for_cache)
    import_file.save_cached_mapped_columns(cached_column_mapping)

    map_model_obj.extra_data[column_name] = original_row.extra_data[footprint_details['raw_field']]

    rule = {
        'table_name': table,
        'field': column_name,
        'rule_type': Rule.RULE_TYPE_CUSTOM,
        'severity': Rule.SEVERITY_ERROR,
    }

    dq, _created = DataQualityCheck.objects.get_or_create(organization=org.id)
    dq.add_rule_if_new(rule)


def _map_data_create_tasks(import_file_id, progress_key):
    """
    Get all of the raw data and process it using appropriate mapping.
    @lock_and_track returns a progress_key

    :param import_file_id: int, the id of the import_file we're working with.
    :param mark_as_done: bool, tell finish_mapping that import_file.mapping_done is True
    :return:
    """
    progress_data = ProgressData.from_key(progress_key)
    import_file = ImportFile.objects.get(pk=import_file_id)

    # If we haven't finished saving, we should not proceed with mapping
    # Re-queue this task.
    # if not import_file.raw_save_done:
    #     _log.debug("_map_data raw_save_done is false, queueing the task until raw_save finishes")
    #     map_data.apply_async(args=[import_file_id], countdown=60, expires=120)
    #     return progress_data.finish_with_error('waiting for raw data save.')

    source_type_dict = {
        'Portfolio Raw': PORTFOLIO_RAW,
        'Assessed Raw': ASSESSED_RAW,
        'BuildingSync Raw': BUILDINGSYNC_RAW
    }
    source_type = source_type_dict.get(import_file.source_type, ASSESSED_RAW)

    qs = PropertyState.objects.filter(
        import_file=import_file,
        source_type=source_type,
        data_state=DATA_STATE_IMPORT,
    ).only('id').iterator()

    id_chunks = [[obj.id for obj in chunk] for chunk in batch(qs, 100)]

    progress_data.total = len(id_chunks)
    progress_data.save()
    if source_type == BUILDINGSYNC_RAW:
        tasks = [map_xml_chunk.si(ids, import_file_id, BuildingFile.BUILDINGSYNC, progress_data.key)
                 for ids in id_chunks]
    else:
        tasks = [map_row_chunk.si(ids, import_file_id, source_type, progress_data.key)
                 for ids in id_chunks]

    return tasks


def _data_quality_check_create_tasks(org_id, property_state_ids, taxlot_state_ids, dq_id):
    """
    Entry point into running data quality checks.

    Get the mapped data and run the data_quality class against it in chunks. The
    mapped data are pulled from the PropertyState(or Taxlot) table.

    @lock_and_track returns a progress_key

    :param organization: object, Organization object
    :param property_state_ids: list, list of property state IDs to check
    :param taxlot_state_ids: list, list of tax lot state IDs to check
    :param identifier: str, for retrieving progress status
    """
    # Initialize the data quality checks with the organization here. It is important to do it here
    # since the .retrieve method in the check_data_chunk method will result in a race condition if celery is
    # running in parallel.
    DataQualityCheck.retrieve(org_id)

    tasks = []
    if property_state_ids:
        id_chunks = [[obj for obj in chunk] for chunk in batch(property_state_ids, 100)]
        for ids in id_chunks:
            tasks.append(check_data_chunk.s("PropertyState", ids, dq_id))

    if taxlot_state_ids:
        id_chunks_tl = [[obj for obj in chunk] for chunk in batch(taxlot_state_ids, 100)]
        for ids in id_chunks_tl:
            tasks.append(check_data_chunk.s("TaxLotState", ids, dq_id))

    return tasks


def map_data(import_file_id, remap=False, mark_as_done=True):
    """
    Map data task. By default this method will run through the mapping and mark it as complete.
    :param import_file_id: Import File ID
    :param remap: bool, if remapping, then delete previous objects from the database
    :param mark_as_done: bool, if skip review then the mapping_done flag will be set to true at the
    end.
    :return: JSON
    """
    # Clear out the previously mapped data
    DataQualityCheck.initialize_cache(import_file_id)

    import_file = ImportFile.objects.get(pk=import_file_id)
    if remap:
        # Check to ensure that import files has not already been matched/merged.
        if import_file.matching_done or import_file.matching_completion:
            result = {
                'status': 'warning',
                'progress': 100,
                'message': 'Mapped buildings already merged',
            }
            return result

        # Delete properties already mapped for this file.
        PropertyState.objects.filter(
            import_file=import_file,
            data_state=DATA_STATE_MAPPING,
        ).delete()

        # Delete properties already mapped for this file.
        TaxLotState.objects.filter(
            import_file=import_file,
            data_state=DATA_STATE_MAPPING,
        ).delete()

        # Reset various flags
        import_file.mapping_done = False
        import_file.mapping_completion = None
        import_file.save()

    # delete the prog key -- in case it exists
    progress_data = ProgressData(func_name='map_data', unique_id=import_file_id)
    progress_data.delete()

    tasks = _map_data_create_tasks(import_file_id, progress_data.key)
    if tasks:
        chord(tasks)(finish_mapping.si(import_file_id, mark_as_done, progress_data.key))
    else:
        _log.debug("Not creating finish_mapping chord, calling directly")
        finish_mapping.si(import_file_id, mark_as_done, progress_data.key)

    return progress_data.result()


@shared_task(ignore_result=True)
def _save_raw_data_chunk(chunk, file_pk, progress_key):
    """
    Save the raw data to the database

    :param chunk: list, ids to process
    :param file_pk: ImportFile Primary Key
    :param prog_key: string, Progress Key to append progress
    :param increment: Float, Value by which to increment the progress
    :return: Bool, Always true
    """
    import_file = ImportFile.objects.get(pk=file_pk)

    # Save our "column headers" and sample rows for F/E.
    source_type = get_source_type(import_file)
    try:
        with transaction.atomic():
            for c in chunk:
                raw_property = PropertyState(
                    organization=import_file.import_record.super_organization)
                raw_property.import_file = import_file

                # sanitize c and remove any diacritics
                new_chunk = {}
                for k, v in c.items():
                    # remove extra spaces surrounding keys.
                    key = k.strip()

                    if key == "bounding_box":  # capture bounding_box GIS field on raw record
                        raw_property.bounding_box = v
                    elif isinstance(v, basestring):
                        new_chunk[key] = unidecode(v)
                    elif isinstance(v, (dt.datetime, dt.date)):
                        raise TypeError(
                            "Datetime class not supported in Extra Data. Needs to be a string.")
                    else:
                        new_chunk[key] = v
                raw_property.extra_data = new_chunk
                raw_property.source_type = source_type
                raw_property.data_state = DATA_STATE_IMPORT
                raw_property.organization = import_file.import_record.super_organization
                raw_property.save()
    except IntegrityError as e:
        raise IntegrityError("Could not save_raw_data_chunk with error: %s" % (e))

    # Indicate progress
    progress_data = ProgressData.from_key(progress_key)
    progress_data.step()

    return True


@shared_task(ignore_result=True)
def finish_raw_save(results, file_pk, progress_key, summary=None):
    """
    Finish importing the raw file.

    If the file is a PM Meter Usage or GreenButton import, remove the cycle association.
    If the file is of one of those types and a summary is provided, add import results
    to this summary and save it to the ProgressData.

    :param results: List of results from the parent task
    :param file_pk: ID of the file that was being imported
    :param summary: Summary to be saved on ProgressData as a message
    :return: results: results from the other tasks before the chord ran
    """
    progress_data = ProgressData.from_key(progress_key)
    import_file = ImportFile.objects.get(pk=file_pk)
    import_file.raw_save_done = True

    if import_file.source_type in ["PM Meter Usage", "GreenButton"] and summary is not None:
        import_file.cycle_id = None

        _append_meter_import_results_to_summary(results, summary)
        finished_progress_data = progress_data.finish_with_success(summary)
    else:
        finished_progress_data = progress_data.finish_with_success()

    import_file.save()

    return finished_progress_data


def cache_first_rows(import_file, parser):
    """Cache headers, and rows 2-6 for validation/viewing.

    :param import_file: ImportFile inst.
    :param parser: MCMParser instance.
    """

    # return the first row of the headers which are cleaned
    first_row = parser.headers
    first_five_rows = parser.first_five_rows

    # _log.debug(first_five_rows)

    import_file.cached_second_to_fifth_row = "\n".join(first_five_rows)
    if first_row:
        first_row = reader.ROW_DELIMITER.join(first_row)
    import_file.cached_first_row = first_row or ''
    import_file.save()


@shared_task(ignore_result=True)
@lock_and_track
def _save_greenbutton_data_create_tasks(file_pk, progress_key):
    """
    Create GreenButton import tasks. Notably, 1 GreenButton import contains
    data for 1 Property and 1 energy type. Subsequently, this means 1
    GreenButton import contains MeterReadings for only 1 Meter.

    By first getting or creating the single Meter for this file's MeterReadings,
    the ID of this Meter can be passed to the individual tasks that will
    actually create the readings.
    """
    progress_data = ProgressData.from_key(progress_key)

    import_file = ImportFile.objects.get(pk=file_pk)
    org_id = import_file.cycle.organization.id
    property_id = import_file.matching_results_data['property_id']

    # matching_results_data gets cleared out since the field wasn't meant for this
    import_file.matching_results_data = {}
    import_file.save()

    parser = reader.GreenButtonParser(import_file.local_file)
    raw_meter_data = list(parser.data)

    meters_parser = MetersParser(org_id, raw_meter_data, source_type=Meter.GREENBUTTON, property_id=property_id)
    meter_readings = meters_parser.meter_and_reading_objs[0]  # there should only be one meter (1 property, 1 type/unit)
    proposed_imports = meters_parser.proposed_imports()

    readings = meter_readings['readings']
    meter_only_details = {k: v for k, v in meter_readings.items() if k != "readings"}
    meter, _created = Meter.objects.get_or_create(**meter_only_details)
    meter_id = meter.id

    meter_usage_point_id = usage_point_id(meter.source_id)

    chunk_size = 1000

    progress_data.total = ceil(len(readings) / chunk_size)
    progress_data.save()

    tasks = [
        _save_greenbutton_data_task.s(batch_readings, meter_id, meter_usage_point_id, progress_data.key)
        for batch_readings
        in batch(readings, chunk_size)
    ]

    return tasks, proposed_imports


@shared_task
def _save_greenbutton_data_task(readings, meter_id, meter_usage_point_id, progress_key):
    """
    This method defines an individual task to save MeterReadings for a single
    Meter. Each task returns the results of the import.

    The query creates or updates readings while associating them to the meter
    via raw SQL upsert. Specifically, meter_id, start_time, and end_time must be
    unique or an update occurs. Otherwise, a new reading entry is created.

    If the query leads to an error regarding trying to update the same row
    within the same query, the error is logged in the results and none of the
    readings for that batch are saved.
    """
    progress_data = ProgressData.from_key(progress_key)
    meter = Meter.objects.get(pk=meter_id)

    result = {}
    try:
        with transaction.atomic():
            reading_strings = [
                f"({meter_id}, '{reading['start_time'].isoformat(' ')}', '{reading['end_time'].isoformat(' ')}', {reading['reading']}, '{reading['source_unit']}', {reading['conversion_factor']})"
                for reading
                in readings
            ]

            sql = (
                "INSERT INTO seed_meterreading(meter_id, start_time, end_time, reading, source_unit, conversion_factor)" +
                " VALUES " + ", ".join(reading_strings) +
                " ON CONFLICT (meter_id, start_time, end_time)" +
                " DO UPDATE SET reading = EXCLUDED.reading, source_unit = EXCLUDED.source_unit, conversion_factor = EXCLUDED.conversion_factor" +
                " RETURNING reading;"
            )
            with connection.cursor() as cursor:
                cursor.execute(sql)
                key = "{} - {}".format(meter_usage_point_id, meter.get_type_display())
                result[key] = {'count': len(cursor.fetchall())}
    except ProgrammingError as e:
        if "ON CONFLICT DO UPDATE command cannot affect row a second time" in str(e):
            key = "{} - {}".format(meter_usage_point_id, meter.get_type_display())
            result[key] = {"error": "Overlapping readings."}
    except Exception as e:
        progress_data.finish_with_error('data failed to import')
        raise e

    # Indicate progress
    progress_data.step()

    return result


@shared_task
def _save_pm_meter_usage_data_task(meter_readings, file_pk, progress_key):
    """
    This method defines an individual task to get or create a single Meter and its
    corresponding MeterReadings. Each task returns the results of the import.

    Within the query, get or create the meter without it's readings. Then,
    create or update readings while associating them to the meter via raw SQL upsert.
    Specifically, meter_id, start_time, and end_time must be unique or an update
    occurs. Otherwise, a new reading entry is created.

    If the query leads to an error regarding trying to update the same row
    within the same query, the error is logged in the results and all the
    MeterReadings and their Meter (if that was created in this transaction) are
    not saved.
    """
    progress_data = ProgressData.from_key(progress_key)

    result = {}
    try:
        with transaction.atomic():
            readings = meter_readings['readings']
            meter_only_details = {k: v for k, v in meter_readings.items() if k != "readings"}

            meter, _created = Meter.objects.get_or_create(**meter_only_details)

            reading_strings = [
                f"({meter.id}, '{reading['start_time'].isoformat(' ')}', '{reading['end_time'].isoformat(' ')}', {reading['reading']}, '{reading['source_unit']}', {reading['conversion_factor']})"
                for reading
                in readings
            ]

            sql = (
                "INSERT INTO seed_meterreading(meter_id, start_time, end_time, reading, source_unit, conversion_factor)" +
                " VALUES " + ", ".join(reading_strings) +
                " ON CONFLICT (meter_id, start_time, end_time)" +
                " DO UPDATE SET reading = EXCLUDED.reading, source_unit = EXCLUDED.source_unit, conversion_factor = EXCLUDED.conversion_factor" +
                " RETURNING reading;"
            )
            with connection.cursor() as cursor:
                cursor.execute(sql)
                key = "{} - {}".format(meter.source_id, meter.get_type_display())
                result[key] = {'count': len(cursor.fetchall())}
    except ProgrammingError as e:
        if "ON CONFLICT DO UPDATE command cannot affect row a second time" in str(e):
            type_lookup = dict(Meter.ENERGY_TYPES)
            key = "{} - {}".format(meter_readings.get("source_id"), type_lookup[meter_readings['type']])
            result[key] = {"error": "Overlapping readings."}
    except Exception as e:
        progress_data.finish_with_error('data failed to import')
        raise e

    # Indicate progress
    progress_data.step()

    return result


def _save_pm_meter_usage_data_create_tasks(file_pk, progress_key):
    """
    This takes a PM meters import file and restructures the data in order to
    create and return the tasks to import Meters and their corresponding
    MeterReadings.

    In addition, a snapshot of the proposed imports are passed back to later
    create a before and after summary of the import.

    :param file_pk: int, ID of the file to import
    """
    progress_data = ProgressData.from_key(progress_key)

    import_file = ImportFile.objects.get(pk=file_pk)
    org_id = import_file.cycle.organization.id

    parser = reader.MCMParser(import_file.local_file, 'Meter Entries')
    raw_meter_data = list(parser.data)

    meters_parser = MetersParser(org_id, raw_meter_data)
    meters_and_readings = meters_parser.meter_and_reading_objs
    proposed_imports = meters_parser.proposed_imports()

    progress_data.total = len(meters_and_readings)
    progress_data.save()

    tasks = [
        _save_pm_meter_usage_data_task.s(meter_readings, file_pk, progress_data.key)
        for meter_readings
        in meters_and_readings
    ]

    return tasks, proposed_imports


def _append_meter_import_results_to_summary(import_results, incoming_summary):
    """
    This appends meter import result counts and, if applicable, error messages.

    Note, import_results will be of the form:
        [
            {'<source_id/usage_point_id> - <type>": {'count': 100}},
            {'<source_id/usage_point_id> - <type>": {'count': 100}},
            {'<source_id/usage_point_id> - <type>": {'error': "<error_message>"}},
            {'<source_id/usage_point_id> - <type>": {'error': "<error_message>"}},
        ]
    """
    agg_results_summary = collections.defaultdict(lambda: 0)
    error_comments = collections.defaultdict(lambda: set())

    # First aggregate import_results by key
    for result in import_results:
        key = list(result.keys())[0]

        success_count = result[key].get('count')

        if success_count is None:
            error_comments[key].add(result[key].get("error"))
        else:
            agg_results_summary[key] += success_count

    # Next update summary of incoming meters imports with aggregated results.
    for import_info in incoming_summary:
        key = "{} - {}".format(import_info['source_id'], import_info['type'])

        import_info["successfully_imported"] = agg_results_summary.get(key, 0)

        if error_comments:
            import_info["errors"] = " ".join(list(error_comments.get(key, "")))

    return incoming_summary


def _save_raw_data_create_tasks(file_pk, progress_key):
    """
    Worker method for saving raw data. Chunk up the CSV or XLSX file and save the raw data
    into the PropertyState table.

    In the case of receiving PM Meter Usage, build tasks to import these directly
    into Meters and MeterReadings.

    :param file_pk: int, ID of the file to import
    :return: Dict, result from progress data / cache
    """
    progress_data = ProgressData.from_key(progress_key)

    # _log.debug('Attempting to access import_file')
    import_file = ImportFile.objects.get(pk=file_pk)
    if import_file.raw_save_done:
        return progress_data.finish_with_warning('Raw data already saved')

    if import_file.source_type == "PM Meter Usage":
        return _save_pm_meter_usage_data_create_tasks(file_pk, progress_data.key)
    elif import_file.source_type == "GreenButton":
        return _save_greenbutton_data_create_tasks(file_pk, progress_data.key)

    file_extension = os.path.splitext(import_file.file.name)[1]

    if file_extension == ".json" or file_extension == '.geojson':
        parser = reader.GeoJSONParser(import_file.local_file)
    elif import_file.source_type == 'BuildingSync Raw':
        parser = xml_reader.BuildingSyncParser(import_file.file)
    else:
        parser = reader.MCMParser(import_file.local_file)

    cache_first_rows(import_file, parser)
    import_file.num_rows = 0
    import_file.num_columns = parser.num_columns()

    chunks = []
    for batch_chunk in batch(parser.data, 100):
        import_file.num_rows += len(batch_chunk)
        chunks.append(batch_chunk)
    import_file.save()

    progress_data.total = len(chunks)
    progress_data.save()

    # return tasks and None as a placeholder for proposed data import summary
    return [_save_raw_data_chunk.s(chunk, file_pk, progress_data.key) for chunk in chunks], None


def save_raw_data(file_pk):
    """
    Simply report to the user that we have queued up the save_run_data to run. This is the entry
    point into saving the data.

    In the case of meter reading imports, it's possible to receive a summary of
    what the tasks intend to accomplish.

    :param file_pk: ImportFile Primary Key
    :return: Dict, from cache, containing the progress key to track
    """
    progress_data = ProgressData(func_name='save_raw_data', unique_id=file_pk)
    # save_raw_data_run.s(file_pk, progress_data.key)
    try:
        # Go get the tasks that need to be created, then call them in the chord here.
        tasks, summary = _save_raw_data_create_tasks(file_pk, progress_data.key)
        chord(tasks, interval=15)(finish_raw_save.s(file_pk, progress_data.key, summary=summary))
    except StopIteration:
        progress_data.finish_with_error('StopIteration Exception', traceback.format_exc())
    except Error as e:
        progress_data.finish_with_error('File Content Error: ' + e, traceback.format_exc())
    except KeyError as e:
        progress_data.finish_with_error('Invalid Column Name: "' + e + '"',
                                        traceback.format_exc())
    except TypeError:
        progress_data.finish_with_error('TypeError Exception', traceback.format_exc())
    except Exception as e:
        progress_data.finish_with_error('Unhandled Error: ' + str(e),
                                        traceback.format_exc())
    _log.debug(progress_data.result())
    return progress_data.result()


# def save_raw_data_run(file_pk, progress_key):
#     """
#     Run the save_raw_data command. This adds more information to the progress_key that is given.
#     Save the raw data from an imported file.
#
#     :param file_pk:
#     :param progress_key:
#     :return:
#     """
#     pass

def geocode_buildings_task(file_pk):
    async_result = _geocode_properties_or_tax_lots.s(file_pk).apply_async()
    result = [r for r in async_result.collect()]

    return result


@shared_task
def _geocode_properties_or_tax_lots(file_pk):
    if PropertyState.objects.filter(import_file_id=file_pk).exclude(data_state=DATA_STATE_IMPORT):
        qs = PropertyState.objects.filter(import_file_id=file_pk).exclude(
            data_state=DATA_STATE_IMPORT)
        decode_unique_ids(qs)
        geocode_buildings(qs)

    if TaxLotState.objects.filter(import_file_id=file_pk).exclude(data_state=DATA_STATE_IMPORT):
        qs = TaxLotState.objects.filter(import_file_id=file_pk).exclude(
            data_state=DATA_STATE_IMPORT)
        decode_unique_ids(qs)
        geocode_buildings(qs)


def map_additional_models(file_pk):
    """
    kicks off mapping models other than PropertyState, returns progress key within the JSON response
    E.g. It creates the PropertyView, Property, Scenario, Meters, etc for BuildingSync files

    :param file_pk: ImportFile Primary Key
    :return:
    """
    import_file = ImportFile.objects.get(pk=file_pk)

    progress_data = ProgressData(func_name='match_buildings', unique_id=file_pk)
    progress_data.delete()
    progress_data.save()

    if import_file.matching_done:
        _log.debug('Matching is already done')
        return progress_data.finish_with_warning('matching already complete')

    if not import_file.mapping_done:
        _log.debug('Mapping is not done yet')
        return progress_data.finish_with_error(
            'Import file is not complete. Retry after mapping is complete', )

    if import_file.cycle is None:
        _log.warn("This should never happen in production")

    source_type_dict = {
        'Portfolio Raw': PORTFOLIO_RAW,
        'Assessed Raw': ASSESSED_RAW,
        'BuildingSync Raw': BUILDINGSYNC_RAW
    }
    source_type = source_type_dict.get(import_file.source_type, ASSESSED_RAW)

    # get the properties and chunk them into tasks
    qs = PropertyState.objects.filter(
        import_file=import_file,
        source_type=source_type,
        data_state=DATA_STATE_MAPPING,
    ).only('id').iterator()

    id_chunks = [[obj.id for obj in chunk] for chunk in batch(qs, 100)]

    progress_data.total = len(id_chunks)
    progress_data.save()

    tasks = [_map_additional_models.si(ids, import_file.id, progress_data.key)
             for ids in id_chunks]

    chord(tasks)(
        finish_mapping_additional_models.s(file_pk, progress_data.key))

    return progress_data.result()


@shared_task(ignore_result=True)
def finish_mapping_additional_models(result, import_file_id, progress_key):
    progress_data = ProgressData.from_key(progress_key)

    import_file = ImportFile.objects.get(pk=import_file_id)
    import_file.matching_done = True
    import_file.mapping_completion = 100
    if isinstance(result, list) and len(result) >= 0:
        # merge the results from the tasks
        # assumes that all values are numbers
        merged_result = {}
        for res in result:
            for key, value in res.items():
                if key in merged_result:
                    merged_result[key] += value
                else:
                    merged_result[key] = value

        import_file.matching_results_data = merged_result
    else:
        raise Exception('Expected result to be a list of one or more items')

    import_file.save()
    return progress_data.finish_with_success()


# @cprofile()
def match_buildings(file_pk):
    """
    kicks off system matching, returns progress key within the JSON response

    :param file_pk: ImportFile Primary Key
    :return:
    """
    import_file = ImportFile.objects.get(pk=file_pk)

    progress_data = ProgressData(func_name='match_buildings', unique_id=file_pk)
    progress_data.delete()

    if import_file.matching_done:
        _log.debug('Matching is already done')
        return progress_data.finish_with_warning('matching already complete')

    if not import_file.mapping_done:
        _log.debug('Mapping is not done yet')
        return progress_data.finish_with_error(
            'Import file is not complete. Retry after mapping is complete', )

    if import_file.cycle is None:
        _log.warn("This should never happen in production")

    # Start, match, pair
    progress_data.total = 3
    progress_data.save()

    chord(_match_properties_and_taxlots.s(file_pk, progress_data.key), interval=15)(
        finish_matching.s(file_pk, progress_data.key))

    return progress_data.result()


@shared_task(ignore_result=True)
def finish_matching(result, import_file_id, progress_key):
    progress_data = ProgressData.from_key(progress_key)

    import_file = ImportFile.objects.get(pk=import_file_id)
    import_file.matching_done = True
    import_file.mapping_completion = 100
    if isinstance(result, list) and len(result) == 1:
        import_file.matching_results_data = result[0]
    else:
        raise Exception("there are more than one results for matching_results, need to merge")
    import_file.save()

    return progress_data.finish_with_success()


def hash_state_object(obj, include_extra_data=True):
    def add_dictionary_repr_to_hash(hash_obj, dict_obj):
        assert isinstance(dict_obj, dict)

        for (key, value) in sorted(dict_obj.items(), key=lambda x_y: x_y[0]):
            if isinstance(value, dict):
                add_dictionary_repr_to_hash(hash_obj, value)
            else:
                hash_obj.update(str(unidecode(key)).encode('utf-8'))
                if isinstance(value, basestring):
                    hash_obj.update(unidecode(value).encode('utf-8'))
                else:
                    hash_obj.update(str(value).encode('utf-8'))
        return hash_obj

    def _get_field_from_obj(field_obj, field):
        if not hasattr(field_obj, field):
            return "FOO"  # Return a random value so we can distinguish between this and None.
        else:
            return getattr(field_obj, field)

    m = hashlib.md5()
    for f in Column.retrieve_db_field_name_for_hash_comparison():
        obj_val = _get_field_from_obj(obj, f)
        m.update(f.encode('utf-8'))
        if isinstance(obj_val, dt.datetime):
            # if this is a datetime, then make sure to save the string as a naive datetime.
            # Somehow, somewhere the data are being saved in mapping with a timezone,
            # then in matching they are removed (but the time is updated correctly)
            m.update(str(make_naive(obj_val).astimezone(tz.utc).isoformat()).encode('utf-8'))
        elif isinstance(obj_val, GEOSGeometry):
            m.update(GEOSGeometry(obj_val, srid=4326).wkt.encode('utf-8'))
        else:
            m.update(str(obj_val).encode('utf-8'))

    if include_extra_data:
        add_dictionary_repr_to_hash(m, obj.extra_data)

    return m.hexdigest()


def filter_duplicated_states(unmatched_states):
    """
    Takes a list of states, where some values may contain the same data
    as others, and returns two lists.  The first list consists of a
    single state for each equivalent set of states in
    unmatched_states.  The second list consists of all the
    non-representative states which (for example) could be deleted.

    :param unmatched_states: List, unmatched states
    :return:
    """

    hash_values = []
    for unmatch in unmatched_states:
        hash_values.append(unmatch.hash_object)
    equality_classes = collections.defaultdict(list)

    for (ndx, hashval) in enumerate(hash_values):
        equality_classes[hashval].append(ndx)

    canonical_states = [unmatched_states[equality_list[0]] for equality_list in
                        equality_classes.values()]
    canonical_state_ids = set([s.pk for s in canonical_states])
    noncanonical_states = [u for u in unmatched_states if u.pk not in canonical_state_ids]

    return canonical_states, noncanonical_states


# from seed.utils.cprofile import cprofile
# @cprofile()
def match_and_merge_unmatched_objects(unmatched_states, partitioner):
    """
    Take a list of unmatched_property_states or unmatched_tax_lot_states and returns a set of
    states that correspond to unmatched states.

    :param unmatched_states: list, PropertyStates or TaxLotStates
    :param partitioner: instance of EquivalencePartitioner
    :return: [list, list], merged_objects, equivalence_classes keys
    """
    # Sort unmatched states/This should not be happening!
    unmatched_states.sort(key=lambda state: state.pk)

    def getattrdef(obj, attr, default):
        if hasattr(obj, attr):
            return getattr(obj, attr)
        else:
            return default

    # create lambda function to sort the properties/taxlots by release_data first, then generation_
    # date, and finally the primary key
    keyfunction = lambda ndx: (
        getattrdef(unmatched_states[ndx], "release_date", None),
        getattrdef(unmatched_states[ndx], "generation_date", None),
        getattrdef(unmatched_states[ndx], "pk", None)
    )

    # This removes any states that are duplicates,
    equivalence_classes = partitioner.calculate_equivalence_classes(unmatched_states)

    # get the priorities of the columns from the database
    if len(equivalence_classes) > 0:
        priorities = Column.retrieve_priorities(unmatched_states[0].organization)
    else:
        priorities = None

    # For each of the equivalence classes, merge them down to a single
    # object of that type.
    merged_objects = []

    for (class_key, class_ndxs) in equivalence_classes.items():
        if len(class_ndxs) == 1:
            # If there is only one class_ndx, then just save the object to merged_objects and
            # move on
            merged_objects.append(unmatched_states[class_ndxs[0]])
        else:
            class_ndxs.sort(key=keyfunction)
            unmatched_state_class = [unmatched_states[ndx] for ndx in class_ndxs]
            merged_result = unmatched_state_class[0]
            for unmatched in unmatched_state_class[1:]:
                merged_result = save_state_match(merged_result, unmatched, priorities)

            merged_objects.append(merged_result)

    return merged_objects, list(equivalence_classes.keys())


# @cprofile(n=50)
def merge_unmatched_into_views(unmatched_states, partitioner, org, import_file):
    """
    This is fairly inefficient, because we grab all the organization's entire PropertyViews at once.
    Surely this can be improved, but the logic is unusual/particularly dynamic here, so hopefully
    this can be refactored into a better, purely database approach... Perhaps existing_view_states
    can wrap database calls. Still the abstractions are subtly different (can I refactor the
    partitioner to use Query objects); it may require a bit of thinking.

    :param unmatched_states:
    :param partitioner:
    :param org:
    :param import_file:
    :return:
    """

    # Cycle coming from the import_file does not make sense here.
    # Makes testing hard. Should be an argument.
    current_match_cycle = import_file.cycle

    if isinstance(unmatched_states[0], PropertyState):
        ObjectViewClass = PropertyView
        ParentAttrName = "property"
    elif isinstance(unmatched_states[0], TaxLotState):
        ObjectViewClass = TaxLotView
        ParentAttrName = "taxlot"
    else:
        raise ValueError("Unknown class '{}' passed to merge_unmatched_into_views".format(
            type(unmatched_states[0])))

    class_views = ObjectViewClass.objects.filter(
        state__organization=org,
        cycle_id=current_match_cycle
    ).select_related('state')
    existing_view_states = collections.defaultdict(dict)
    existing_view_state_hashes = set()

    # TODO #239: this is an expensive calculation
    for view in class_views:
        equivalence_can_key = partitioner.calculate_canonical_key(view.state)
        existing_view_states[equivalence_can_key][view.cycle] = view
        existing_view_state_hashes.add(view.state.hash_object)

    matched_views = []

    merge_data = []
    promote_data = []
    for unmatched in unmatched_states:
        if unmatched.hash_object in existing_view_state_hashes:
            # If an exact duplicate exists, delete the unmatched state
            unmatched.data_state = DATA_STATE_DELETE
            unmatched.save()
        else:
            # Look to see if there is a match among the property states of the object.

            # equiv_key = False
            # equiv_can_key = partitioner.calculate_canonical_key(unmatched)
            equiv_cmp_key = partitioner.calculate_comparison_key(unmatched)
            for key in existing_view_states:
                if partitioner.calculate_key_equivalence(key, equiv_cmp_key):
                    if current_match_cycle in existing_view_states[key]:
                        # There is an existing View for the current cycle that matches us.
                        # Merge the new state in with the existing one and update the view,
                        # audit log.
                        current_view = existing_view_states[key][current_match_cycle]
                        merge_data.append((current_view, unmatched))
                    else:
                        # Grab another view that has the same parent as the one we belong to.
                        cousin_view = existing_view_states[key].values()[0]
                        view_parent = getattr(cousin_view, ParentAttrName)
                        new_view = type(cousin_view)()
                        setattr(new_view, ParentAttrName, view_parent)
                        new_view.cycle = current_match_cycle
                        new_view.state = unmatched
                        try:
                            new_view.save()
                            matched_views.append(new_view)
                        except IntegrityError:
                            _log.warn("Unable to save the new view as it already exists in the db")

                    break
            else:
                # Create a new object/view for the current object.
                promote_data.append((unmatched, current_match_cycle))

    # create the data atomically to speed it up
    _log.debug("There are %s merge_data and %s promote_data" % (len(merge_data), len(promote_data)))
    priorities = Column.retrieve_priorities(org.pk)
    try:
        with transaction.atomic():
            for merge_datum in merge_data:
                merge_datum[0].state = save_state_match(
                    merge_datum[0].state, merge_datum[1], priorities
                )
                merge_datum[0].save()

                matched_views.append(merge_datum[0])

            for promote_datum in promote_data:
                created_view = promote_datum[0].promote(promote_datum[1])
                matched_views.append(created_view)
    except IntegrityError as e:
        raise IntegrityError("Could not merge results with error: %s" % (e))

    return list(set(matched_views))


@shared_task
def _map_additional_models(ids, file_pk, progress_key):
    """
    Create any additional models, other than properties, that could come from the
    imported file. E.g. Scenarios and Meters from a BuildingSync file.

    :param ids: chunk of property state id to process
    :param file_pk: ImportFile Primary Key
    :param progress_key: progress key
    :return:
    """
    import_file = ImportFile.objects.get(pk=file_pk)
    progress_data = ProgressData.from_key(progress_key)

    source_type_dict = {
        'Portfolio Raw': PORTFOLIO_RAW,
        'Assessed Raw': ASSESSED_RAW,
        'BuildingSync Raw': BUILDINGSYNC_RAW
    }
    source_type = source_type_dict.get(import_file.source_type, ASSESSED_RAW)

    # Don't query the org table here, just get the organization from the import_record
    org = import_file.import_record.super_organization

    # grab all property states linked to the import file and finish processing the data
    property_states = PropertyState.objects.filter(id__in=ids)
    for property_state in property_states:
        if source_type == BUILDINGSYNC_RAW:
            # we expect only one buildingfile to be associated with the property
            building_file = BuildingFile.objects.get(property_state=property_state.id)
            # parse the rest of the models (scenarios, meters, etc) from the building file
            # and create the property and property view
            p_status, property_state, property_view, messages = building_file.process(
                org.id, import_file.cycle)

            if not p_status or len(messages.get('errors', [])) > 0:
                # failed to create the property, save the messages and skip this file
                progress_data.add_file_info(os.path.basename(building_file.filename), messages)
                continue
            elif len(messages.get('warnings', [])) > 0:
                # non-fatal warnings, add the info and continue to save the file
                progress_data.add_file_info(os.path.basename(building_file.filename), messages)

            property_state.data_state = DATA_STATE_MATCHING
            property_state.save()

    progress_data.step()

    return {
        'import_file_records': len(ids)
    }


@shared_task
@lock_and_track
# @cprofile()
def _match_properties_and_taxlots(file_pk, progress_key):
    """
    Match the properties and taxlots

    :param file_pk: ImportFile Primary Key
    :return:
    """
    import_file = ImportFile.objects.get(pk=file_pk)
    progress_data = ProgressData.from_key(progress_key)

    # Don't query the org table here, just get the organization from the import_record
    org = import_file.import_record.super_organization

    # Return a list of all the properties/tax lots based on the import file.
    all_unmatched_properties = import_file.find_unmatched_property_states()

    # Set the progress to started - 33%
    progress_data.step('Matching data')

    unmatched_properties = []
    unmatched_tax_lots = []
    duplicates_of_existing_property_states = []
    duplicates_of_existing_taxlot_states = []
    if all_unmatched_properties:
        property_partitioner = EquivalencePartitioner.make_default_state_equivalence(PropertyState)

        # Filter out the duplicates within the import file.
        _log.debug("Start filter_duplicated_states: %s" % dt.datetime.now().strftime(
            "%Y-%m-%d %H:%M:%S"))
        unmatched_properties, duplicate_property_states = filter_duplicated_states(
            all_unmatched_properties
        )
        _log.debug("End filter_duplicated_states: %s" % dt.datetime.now().strftime(
            "%Y-%m-%d %H:%M:%S"))

        # Merge everything together based on the notion of equivalence
        # provided by the partitioner, while ignoring duplicates.
        _log.debug("Start match_and_merge_unmatched_objects: %s" % dt.datetime.now().strftime(
            "%Y-%m-%d %H:%M:%S"))
        unmatched_properties, property_equivalence_keys = match_and_merge_unmatched_objects(
            unmatched_properties,
            property_partitioner
        )
        _log.debug("End match_and_merge_unmatched_objects: %s" % dt.datetime.now().strftime(
            "%Y-%m-%d %H:%M:%S"))

        # Take the final merged-on-import objects, and find Views that
        # correspond to it and merge those together.
        # TODO #239: This is quite slow... fix this next
        _log.debug("Start merge_unmatched_into_views: %s" % dt.datetime.now().strftime(
            "%Y-%m-%d %H:%M:%S"))
        merged_property_views = merge_unmatched_into_views(
            unmatched_properties,
            property_partitioner,
            org,
            import_file
        )
        _log.debug(
            "End merge_unmatched_into_views: %s" % dt.datetime.now().strftime("%Y-%m-%d %H:%M:%S"))

        # Filter out the exact duplicates found in the previous step
        duplicates_of_existing_property_states = [state for state in unmatched_properties if
                                                  state.data_state == DATA_STATE_DELETE]
        unmatched_properties = [state for state in unmatched_properties
                                if state not in duplicates_of_existing_property_states]
    else:
        duplicate_property_states = []
        merged_property_views = []

    # Do the same process with the TaxLots.
    all_unmatched_tax_lots = import_file.find_unmatched_tax_lot_states()

    if all_unmatched_tax_lots:
        # Filter out the duplicates.  Do we actually want to delete them
        # here?  Mark their abandonment in the Audit Logs?
        unmatched_tax_lots, duplicate_tax_lot_states = filter_duplicated_states(
            all_unmatched_tax_lots)

        taxlot_partitioner = EquivalencePartitioner.make_default_state_equivalence(TaxLotState)

        # Merge everything together based on the notion of equivalence
        # provided by the partitioner.
        unmatched_tax_lots, taxlot_equivalence_keys = match_and_merge_unmatched_objects(
            unmatched_tax_lots,
            taxlot_partitioner
        )

        # Take the final merged-on-import objects, and find Views that
        # correspond to it and merge those together.
        _log.debug("Start tax_lot merge_unmatched_into_views: %s" % dt.datetime.now().strftime(
            "%Y-%m-%d %H:%M:%S"))
        merged_taxlot_views = merge_unmatched_into_views(
            unmatched_tax_lots,
            taxlot_partitioner,
            org,
            import_file
        )
        _log.debug("End tax_lot merge_unmatched_into_views: %s" % dt.datetime.now().strftime(
            "%Y-%m-%d %H:%M:%S"))

        # Filter out the exact duplicates found in the previous step
        duplicates_of_existing_taxlot_states = [state for state in unmatched_tax_lots
                                                if state.data_state == DATA_STATE_DELETE]
        unmatched_tax_lots = [state for state in unmatched_tax_lots if
                              state not in duplicates_of_existing_taxlot_states]
    else:
        duplicate_tax_lot_states = []
        merged_taxlot_views = []

    # TODO #239: This is the next slowest... fix me too.
    _log.debug("Start pair_new_states: %s" % dt.datetime.now().strftime("%Y-%m-%d %H:%M:%S"))
    progress_data.step('Pairing data')
    pair_new_states(merged_property_views, merged_taxlot_views)
    _log.debug("End pair_new_states: %s" % dt.datetime.now().strftime("%Y-%m-%d %H:%M:%S"))

    # Mark all the unmatched objects as done with matching and mapping
    # There should be some kind of bulk-update/save thing we can do to
    # improve upon this.
    for state in chain(unmatched_properties, unmatched_tax_lots):
        state.data_state = DATA_STATE_MATCHING
        state.save()

    for state in map(lambda x: x.state, chain(merged_property_views, merged_taxlot_views)):
        state.data_state = DATA_STATE_MATCHING
        # The merge state seems backwards, but it isn't for some reason, if they are not marked as
        # MERGE_STATE_MERGED when called in the merge_unmatched_into_views, then they are new.
        if state.merge_state != MERGE_STATE_MERGED:
            state.merge_state = MERGE_STATE_NEW
        state.save()

    for state in chain(duplicate_property_states, duplicate_tax_lot_states):
        state.data_state = DATA_STATE_DELETE
        # state.merge_state = MERGE_STATE_DUPLICATE
        state.save()

    return {
        'import_file_records': import_file.num_rows,
        'property_all_unmatched': len(all_unmatched_properties),
        'property_duplicates': len(duplicate_property_states),
        'property_duplicates_of_existing': len(duplicates_of_existing_property_states),
        'property_unmatched': len(unmatched_properties),
        'tax_lot_all_unmatched': len(all_unmatched_tax_lots),
        'tax_lot_duplicates': len(duplicate_tax_lot_states),
        'tax_lot_duplicates_of_existing': len(duplicates_of_existing_taxlot_states),
        'tax_lot_unmatched': len(unmatched_tax_lots),
    }


def list_canonical_property_states(org_id):
    """
    Return a QuerySet of the property states that are part of the inventory

    Args:
        org_id: Organization ID

    Returns:
        QuerySet

    """
    pvs = PropertyView.objects.filter(
        state__organization=org_id,
        state__data_state__in=[DATA_STATE_MATCHING]
    ).select_related('state').order_by('state__id')

    ids = [p.state.id for p in pvs]
    return PropertyState.objects.filter(pk__in=ids)


def save_state_match(state1, state2, priorities):
    """
    Merge the contents of state2 into state1

    :param state1: PropertyState or TaxLotState
    :param state2: PropertyState or TaxLotState
    :param priorities: dict, column names and the priorities of the merging of data. This includes
    all of the priorites for the columns, not just the priorities for the selected taxlotstate.
    :return: state1, after merge
    """
    merged_state = type(state1).objects.create(organization=state1.organization)

    merged_state = merging.merge_state(
        merged_state, state1, state2, priorities[merged_state.__class__.__name__]
    )

    AuditLogClass = PropertyAuditLog if isinstance(merged_state, PropertyState) else TaxLotAuditLog

    assert AuditLogClass.objects.filter(state=state1).count() >= 1
    assert AuditLogClass.objects.filter(state=state2).count() >= 1

    # NJACHECK - is this logic correct?
    state_1_audit_log = AuditLogClass.objects.filter(state=state1).first()
    state_2_audit_log = AuditLogClass.objects.filter(state=state2).first()

    AuditLogClass.objects.create(organization=state1.organization,
                                 parent1=state_1_audit_log,
                                 parent2=state_2_audit_log,
                                 parent_state1=state1,
                                 parent_state2=state2,
                                 state=merged_state,
                                 name='System Match',
                                 description='Automatic Merge',
                                 import_filename=None,
                                 record_type=AUDIT_IMPORT)

    # If the two states being merged were just imported from the same import file, carry the import_file_id into the new
    # state. Also merge the lot_number fields so that pairing can work correctly on the resulting merged record
    # Possible conditions:
    # state1.data_state = 2, state1.merge_state = 0 and state2.data_state = 2, state2.merge_state = 0
    # state1.data_state = 0, state1.merge_state = 2 and state2.data_state = 2, state2.merge_state = 0
    if state1.import_file_id == state2.import_file_id:
        if ((
            state1.data_state == DATA_STATE_MAPPING and state1.merge_state == MERGE_STATE_UNKNOWN and
            state2.data_state == DATA_STATE_MAPPING and state2.merge_state == MERGE_STATE_UNKNOWN) or
            (
                state1.data_state == DATA_STATE_UNKNOWN and state1.merge_state == MERGE_STATE_MERGED and
                state2.data_state == DATA_STATE_MAPPING and state2.merge_state == MERGE_STATE_UNKNOWN)):
            merged_state.import_file_id = state1.import_file_id

            if isinstance(merged_state, PropertyState):
                joined_lots = set()
                if state1.lot_number:
                    joined_lots = joined_lots.union(state1.lot_number.split(';'))
                if state2.lot_number:
                    joined_lots = joined_lots.union(state2.lot_number.split(';'))
                if joined_lots:
                    merged_state.lot_number = ';'.join(joined_lots)

    # Set the merged_state to merged
    merged_state.merge_state = MERGE_STATE_MERGED
    merged_state.save()

    return merged_state


def pair_new_states(merged_property_views, merged_taxlot_views):
    """
    Pair new states from lists of property views and tax lot views

    :param merged_property_views: list, merged property views
    :param merged_taxlot_views: list, merged tax lot views
    :return: None
    """
    if not merged_property_views and not merged_taxlot_views:
        return

    # Not sure what the below cycle code does.
    # Commented out during Python3 upgrade.
    # cycle = chain(merged_property_views, merged_taxlot_views).next().cycle

    tax_cmp_fmt = [
        ('jurisdiction_tax_lot_id', 'custom_id_1'),
        ('ulid',),
        ('custom_id_1',),
        ('normalized_address',),
        ('custom_id_1',),
    ]

    prop_cmp_fmt = [
        ('lot_number', 'custom_id_1'),
        ('ubid',),
        ('custom_id_1',),
        ('normalized_address',),
        ('pm_property_id',),
        ('jurisdiction_property_id',),
    ]

    tax_comparison_fields = sorted(list(set(chain.from_iterable(tax_cmp_fmt))))
    prop_comparison_fields = sorted(list(set(chain.from_iterable(prop_cmp_fmt))))

    tax_comparison_field_names = list(map(lambda s: "state__{}".format(s), tax_comparison_fields))
    prop_comparison_field_names = list(map(lambda s: "state__{}".format(s), prop_comparison_fields))

    # This is a not so nice hack. but it's the only special case/field
    # that isn't on the join to the State.
    tax_comparison_fields.insert(0, 'pk')
    prop_comparison_fields.insert(0, 'pk')
    tax_comparison_field_names.insert(0, 'pk')
    prop_comparison_field_names.insert(0, 'pk')

    view = next(chain(merged_property_views, merged_taxlot_views))
    cycle = view.cycle
    org = view.state.organization

    global taxlot_m2m_keygen
    global property_m2m_keygen

    taxlot_m2m_keygen = EquivalencePartitioner(tax_cmp_fmt, ["jurisdiction_tax_lot_id"])
    property_m2m_keygen = EquivalencePartitioner(prop_cmp_fmt,
                                                 ["pm_property_id", "jurisdiction_property_id"])

    property_views = PropertyView.objects.filter(state__organization=org, cycle=cycle).values_list(
        *prop_comparison_field_names)
    taxlot_views = TaxLotView.objects.filter(state__organization=org, cycle=cycle).values_list(
        *tax_comparison_field_names)

    # For each of the view objects, make an
    prop_type = namedtuple("Prop", prop_comparison_fields)
    taxlot_type = namedtuple("TL", tax_comparison_fields)

    # Makes object with field_name->val attributes on them.
    property_objects = [prop_type(*attr) for attr in property_views]
    taxlot_objects = [taxlot_type(*attr) for attr in taxlot_views]

    # NA: I believe this is incorrect, but doing this for simplicity
    # now. The logic that is being missed is a pretty extreme corner
    # case.

    # NA: I should generate one key for each property for each thing in it's lot number state.

    # property_keys = {property_m2m_keygen.calculate_comparison_key(p): p.pk for p in property_objects}
    # taxlot_keys = [taxlot_m2m_keygen.calculate_comparison_key(tl): tl.pk for tl in taxlot_objects}

    # Calculate a key for each of the split fields.
    property_keys_orig = dict(
        [(property_m2m_keygen.calculate_comparison_key(p), p.pk) for p in property_objects])

    # property_keys = copy.deepcopy(property_keys_orig)

    # Do this inelegant step to make sure we are correctly splitting.
    property_keys = collections.defaultdict(list)
    for k in property_keys_orig:
        if k[0] and ";" in k[0]:
            for lotnum in map(lambda x: x.strip(), k[0].split(";")):
                k_copy = list(copy.deepcopy(k))
                k_copy[0] = lotnum
                property_keys[tuple(k_copy)] = property_keys_orig[k]
        else:
            property_keys[k] = property_keys_orig[k]

    taxlot_keys = dict(
        [(taxlot_m2m_keygen.calculate_comparison_key(p), p.pk) for p in taxlot_objects])

    # property_comparison_keys = {property_m2m_keygen.calculate_comparison_key_key(p): p.pk for p in property_objects}
    # property_canonical_keys = {property_m2m_keygen.calculate_canonical_key(p): p.pk for p in property_objects}

    possible_merges = []  # List of prop.id, tl.id merges.

    for pv in merged_property_views:
        # if pv.state.lot_number and ";" in pv.state.lot_number:
        #     pdb.set_trace()

        pv_key = property_m2m_keygen.calculate_comparison_key(pv.state)
        # TODO: Refactor pronto.  Iterating over the tax lot is bad implementation.
        for tlk in taxlot_keys:
            if pv_key[0] and ";" in pv_key[0]:
                for lotnum in map(lambda x: x.strip(), pv_key[0].split(";")):
                    pv_key_copy = list(copy.deepcopy(pv_key))
                    pv_key_copy[0] = lotnum
                    pv_key_copy = tuple(pv_key_copy)
                    if property_m2m_keygen.calculate_key_equivalence(pv_key_copy, tlk):
                        possible_merges.append((property_keys[pv_key_copy], taxlot_keys[tlk]))
            else:
                if property_m2m_keygen.calculate_key_equivalence(pv_key, tlk):
                    possible_merges.append((property_keys[pv_key], taxlot_keys[tlk]))

    for tlv in merged_taxlot_views:
        tlv_key = taxlot_m2m_keygen.calculate_comparison_key(tlv.state)
        for pv_key in property_keys:
            if property_m2m_keygen.calculate_key_equivalence(tlv_key, pv_key):
                possible_merges.append((property_keys[pv_key], taxlot_keys[tlv_key]))

    for m2m in set(possible_merges):
        pv_pk, tlv_pk = m2m

        # PropertyView.objects.get(pk=pv_pk)
        # TaxLotView.objects.get(pk=tlv_pk)

        connection = TaxLotProperty.objects.filter(
            property_view_id=pv_pk,
            taxlot_view_id=tlv_pk
        ).count()

        if connection:
            continue

        is_primary = TaxLotProperty.objects.filter(property_view_id=pv_pk).count() == 0
        m2m_join = TaxLotProperty(
            property_view_id=pv_pk,
            taxlot_view_id=tlv_pk,
            cycle=cycle,
            primary=is_primary
        )
        m2m_join.save()

    return<|MERGE_RESOLUTION|>--- conflicted
+++ resolved
@@ -490,16 +490,9 @@
                     file_type=file_type,
                 )
 
-<<<<<<< HEAD
-                p_status, property_state, property_view, messages = building_file.process(
-                    org.id,
-                    import_file.cycle,
-                    table_mappings=table_mappings)
-=======
                 # create or update the PropertyState linked to the building file
                 p_status, property_state, messages = building_file.process_property_state(org.id)
 
->>>>>>> 09d8ab6d
                 if not p_status or len(messages.get('errors', [])) > 0:
                     # failed to create the property, save the messages and skip this file
                     progress_data.add_file_info(os.path.basename(filename), messages)
