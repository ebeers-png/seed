--- conflicted
+++ resolved
@@ -1142,348 +1142,6 @@
     return m.hexdigest()
 
 
-<<<<<<< HEAD
-=======
-def filter_duplicated_states(unmatched_states):
-    """
-    Takes a list of states, where some values may contain the same data
-    as others, and returns two lists.  The first list consists of a
-    single state for each equivalent set of states in
-    unmatched_states.  The second list consists of all the
-    non-representative states which (for example) could be deleted.
-
-    :param unmatched_states: List, unmatched states
-    :return:
-    """
-
-    hash_values = []
-    for unmatch in unmatched_states:
-        hash_values.append(unmatch.hash_object)
-    equality_classes = collections.defaultdict(list)
-
-    for (i, hashval) in enumerate(hash_values):
-        equality_classes[hashval].append(i)
-
-    canonical_states = [unmatched_states[equality_list[0]] for equality_list in
-                        equality_classes.values()]
-    canonical_state_ids = set([s.pk for s in canonical_states])
-    noncanonical_states = [u for u in unmatched_states if u.pk not in canonical_state_ids]
-
-    return canonical_states, noncanonical_states
-
-
-# from seed.utils.cprofile import cprofile
-# @cprofile()
-def match_and_merge_unmatched_objects(unmatched_states, partitioner):
-    """
-    Take a list of unmatched_property_states or unmatched_tax_lot_states and returns a set of
-    states that correspond to unmatched states.
-
-    :param unmatched_states: list, PropertyStates or TaxLotStates
-    :param partitioner: instance of EquivalencePartitioner
-    :return: [list, list], merged_objects, equivalence_classes keys
-    """
-    # Sort unmatched states/This should not be happening!
-    unmatched_states.sort(key=lambda state: state.pk)
-
-    # This removes any states that are duplicates,
-    equivalence_classes = partitioner.calculate_equivalence_classes(unmatched_states)
-
-    # get the priorities of the columns from the database
-    if len(equivalence_classes) > 0:
-        priorities = Column.retrieve_priorities(unmatched_states[0].organization)
-    else:
-        priorities = None
-
-    # For each of the equivalence classes, merge them down to a single
-    # object of that type.
-    merged_objects = []
-
-    for (class_key, class_indexes) in equivalence_classes.items():
-        if len(class_indexes) == 1:
-            # If there is only one class index, then just save the object to merged_objects and
-            # move on
-            merged_objects.append(unmatched_states[class_indexes[0]])
-        else:
-            # Sort the properties/taxlots by release_data first, then generation_date, and finally the primary key
-            # In the key function the logical "or" is to handle the case where the attribute exists but the value is None
-
-            # Fake future date to represent infinity in comparator
-            infinite_datetime = datetime(3000, 1, 1, tzinfo=pytz.UTC)
-            class_indexes.sort(key=lambda i: (
-                getattr(unmatched_states[i], 'release_date', infinite_datetime) or infinite_datetime,
-                getattr(unmatched_states[i], 'generation_date', infinite_datetime) or infinite_datetime,
-                getattr(unmatched_states[i], 'pk', float('inf'))
-            ))
-            unmatched_state_class = [unmatched_states[i] for i in class_indexes]
-            merged_result = unmatched_state_class[0]
-            for unmatched in unmatched_state_class[1:]:
-                merged_result = save_state_match(merged_result, unmatched, priorities)
-
-            merged_objects.append(merged_result)
-
-    return merged_objects, list(equivalence_classes.keys())
-
-
-# @cprofile(n=50)
-def merge_unmatched_into_views(unmatched_states, partitioner, org, import_file):
-    """
-    This is fairly inefficient, because we grab all the organization's entire PropertyViews at once.
-    Surely this can be improved, but the logic is unusual/particularly dynamic here, so hopefully
-    this can be refactored into a better, purely database approach... Perhaps existing_view_states
-    can wrap database calls. Still the abstractions are subtly different (can I refactor the
-    partitioner to use Query objects); it may require a bit of thinking.
-
-    :param unmatched_states:
-    :param partitioner:
-    :param org:
-    :param import_file:
-    :return:
-    """
-
-    # Cycle coming from the import_file does not make sense here.
-    # Makes testing hard. Should be an argument.
-    current_match_cycle = import_file.cycle
-
-    if isinstance(unmatched_states[0], PropertyState):
-        ObjectViewClass = PropertyView
-        ParentAttrName = 'property'
-    elif isinstance(unmatched_states[0], TaxLotState):
-        ObjectViewClass = TaxLotView
-        ParentAttrName = 'taxlot'
-    else:
-        raise ValueError("Unknown class '{}' passed to merge_unmatched_into_views".format(
-            type(unmatched_states[0])))
-
-    class_views = ObjectViewClass.objects.filter(
-        state__organization=org,
-        cycle_id=current_match_cycle
-    ).select_related('state')
-    existing_view_states = collections.defaultdict(dict)
-    existing_view_state_hashes = set()
-
-    # TODO #239: this is an expensive calculation
-    for view in class_views:
-        equivalence_can_key = partitioner.calculate_canonical_key(view.state)
-        existing_view_states[equivalence_can_key][view.cycle] = view
-        existing_view_state_hashes.add(view.state.hash_object)
-
-    matched_views = []
-
-    merge_data = []
-    promote_data = []
-    for unmatched in unmatched_states:
-        if unmatched.hash_object in existing_view_state_hashes:
-            # If an exact duplicate exists, delete the unmatched state
-            unmatched.data_state = DATA_STATE_DELETE
-            unmatched.save()
-        else:
-            # Look to see if there is a match among the property states of the object.
-
-            # equiv_key = False
-            # equiv_can_key = partitioner.calculate_canonical_key(unmatched)
-            equiv_cmp_key = partitioner.calculate_comparison_key(unmatched)
-            for key in existing_view_states:
-                if partitioner.calculate_key_equivalence(key, equiv_cmp_key):
-                    if current_match_cycle in existing_view_states[key]:
-                        # There is an existing View for the current cycle that matches us.
-                        # Merge the new state in with the existing one and update the view,
-                        # audit log.
-                        current_view = existing_view_states[key][current_match_cycle]
-                        merge_data.append((current_view, unmatched))
-                    else:
-                        # Grab another view that has the same parent as the one we belong to.
-                        cousin_view = existing_view_states[key].values()[0]
-                        view_parent = getattr(cousin_view, ParentAttrName)
-                        new_view = type(cousin_view)()
-                        setattr(new_view, ParentAttrName, view_parent)
-                        new_view.cycle = current_match_cycle
-                        new_view.state = unmatched
-                        try:
-                            new_view.save()
-                            matched_views.append(new_view)
-                        except IntegrityError:
-                            _log.warn('Unable to save the new view as it already exists in the db')
-
-                    break
-            else:
-                # Create a new object/view for the current object.
-                promote_data.append((unmatched, current_match_cycle))
-
-    # create the data atomically to speed it up
-    _log.debug("There are %s merge_data and %s promote_data" % (len(merge_data), len(promote_data)))
-    priorities = Column.retrieve_priorities(org.pk)
-    try:
-        with transaction.atomic():
-            for merge_datum in merge_data:
-                merge_datum[0].state = save_state_match(
-                    merge_datum[0].state, merge_datum[1], priorities
-                )
-                merge_datum[0].save()
-
-                matched_views.append(merge_datum[0])
-
-            for promote_datum in promote_data:
-                created_view = promote_datum[0].promote(promote_datum[1])
-                matched_views.append(created_view)
-    except IntegrityError as e:
-        raise IntegrityError("Could not merge results with error: %s" % (e))
-
-    return list(set(matched_views))
-
-
-@shared_task
-@lock_and_track
-# @cprofile()
-def _match_properties_and_taxlots(file_pk, progress_key):
-    """
-    Match the properties and taxlots
-
-    :param file_pk: ImportFile Primary Key
-    :return:
-    """
-    import_file = ImportFile.objects.get(pk=file_pk)
-    progress_data = ProgressData.from_key(progress_key)
-
-    # Don't query the org table here, just get the organization from the import_record
-    org = import_file.import_record.super_organization
-
-    # Return a list of all the properties/tax lots based on the import file.
-    all_unmatched_properties = import_file.find_unmatched_property_states()
-
-    # Set the progress to started - 33%
-    progress_data.step('Matching data')
-
-    unmatched_properties = []
-    unmatched_tax_lots = []
-    duplicates_of_existing_property_states = []
-    duplicates_of_existing_taxlot_states = []
-    if all_unmatched_properties:
-        property_partitioner = EquivalencePartitioner.make_default_state_equivalence(PropertyState)
-
-        # Filter out the duplicates within the import file.
-        _log.debug("Start filter_duplicated_states: %s" % datetime.now().strftime(
-            "%Y-%m-%d %H:%M:%S"))
-        unmatched_properties, duplicate_property_states = filter_duplicated_states(
-            all_unmatched_properties
-        )
-        _log.debug("End filter_duplicated_states: %s" % datetime.now().strftime(
-            "%Y-%m-%d %H:%M:%S"))
-
-        # Merge everything together based on the notion of equivalence
-        # provided by the partitioner, while ignoring duplicates.
-        _log.debug("Start match_and_merge_unmatched_objects: %s" % datetime.now().strftime(
-            "%Y-%m-%d %H:%M:%S"))
-        unmatched_properties, property_equivalence_keys = match_and_merge_unmatched_objects(
-            unmatched_properties,
-            property_partitioner
-        )
-        _log.debug("End match_and_merge_unmatched_objects: %s" % datetime.now().strftime(
-            "%Y-%m-%d %H:%M:%S"))
-
-        # Take the final merged-on-import objects, and find Views that
-        # correspond to it and merge those together.
-        # TODO #239: This is quite slow... fix this next
-        _log.debug("Start merge_unmatched_into_views: %s" % datetime.now().strftime(
-            "%Y-%m-%d %H:%M:%S"))
-        merged_property_views = merge_unmatched_into_views(
-            unmatched_properties,
-            property_partitioner,
-            org,
-            import_file
-        )
-        _log.debug(
-            "End merge_unmatched_into_views: %s" % datetime.now().strftime("%Y-%m-%d %H:%M:%S"))
-
-        # Filter out the exact duplicates found in the previous step
-        duplicates_of_existing_property_states = [state for state in unmatched_properties if
-                                                  state.data_state == DATA_STATE_DELETE]
-        unmatched_properties = [state for state in unmatched_properties
-                                if state not in duplicates_of_existing_property_states]
-    else:
-        duplicate_property_states = []
-        merged_property_views = []
-
-    # Do the same process with the TaxLots.
-    all_unmatched_tax_lots = import_file.find_unmatched_tax_lot_states()
-
-    if all_unmatched_tax_lots:
-        # Filter out the duplicates.  Do we actually want to delete them
-        # here?  Mark their abandonment in the Audit Logs?
-        unmatched_tax_lots, duplicate_tax_lot_states = filter_duplicated_states(
-            all_unmatched_tax_lots)
-
-        taxlot_partitioner = EquivalencePartitioner.make_default_state_equivalence(TaxLotState)
-
-        # Merge everything together based on the notion of equivalence
-        # provided by the partitioner.
-        unmatched_tax_lots, taxlot_equivalence_keys = match_and_merge_unmatched_objects(
-            unmatched_tax_lots,
-            taxlot_partitioner
-        )
-
-        # Take the final merged-on-import objects, and find Views that
-        # correspond to it and merge those together.
-        _log.debug("Start tax_lot merge_unmatched_into_views: %s" % datetime.now().strftime(
-            "%Y-%m-%d %H:%M:%S"))
-        merged_taxlot_views = merge_unmatched_into_views(
-            unmatched_tax_lots,
-            taxlot_partitioner,
-            org,
-            import_file
-        )
-        _log.debug("End tax_lot merge_unmatched_into_views: %s" % datetime.now().strftime(
-            "%Y-%m-%d %H:%M:%S"))
-
-        # Filter out the exact duplicates found in the previous step
-        duplicates_of_existing_taxlot_states = [state for state in unmatched_tax_lots
-                                                if state.data_state == DATA_STATE_DELETE]
-        unmatched_tax_lots = [state for state in unmatched_tax_lots if
-                              state not in duplicates_of_existing_taxlot_states]
-    else:
-        duplicate_tax_lot_states = []
-        merged_taxlot_views = []
-
-    # TODO #239: This is the next slowest... fix me too.
-    _log.debug("Start pair_new_states: %s" % datetime.now().strftime("%Y-%m-%d %H:%M:%S"))
-    progress_data.step('Pairing data')
-    pair_new_states(merged_property_views, merged_taxlot_views)
-    _log.debug("End pair_new_states: %s" % datetime.now().strftime("%Y-%m-%d %H:%M:%S"))
-
-    # Mark all the unmatched objects as done with matching and mapping
-    # There should be some kind of bulk-update/save thing we can do to
-    # improve upon this.
-    for state in chain(unmatched_properties, unmatched_tax_lots):
-        state.data_state = DATA_STATE_MATCHING
-        state.save()
-
-    for state in map(lambda x: x.state, chain(merged_property_views, merged_taxlot_views)):
-        state.data_state = DATA_STATE_MATCHING
-        # The merge state seems backwards, but it isn't for some reason, if they are not marked as
-        # MERGE_STATE_MERGED when called in the merge_unmatched_into_views, then they are new.
-        if state.merge_state != MERGE_STATE_MERGED:
-            state.merge_state = MERGE_STATE_NEW
-        state.save()
-
-    for state in chain(duplicate_property_states, duplicate_tax_lot_states):
-        state.data_state = DATA_STATE_DELETE
-        # state.merge_state = MERGE_STATE_DUPLICATE
-        state.save()
-
-    return {
-        'import_file_records': import_file.num_rows,
-        'property_all_unmatched': len(all_unmatched_properties),
-        'property_duplicates': len(duplicate_property_states),
-        'property_duplicates_of_existing': len(duplicates_of_existing_property_states),
-        'property_unmatched': len(unmatched_properties),
-        'tax_lot_all_unmatched': len(all_unmatched_tax_lots),
-        'tax_lot_duplicates': len(duplicate_tax_lot_states),
-        'tax_lot_duplicates_of_existing': len(duplicates_of_existing_taxlot_states),
-        'tax_lot_unmatched': len(unmatched_tax_lots),
-    }
-
-
->>>>>>> 31588d4d
 def list_canonical_property_states(org_id):
     """
     Return a QuerySet of the property states that are part of the inventory
@@ -1504,75 +1162,6 @@
     return PropertyState.objects.filter(pk__in=ids)
 
 
-<<<<<<< HEAD
-=======
-def save_state_match(state1, state2, priorities):
-    """
-    Merge the contents of state2 into state1
-
-    :param state1: PropertyState or TaxLotState
-    :param state2: PropertyState or TaxLotState
-    :param priorities: dict, column names and the priorities of the merging of data. This includes
-    all of the priorities for the columns, not just the priorities for the selected taxlotstate.
-    :return: state1, after merge
-    """
-    merged_state = type(state1).objects.create(organization=state1.organization)
-
-    merged_state = merging.merge_state(
-        merged_state, state1, state2, priorities[merged_state.__class__.__name__]
-    )
-
-    AuditLogClass = PropertyAuditLog if isinstance(merged_state, PropertyState) else TaxLotAuditLog
-
-    assert AuditLogClass.objects.filter(state=state1).count() >= 1
-    assert AuditLogClass.objects.filter(state=state2).count() >= 1
-
-    # NJACHECK - is this logic correct?
-    state_1_audit_log = AuditLogClass.objects.filter(state=state1).first()
-    state_2_audit_log = AuditLogClass.objects.filter(state=state2).first()
-
-    AuditLogClass.objects.create(organization=state1.organization,
-                                 parent1=state_1_audit_log,
-                                 parent2=state_2_audit_log,
-                                 parent_state1=state1,
-                                 parent_state2=state2,
-                                 state=merged_state,
-                                 name='System Match',
-                                 description='Automatic Merge',
-                                 import_filename=None,
-                                 record_type=AUDIT_IMPORT)
-
-    # If the two states being merged were just imported from the same import file, carry the import_file_id into the new
-    # state. Also merge the lot_number fields so that pairing can work correctly on the resulting merged record
-    # Possible conditions:
-    # state1.data_state = 2, state1.merge_state = 0 and state2.data_state = 2, state2.merge_state = 0
-    # state1.data_state = 0, state1.merge_state = 2 and state2.data_state = 2, state2.merge_state = 0
-    if state1.import_file_id == state2.import_file_id:
-        if ((
-            state1.data_state == DATA_STATE_MAPPING and state1.merge_state == MERGE_STATE_UNKNOWN and
-            state2.data_state == DATA_STATE_MAPPING and state2.merge_state == MERGE_STATE_UNKNOWN) or
-            (
-                state1.data_state == DATA_STATE_UNKNOWN and state1.merge_state == MERGE_STATE_MERGED and
-                state2.data_state == DATA_STATE_MAPPING and state2.merge_state == MERGE_STATE_UNKNOWN)):
-            merged_state.import_file_id = state1.import_file_id
-
-            if isinstance(merged_state, PropertyState):
-                joined_lots = set()
-                if state1.lot_number:
-                    joined_lots = joined_lots.union(state1.lot_number.split(';'))
-                if state2.lot_number:
-                    joined_lots = joined_lots.union(state2.lot_number.split(';'))
-                if joined_lots:
-                    merged_state.lot_number = ';'.join(joined_lots)
-
-    # Set the merged_state to merged
-    merged_state.merge_state = MERGE_STATE_MERGED
-    merged_state.save()
-
-    return merged_state
-
-
->>>>>>> 31588d4d
 def pair_new_states(merged_property_views, merged_taxlot_views):
     """
     Pair new states from lists of property views and tax lot views
