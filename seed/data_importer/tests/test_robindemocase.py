# !/usr/bin/env python
# encoding: utf-8
"""
:copyright (c) 2014 - 2016, The Regents of the University of California, through Lawrence Berkeley National Laboratory (subject to receipt of any required approvals from the U.S. Department of Energy) and contributors. All rights reserved.  # NOQA
:author
"""
import logging
from IPython import embed

from seed.data_importer import tasks
from seed.data_importer.tests.util import (
    DataMappingBaseTestCase,
    FAKE_EXTRA_DATA,
    FAKE_MAPPINGS,
    FAKE_ROW,
)

import datetime
from django.core.files import File
from django.test import TestCase
import logging
import os.path
from seed.models import (
    Column,
    Property,
    PropertyState,
    PropertyView,
    TaxLot,
    TaxLotState,
    TaxLotProperty,
    TaxLotView,
    DATA_STATE_IMPORT,
    DATA_STATE_MAPPING,
    ASSESSED_RAW,
)

from seed.models import (
    ColumnMapping,
    Cycle,
    PropertyState,
)

from seed.data_importer.models import ImportFile, ImportRecord
from seed.landing.models import SEEDUser as User
from seed.lib.superperms.orgs.models import Organization, OrganizationUser

logger = logging.getLogger(__name__)


class TestCaseRobinDemo(DataMappingBaseTestCase):

    def set_up(self, import_file_source_type):
        """Override the base in DataMappingBaseTestCase."""

        # default_values
        import_file_is_espm = getattr(self, 'import_file_is_espm', True)
        import_file_data_state = getattr(self, 'import_file_data_state', DATA_STATE_IMPORT)

        user = User.objects.create(username='test')
        org = Organization.objects.create()

        cycle, _ = Cycle.objects.get_or_create(
            name=u'Test Hack Cycle 2015',
            organization=org,
            start=datetime.datetime(2015, 1, 1),
            end=datetime.datetime(2015, 12, 31),
        )

        # Create an org user
        OrganizationUser.objects.create(user=user, organization=org)

        import_record_1 = ImportRecord.objects.create(
            owner=user, last_modified_by=user, super_organization=org
        )
        import_file_1 = ImportFile.objects.create(import_record=import_record_1,
                                                  cycle=cycle)

        import_record_2 = ImportRecord.objects.create(
            owner=user, last_modified_by=user, super_organization=org
        )
        import_file_2 = ImportFile.objects.create(import_record=import_record_2,
                                                  cycle=cycle)

        import_file_1.is_espm = import_file_is_espm
        import_file_1.source_type = import_file_source_type
        import_file_1.data_state = import_file_data_state
        import_file_1.save()

        import_file_2.is_espm = import_file_is_espm
        import_file_2.source_type = import_file_source_type
        import_file_2.data_state = import_file_data_state
        import_file_2.save()

        return user, org, import_file_1, import_record_1, import_file_2, import_record_2, cycle

    def setUp(self):
        property_filename = getattr(self, 'filename', 'example-data-properties-V2-original-noID.xlsx')
        tax_lot_filename = getattr(self, 'filename', 'example-data-taxlots-V2-original-noID.xlsx')
        import_file_source_type = ASSESSED_RAW
        self.fake_portfolio_mappings = FAKE_MAPPINGS['portfolio']
        self.fake_taxlot_mappings = FAKE_MAPPINGS['taxlot']
        self.fake_extra_data = FAKE_EXTRA_DATA
        self.fake_row = FAKE_ROW
        selfvars = self.set_up(import_file_source_type)

        (self.user,
         self.org,
         self.import_file_property,
         self.import_record_property,
         self.import_file_tax_lot,
         self.import_record_tax_lot,
         self.cycle) = selfvars

        self.import_file_tax_lot = self.load_import_file_file(tax_lot_filename, self.import_file_tax_lot)
        self.import_file_property = self.load_import_file_file(property_filename, self.import_file_property)

    def test_robin_demo(self):
        """ Robin's demo files """

        tasks._save_raw_data(self.import_file_tax_lot.pk, 'fake_cache_key', 1)
        Column.create_mappings(self.fake_taxlot_mappings, self.org, self.user)
        Column.create_mappings(self.fake_portfolio_mappings, self.org, self.user)
        tasks.map_data(self.import_file_tax_lot.pk)

        # self.assertEqual(len(ps), 12)

        # Check to make sure the taxlots were imported
        ts = TaxLotState.objects.filter(
            data_state=DATA_STATE_MAPPING,
            organization=self.org,
            import_file=self.import_file_tax_lot,
        )

        ps = PropertyState.objects.filter(
            data_state=DATA_STATE_MAPPING,
            organization=self.org,
            import_file=self.import_file_property,
        )

        self.assertEqual(len(ps), 0)
        self.assertEqual(len(ts), 9)

        tasks.match_buildings(self.import_file_tax_lot.id, self.user.id)

        # Check a single case of the taxlotstate
        self.assertEqual(TaxLotState.objects.filter(address_line_1='050 Willow Ave SE').count(), 1)
        self.assertEqual(TaxLotView.objects.filter(state__address_line_1='050 Willow Ave SE').count(), 1)



        # Import the property data
        tasks._save_raw_data(self.import_file_property.pk, 'fake_cache_key', 1)
        tasks.map_data(self.import_file_property.pk)

        ts = TaxLotState.objects.filter(
            # data_state=DATA_STATE_MAPPING,
            organization=self.org,
            import_file=self.import_file_tax_lot,
        )

        ps = PropertyState.objects.filter(
            data_state=DATA_STATE_MAPPING,
            organization=self.org,
            import_file=self.import_file_property,
        )

        self.assertEqual(len(ts), 9)
        self.assertEqual(len(ps), 12)

        tasks.match_buildings(self.import_file_property.id, self.user.id)

        ps = PropertyState.objects.filter(
            data_state=DATA_STATE_MAPPING,
            organization=self.org,
            import_file=self.import_file_property,
        )

        self.assertEqual(len(ps), 0)

        ps = PropertyView.objects.filter(
            state__organization=self.org)

        self.assertEqual(len(ps), 12)

        # self.assertEqual(ts.jurisdiction_tax_lot_id, '1552813')
        # self.assertEqual(ts.address_line_1, None)
        # self.assertEqual(ts.extra_data["extra_data_2"], 1)

        # # Check a single case of the propertystate
        # ps = PropertyState.objects.filter(pm_property_id='2264')
        # self.assertEqual(len(ps), 1)
        # ps = ps.first()
        # self.assertEqual(ps.pm_property_id, '2264')
        # self.assertEqual(ps.address_line_1, '50 Willow Ave SE')
        # self.assertEqual(ps.extra_data["extra_data_1"], 'a')
        # self.assertEqual('extra_data_2' in ps.extra_data.keys(), False)



        # ------ TEMP CODE ------
        # Manually promote the properties
        # pv = ps.promote(self.cycle)
        # tlv = ts.promote(self.cycle)

        # # Check the count of the canonical buildings
        # from django.db.models.query import QuerySet
        # ps = tasks.list_canonical_property_states(self.org)
        # self.assertTrue(isinstance(ps, QuerySet))
        # self.assertEqual(len(ps), 1)

        # Manually pair up the ts and ps until the match/pair properties works
        # TaxLotProperty.objects.create(cycle=self.cycle, property_view=pv, taxlot_view=tlv)
        # ------ END TEMP CODE ------

        # make sure the the property only has one tax lot and vice versa
        # ts = TaxLotState.objects.filter(jurisdiction_tax_lot_id='1552813').first()
        # pv = PropertyView.objects.filter(state__pm_property_id='2264', cycle=self.cycle).first()
        # tax_lots = pv.tax_lot_states()
        # self.assertEqual(len(tax_lots), 1)
        # tlv = tax_lots[0]
        # self.assertEqual(ts, tlv)

        # ps = PropertyState.objects.filter(pm_property_id='2264').first()
        # tlv = TaxLotView.objects.filter(state__jurisdiction_tax_lot_id='1552813',
        #                                 cycle=self.cycle).first()
        # properties = tlv.property_states()
        # self.assertEqual(len(properties), 1)
        # prop_state = properties[0]
        # self.assertEqual(ps, prop_state)

        # for p in ps:
        #     pp(p)

        # tasks.match_buildings(self.import_file.id, self.user.id)

<<<<<<< HEAD
        # self.assertEqual(TaxLot.objects.count(), 10)
        # self.assertEqual(Property.objects.count(), 10) # Two properties match on custom_id_1 for 7 and 9

=======
        self.assertEqual(TaxLot.objects.count(), 10)
        self.assertEqual(Property.objects.count(), 10)  # Two properties match on custom_id_1 for 7 and 9
>>>>>>> 17579032

        # qry = PropertyView.objects.filter(state__custom_id_1='7')
        # self.assertEqual(qry.count(), 1)

        # state = qry.first().state

        # self.assertEqual(state.address_line_1, "20 Tenth Street")
        # self.assertEqual(state.property_name, "Grange Hall")

        # M2M Matching

        # # Promote 5 of these to views to test the remaining code
        # promote_mes = PropertyState.objects.filter(
        #     data_state=DATA_STATE_MAPPING,
        #     super_organization=self.fake_org)[:5]
        # for promote_me in promote_mes:
        #     promote_me.promote(cycle)
        #
        # ps = tasks.list_canonical_property_states(self.fake_org)
        # from django.db.models.query import QuerySet
        # self.assertTrue(isinstance(ps, QuerySet))
        # logger.debug("There are %s properties" % len(ps))
        # for p in ps:
        #     print p
        #
        # self.assertEqual(len(ps), 5)
        # self.assertEqual(ps[0].address_line_1, '1211 Bryant Street')
        # self.assertEqual(ps[4].address_line_1, '1031 Ellis Lane')

        # tasks.match_buildings(self.import_file.pk, self.fake_user.pk)

        # self.assertEqual(result.property_name, snapshot.property_name)
        # self.assertEqual(result.property_name, new_snapshot.property_name)
        # # Since these two buildings share a common ID, we match that way.
        # # self.assertEqual(result.confidence, 0.9)
        # self.assertEqual(
        #     sorted([r.pk for r in result.parents.all()]),
        #     sorted([new_snapshot.pk, snapshot.pk])
        # )
        # self.assertGreater(AuditLog.objects.count(), 0)
        # self.assertEqual(
        #     AuditLog.objects.first().action_note,
        #     'System matched building ID.'
        # )<|MERGE_RESOLUTION|>--- conflicted
+++ resolved
@@ -233,14 +233,8 @@
 
         # tasks.match_buildings(self.import_file.id, self.user.id)
 
-<<<<<<< HEAD
-        # self.assertEqual(TaxLot.objects.count(), 10)
-        # self.assertEqual(Property.objects.count(), 10) # Two properties match on custom_id_1 for 7 and 9
-
-=======
         self.assertEqual(TaxLot.objects.count(), 10)
         self.assertEqual(Property.objects.count(), 10)  # Two properties match on custom_id_1 for 7 and 9
->>>>>>> 17579032
 
         # qry = PropertyView.objects.filter(state__custom_id_1='7')
         # self.assertEqual(qry.count(), 1)
