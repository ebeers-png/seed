# !/usr/bin/env python
# encoding: utf-8
"""
:copyright (c) 2014 - 2017, The Regents of the University of California, through Lawrence Berkeley National Laboratory (subject to receipt of any required approvals from the U.S. Department of Energy) and contributors. All rights reserved.  # NOQA
:author
"""
import base64
import csv
import hashlib
import hmac
import json
import logging
import os

from django.apps import apps
from django.conf import settings
from django.contrib.auth.decorators import login_required
from django.contrib.postgres.fields import JSONField
from django.core.exceptions import ImproperlyConfigured
from django.core.exceptions import ObjectDoesNotExist
from django.core.files.storage import FileSystemStorage
from django.core.urlresolvers import reverse
from django.db.models import Q
from django.http import HttpResponse
from django.http import JsonResponse
from rest_framework import serializers
from rest_framework import status
from rest_framework import viewsets
from rest_framework.authentication import SessionAuthentication
from rest_framework.decorators import api_view
from rest_framework.decorators import detail_route
from rest_framework.decorators import parser_classes
from rest_framework.parsers import MultiPartParser, FormParser

from seed.authentication import SEEDAuthentication
from seed.data_importer.models import (
    ImportFile,
    ImportRecord
)
from seed.data_importer.models import ROW_DELIMITER
from seed.data_importer.tasks import (
    map_data,
    match_buildings,
    save_raw_data as task_save_raw
)
from seed.decorators import ajax_request, ajax_request_class
from seed.decorators import get_prog_key
from seed.lib.mappings.mapping_data import MappingData
from seed.lib.merging import merging
from seed.lib.superperms.orgs.decorators import has_perm_class
from seed.models import (
    obj_to_dict,
    PropertyState,
    TaxLotState,
    DATA_STATE_MAPPING,
    DATA_STATE_MATCHING,
    MERGE_STATE_UNKNOWN,
    MERGE_STATE_NEW,
    MERGE_STATE_MERGED,
    MERGE_STATE_DELETE,
    Cycle,
    Column,
    PropertyAuditLog,
    TaxLotAuditLog,
    PropertyView,
    TaxLotView,
    AUDIT_IMPORT,
    AUDIT_USER_EDIT,
    Property,
    TaxLot,
    TaxLotProperty)
from seed.models.data_quality import DataQualityCheck
from seed.utils.api import api_endpoint, api_endpoint_class
from seed.utils.cache import get_cache_raw, get_cache
from seed.views.main import _mapping_suggestions

_log = logging.getLogger(__name__)


@api_endpoint
@ajax_request
@login_required
@api_view(['POST'])  # NL -- this is a POST because, well, no idea. Can we just remove S3, plz?
def handle_s3_upload_complete(request):
    """
    Notify the system that an upload to S3 has been completed. This is
    a necessary step after uploading to S3 or the SEED instance will not
    be aware the file exists.

    Valid source_type values are found in ``seed.models.SEED_DATA_SOURCES``

    :GET: Expects the following in the query string:

        key: The full path to the file, within the S3 bucket.
            E.g. data_importer/buildings.csv

        source_type: The source of the file.
            E.g. 'Assessed Raw' or 'Portfolio Raw'

        source_program: Optional value from common.mapper.Programs
        source_version: e.g. "4.1"

        import_record: The ID of the ImportRecord this file belongs to.

    Returns::

        {
            'success': True,
            'import_file_id': The ID of the newly-created ImportFile object.
        }
    """
    if 'S3' not in settings.DEFAULT_FILE_STORAGE:
        return {
            'success': False,
            'message': "Direct-to-S3 uploads not enabled"
        }

    import_record_pk = request.POST['import_record']
    try:
        record = ImportRecord.objects.get(pk=import_record_pk)
    except ImportRecord.DoesNotExist:
        # TODO: Remove the file from S3?
        return {
            'success': False,
            'message': "Import Record %s not found" % import_record_pk
        }

    filename = request.POST['key']
    source_type = request.POST['source_type']
    # Add Program & Version fields (empty string if not given)
    kw_fields = {
        f: request.POST.get(f, '') for f in ['source_program', 'source_program_version']
    }

    f = ImportFile.objects.create(import_record=record,
                                  file=filename,
                                  source_type=source_type,
                                  **kw_fields)
    return JsonResponse({'success': True, "import_file_id": f.pk})


class LocalUploaderViewSet(viewsets.GenericViewSet):
    """
    Endpoint to upload data files to, if uploading to local file storage.
    Valid source_type values are found in ``seed.models.SEED_DATA_SOURCES``

    Returns::

        {
            'success': True,
            'import_file_id': The ID of the newly-uploaded ImportFile
        }

    """

    @api_endpoint_class
    @ajax_request_class
    @parser_classes((MultiPartParser, FormParser,))
    def create(self, request):
        """
        Upload a new file to an import_record. This is a multipart/form upload.
        ---
        parameters:
            - name: import_record
              description: the ID of the ImportRecord to associate this file with.
              required: true
              paramType: body
            - name: source_type
              description: the type of file (e.g. 'Portfolio Raw' or 'Assessed Raw')
              required: false
              paramType: body
            - name: source_program_version
              description: the version of the file as related to the source_type
              required: false
              paramType: body
            - name: file or qqfile
              description: In-memory file object
              required: true
              paramType: Multipart
        """
        if len(request.FILES) == 0:
            return JsonResponse({
                'success': False,
                'message': "Must pass file in as a Multipart/Form post"
            })

        # Fineuploader requires the field to be qqfile it appears... so why not support both? ugh.
        if 'qqfile' in request.data.keys():
            the_file = request.data['qqfile']
        else:
            the_file = request.data['file']
        filename = the_file.name
        path = settings.MEDIA_ROOT + "/uploads/" + filename

        # Get a unique filename using the get_available_name method in FileSystemStorage
        s = FileSystemStorage()
        path = s.get_available_name(path)

        # verify the directory exists
        if not os.path.exists(os.path.dirname(path)):
            os.makedirs(os.path.dirname(path))

        # save the file
        with open(path, 'wb+') as temp_file:
            for chunk in the_file.chunks():
                temp_file.write(chunk)

        # The s3 stuff needs to be redone someday... delete?
        if 'S3' in settings.DEFAULT_FILE_STORAGE:
            os.unlink(path)
            raise ImproperlyConfigured("Local upload not supported")

        import_record_pk = request.POST.get('import_record', request.GET.get('import_record'))
        try:
            record = ImportRecord.objects.get(pk=import_record_pk)
        except ImportRecord.DoesNotExist:
            # clean up the uploaded file
            os.unlink(path)
            return JsonResponse({
                'success': False,
                'message': "Import Record %s not found" % import_record_pk
            })

        source_type = request.POST.get('source_type', request.GET.get('source_type'))

        # Add Program & Version fields (empty string if not given)
        kw_fields = {field: request.POST.get(field, request.GET.get(field, ''))
                     for field in ['source_program', 'source_program_version']}

        f = ImportFile.objects.create(import_record=record,
                                      uploaded_filename=filename,
                                      file=path,
                                      source_type=source_type,
                                      **kw_fields)

        return JsonResponse({'success': True, "import_file_id": f.pk})


@api_endpoint
@ajax_request
@login_required
@api_view(['GET'])
def get_upload_details(request):
    """
    Retrieves details about how to upload files to this instance.

    Returns::

        If S3 mode:

        {
            'upload_mode': 'S3',
            'upload_complete': A url to notify that upload is complete,
            'signature': The url to post file details to for auth to upload to S3.
        }

        If local file system mode:

        {
            'upload_mode': 'filesystem',
            'upload_path': The url to POST files to (see local_uploader)
        }

    """
    ret = {}
    if 'S3' in settings.DEFAULT_FILE_STORAGE:
        # S3 mode
        ret['upload_mode'] = 'S3'
        ret['upload_complete'] = reverse('apiv2:s3_upload_complete')
        ret['signature'] = reverse('apiv2:sign_policy_document')
        ret['aws_bucket_name'] = settings.AWS_BUCKET_NAME
        ret['aws_client_key'] = settings.AWS_UPLOAD_CLIENT_KEY
    else:
        ret['upload_mode'] = 'filesystem'
        ret['upload_path'] = '/api/v2/upload/'
    return JsonResponse(ret)


@api_endpoint
@ajax_request
@login_required
@api_view(['POST'])
def sign_policy_document(request):
    """
    Sign and return the policy document for a simple upload.
    http://aws.amazon.com/articles/1434/#signyours3postform

    Payload::

        {
         "expiration": ISO-encoded timestamp for when signature should expire,
                       e.g. "2014-07-16T00:20:56.277Z",
         "conditions":
             [
                 {"acl":"private"},
                 {"bucket": The name of the bucket from get_upload_details},
                 {"Content-Type":"text/csv"},
                 {"success_action_status":"200"},
                 {"key": filename of upload, prefixed with 'data_imports/',
                         suffixed with a unique timestamp.
                         e.g. 'data_imports/my_buildings.csv.1405469756'},
                 {"x-amz-meta-category":"data_imports"},
                 {"x-amz-meta-qqfilename": original filename}
             ]
        }

    Returns::

        {
            "policy": A hash of the policy document. Using during upload to S3.
            "signature": A signature of the policy document.  Also used during upload to S3.
        }
    """
    policy_document = request.data
    policy = base64.b64encode(json.dumps(policy_document))
    signature = base64.b64encode(
        hmac.new(
            settings.AWS_UPLOAD_CLIENT_SECRET_KEY, policy, hashlib.sha1
        ).digest()
    )
    return JsonResponse({
        'policy': policy,
        'signature': signature
    })


class MappingResultsPayloadSerializer(serializers.Serializer):
    q = serializers.CharField(max_length=100)
    order_by = serializers.CharField(max_length=100)
    filter_params = JSONField()
    page = serializers.IntegerField()
    number_per_page = serializers.IntegerField()


class MappingResultsPropertySerializer(serializers.Serializer):
    pm_property_id = serializers.CharField(max_length=100)
    address_line_1 = serializers.CharField(max_length=100)
    property_name = serializers.CharField(max_length=100)


class MappingResultsTaxLotSerializer(serializers.Serializer):
    pm_property_id = serializers.CharField(max_length=100)
    address_line_1 = serializers.CharField(max_length=100)
    jurisdiction_tax_lot_id = serializers.CharField(max_length=100)


class MappingResultsResponseSerializer(serializers.Serializer):
    status = serializers.CharField(max_length=100)
    properties = MappingResultsPropertySerializer(many=True)
    tax_lots = MappingResultsTaxLotSerializer(many=True)
    number_properties_matching_search = serializers.IntegerField()
    number_properties_returned = serializers.IntegerField()
    number_tax_lots_matching_search = serializers.IntegerField()
    number_tax_lots_returned = serializers.IntegerField()


class ImportFileViewSet(viewsets.ViewSet):
    raise_exception = True
    authentication_classes = (SessionAuthentication, SEEDAuthentication)

    @api_endpoint_class
    @ajax_request_class
    def retrieve(self, request, pk=None):
        """
        Retrieves details about an ImportFile.
        ---
        type:
            status:
                required: true
                type: string
                description: either success or error
            import_file:
                type: ImportFile structure
                description: full detail of import file
        parameter_strategy: replace
        parameters:
            - name: pk
              description: "Primary Key"
              required: true
              paramType: path
        """

        import_file_id = pk
        orgs = request.user.orgs.all()
        try:
            import_file = ImportFile.objects.get(
                pk=import_file_id
            )
            d = ImportRecord.objects.filter(
                super_organization__in=orgs, pk=import_file.import_record_id
            )
        except ObjectDoesNotExist:
            return JsonResponse({
                'status': 'error',
                'message': 'Could not access an import file with this ID'
            }, status=status.HTTP_403_FORBIDDEN)
        # check if user has access to the import file
        if not d.exists():
            return JsonResponse({
                'status': 'error',
                'message': 'Could not locate import file with this ID',
                'import_file': {},
            }, status=status.HTTP_400_BAD_REQUEST)

        f = obj_to_dict(import_file)
        f['name'] = import_file.filename_only
        if not import_file.uploaded_filename:
            f['uploaded_filename'] = import_file.filename
        f['dataset'] = obj_to_dict(import_file.import_record)
        # add the importfiles for the matching select
        f['dataset']['importfiles'] = []
        files = f['dataset']['importfiles']
        for i in import_file.import_record.files:
            tmp_uploaded_filename = i.filename_only
            if i.uploaded_filename:
                tmp_uploaded_filename = i.uploaded_filename

            files.append({
                'name': i.filename_only,
                'uploaded_filename': tmp_uploaded_filename,
                'mapping_done': i.mapping_done,
                'cycle': i.cycle.id,
                'id': i.pk
            })

        # make the first element in the list the current import file
        i = next(index for (index, d) in enumerate(files) if d["id"] == import_file.pk)
        files[0], files[i] = files[i], files[0]

        return JsonResponse({
            'status': 'success',
            'import_file': f,
        })

    @api_endpoint_class
    @ajax_request_class
    @detail_route(methods=['GET'])
    def first_five_rows(self, request, pk=None):
        """
        Retrieves the first five rows of an ImportFile.
        ---
        type:
            status:
                required: true
                type: string
                description: either success or error
            first_five_rows:
                type: array of strings
                description: list of strings for each of the first five rows for this import file
        parameter_strategy: replace
        parameters:
            - name: pk
              description: "Primary Key"
              required: true
              paramType: path
        """
        import_file = ImportFile.objects.get(pk=pk)
        if import_file is None:
            return JsonResponse(
                {'status': 'error', 'message': 'Could not find import file with pk=' + str(
                    pk)}, status=status.HTTP_400_BAD_REQUEST)
        if import_file.cached_second_to_fifth_row is None:
            return JsonResponse({'status': 'error',
                                 'message': 'Internal problem occurred, import file first five rows not cached'},
                                status=status.HTTP_500_INTERNAL_SERVER_ERROR)
        '''
        import_file.cached_second_to_fifth_row is a field that contains the first
        5 lines of data from the file, split on newlines, delimited by
        ROW_DELIMITER. This becomes an issue when fields have newlines in them,
        so the following is to handle newlines in the fields.
        In the case of only one data column there will be no ROW_DELIMITER.
        '''
        lines = []
        number_of_columns = len(import_file.cached_first_row.split(ROW_DELIMITER))
        for l in import_file.cached_second_to_fifth_row.splitlines():
            if ROW_DELIMITER in l or number_of_columns == 1:
                lines.append(l)
            else:
                # Line caused by newline in data, concat it to previous line.
                index = len(lines) - 1
                lines[index] = lines[index] + '\n' + l

        rows = [r.split(ROW_DELIMITER) for r in lines]

        return JsonResponse({
            'status': 'success',
            'first_five_rows': [
                dict(
                    zip(import_file.first_row_columns, row)
                ) for row in rows
            ]
        })

    @api_endpoint_class
    @ajax_request_class
    @detail_route(methods=['GET'])
    def raw_column_names(self, request, pk=None):
        """
        Retrieves a list of all column names from an ImportFile.
        ---
        type:
            status:
                required: true
                type: string
                description: either success or error
            raw_columns:
                type: array of strings
                description: list of strings of the header row of the ImportFile
        parameter_strategy: replace
        parameters:
            - name: pk
              description: "Primary Key"
              required: true
              paramType: path
        """
        import_file = ImportFile.objects.get(pk=pk)
        return JsonResponse({
            'status': 'success',
            'raw_columns': import_file.first_row_columns
        })

    @api_endpoint_class
    @ajax_request_class
    @detail_route(methods=['POST'], url_path='filtered_mapping_results')
    def filtered_mapping_results(self, request, pk=None):
        """
        Retrieves a paginated list of Properties and Tax Lots for an import file after mapping.
        ---
        parameter_strategy: replace
        parameters:
            - name: pk
              description: Import File ID (Primary key)
              type: integer
              required: true
              paramType: path
        response_serializer: MappingResultsResponseSerializer
        """
        import_file_id = pk

        get_coparents = request.data.get('get_coparents', False)
        get_state_id = request.data.get('state_id', False)

        # get the field names that were in the mapping
        import_file = ImportFile.objects.get(id=import_file_id)
        field_names = import_file.get_cached_mapped_columns

        # get the columns in the db...
        md = MappingData()
        _log.debug('md.keys_with_table_names are: {}'.format(md.keys_with_table_names))

        raw_db_fields = []
        for db_field in md.keys_with_table_names:
            if db_field in field_names:
                raw_db_fields.append(db_field)

        # go through the list and find the ones that are properties
        fields = {
            'PropertyState': ['id', 'extra_data', 'lot_number'],
            'TaxLotState': ['id', 'extra_data']
        }
        for f in raw_db_fields:
            fields[f[0]].append(f[1])

        _log.debug('Field names that will be returned are: {}'.format(fields))

        if get_state_id:
            state_id = int(get_state_id)
            inventory_type = request.data.get('inventory_type', 'properties')
            result = {}
            if inventory_type == 'properties':
                state = PropertyState.objects.get(id=state_id)
                for k in fields['PropertyState']:
                    result[k] = getattr(state, k)
            else:
                state = TaxLotState.objects.get(id=state_id)
                for k in fields['TaxLotState']:
                    result[k] = getattr(state, k)

            if get_coparents:
                result['matched'] = False
                coparent = self.has_coparent(state.id, inventory_type)

                if coparent:
                    result['matched'] = True
                    result['coparent'] = coparent

            return {
                'status': 'success',
                'state': result
            }
        else:
            properties = list(PropertyState.objects.filter(
                import_file_id=import_file_id,
                data_state__in=[DATA_STATE_MAPPING, DATA_STATE_MATCHING],
                merge_state__in=[MERGE_STATE_UNKNOWN, MERGE_STATE_NEW]
            ).order_by('id').values(*fields['PropertyState']))
            tax_lots = list(TaxLotState.objects.filter(
                import_file_id=import_file_id,
                data_state__in=[DATA_STATE_MAPPING, DATA_STATE_MATCHING],
                merge_state__in=[MERGE_STATE_UNKNOWN, MERGE_STATE_NEW]
            ).order_by('id').values(*fields['TaxLotState']))

            # If a record was manually edited then remove the edited version
            properties_to_remove = list(
                PropertyAuditLog.objects.filter(state_id__in=[p['id'] for p in properties],
                                                name='Manual Edit').values_list('state_id',
                                                                                flat=True)
            )
            taxlots_to_remove = list(
                TaxLotAuditLog.objects.filter(state_id__in=[t['id'] for t in tax_lots],
                                              name='Manual Edit').values_list('state_id',
                                                                              flat=True)
            )
            properties = [p for p in properties if p['id'] not in properties_to_remove]
            tax_lots = [t for t in tax_lots if t['id'] not in taxlots_to_remove]

            if get_coparents:
                for state in properties:
                    state['matched'] = False
                    coparent = self.has_coparent(state['id'], 'properties', fields['PropertyState'])
                    if coparent:
                        state['matched'] = True
                        state['coparent'] = coparent

                for state in tax_lots:
                    state['matched'] = False
                    coparent = self.has_coparent(state['id'], 'taxlots', fields['TaxLotState'])
                    if coparent:
                        state['matched'] = True
                        state['coparent'] = coparent

            _log.debug('Found {} properties'.format(len(properties)))
            _log.debug('Found {} tax lots'.format(len(tax_lots)))

            return {
                'status': 'success',
                'properties': properties,
                'tax_lots': tax_lots,
                'number_properties_returned': len(properties),
                'number_properties_matching_search': len(properties),
                'number_tax_lots_returned': len(tax_lots),
                'number_tax_lots_matching_search': len(tax_lots),
            }

    @api_endpoint_class
    @ajax_request_class
    @detail_route(methods=['POST'])
    def available_matches(self, request, pk=None):
        body = request.data

        import_file_id = int(pk)
        inventory_type = body.get('inventory_type', 'properties')
        source_state_id = int(body.get('state_id', None))

        import_file = ImportFile.objects.get(id=import_file_id)
        field_names = import_file.get_cached_mapped_columns

        # get the columns in the db...
        md = MappingData()
        _log.debug('md.keys_with_table_names are: {}'.format(md.keys_with_table_names))

        raw_db_fields = []
        for db_field in md.keys_with_table_names:
            if db_field in field_names:
                raw_db_fields.append(db_field)

        # go through the list and find the ones that are properties
        fields = {
            'PropertyState': ['id', 'extra_data', 'lot_number'],
            'TaxLotState': ['id', 'extra_data']
        }
        for f in raw_db_fields:
            fields[f[0]].append(f[1])

        def state_to_dict(state):
            result = {}
            if inventory_type == 'properties':
                for k in fields['PropertyState']:
                    result[k] = getattr(state, k)
            else:
                for k in fields['TaxLotState']:
                    result[k] = getattr(state, k)
            return result

        if inventory_type == 'properties':
            views = PropertyView.objects.filter(cycle_id=import_file.cycle_id).select_related(
                'state')
        else:
            views = TaxLotView.objects.filter(cycle_id=import_file.cycle_id).select_related('state')

        source_state = {'found': False}
        states = []
        for v in views:
            if v.state_id == source_state_id:
                source_state['found'] = True
            else:
                states.append(v.state)

        results = []
        if inventory_type == 'properties':
            audit_log = PropertyAuditLog
        else:
            audit_log = TaxLotAuditLog

        # return true if initial state was inherited, or if the record was inherited from the same import file
        def check_audit_merge_history(audit_entry):
            if source_state['found']:
                return True

            if audit_entry.parent1_id:
                if audit_entry.parent_state1_id == source_state_id:
                    source_state['found'] = True
                    return True
                else:
                    result = check_audit_merge_history(audit_entry.parent1)
                    if result:
                        return True

            if audit_entry.parent2_id:
                if audit_entry.parent_state2_id == source_state_id:
                    source_state['found'] = True
                    return True
                else:
                    result = check_audit_merge_history(audit_entry.parent2)
                    if result:
                        return True

            return False

        for state in states:
            if source_state['found']:
                results.append(state_to_dict(state))
            else:
                if state.merge_state == 1:
                    # state is a new record with no parents
                    results.append(state_to_dict(state))
                else:
                    # Look through parents in the audit log to rule out the view that inherited from the initial state
                    audit_merge = audit_log.objects.filter(
                        state_id=state.id,
                        name__in=['Manual Match', 'System Match']
                    ).order_by('-id').first()

                    if not check_audit_merge_history(audit_merge):
                        results.append(state_to_dict(state))

        return {
            'status': 'success',
            'states': results
        }

    @staticmethod
    def has_coparent(state_id, inventory_type, fields=None):
        """
        Return the coparent of the current state id based on the inventory type. If fields
        are given (as a list), then it will only return the fields specified of the state model
        object as a dictionary.

        :param state_id: int, ID of PropertyState or TaxLotState
        :param inventory_type: string, either properties | taxlots
        :param fields: list, either None or list of fields to return
        :return: dict or state object, If fields is not None then will return state_object
        """
        state_model = PropertyState if inventory_type == 'properties' else TaxLotState

        audit_entry, audit_count = state_model.coparent(state_id)

        if audit_count == 0:
            return False

        if audit_count > 1:
            return JsonResponse(
                {
                    'status': 'error',
                    'message': 'Internal problem occurred, more than one merge record found'
                },
                status=status.HTTP_500_INTERNAL_SERVER_ERROR
            )

<<<<<<< HEAD
        return audit_entry[0]
=======
        audit_entry = merged_record.first()
        state_id1 = audit_entry.parent_state1_id

        # check if we are returning as subset of the fields (as values)
        if fields:
            if state_id1 != state_id:
                parent = state_model.objects.filter(id=audit_entry.parent_state1_id).values(*fields)
                return parent[0] if len(parent) else None
            else:
                parent = state_model.objects.filter(id=audit_entry.parent_state2_id).values(*fields)
                return parent[0] if len(parent) else None
        else:
            return audit_entry.parent_state1 if state_id1 != state_id else audit_entry.parent_state2
>>>>>>> e04a84e5

    @api_endpoint_class
    @ajax_request_class
    @detail_route(methods=['POST'])
    def unmatch(self, request, pk=None):
        body = request.data

        # import_file_id = int(pk)
        inventory_type = body.get('inventory_type', 'properties')
        source_state_id = int(body.get('state_id', None))
        coparent_id = int(body.get('coparent_id', None))

        # Make sure the state isn't already unmatched
        coparent = self.has_coparent(source_state_id, inventory_type, ['id'])
        if not coparent:
            return JsonResponse({
                'status': 'error',
                'message': 'Source state is already unmatched'
            }, status=status.HTTP_400_BAD_REQUEST)

        if coparent['id'] != coparent_id:
            return JsonResponse({
                'status': 'error',
                'message': 'Coparent ID in audit history doesn\'t match coparent_id parameter',
                'found': coparent.id,
                'passed_in': coparent_id
            }, status=status.HTTP_400_BAD_REQUEST)

        if inventory_type == 'properties':
            audit_log = PropertyAuditLog
            label = apps.get_model('seed', 'Property_labels')
            state = PropertyState
            view = PropertyView
        else:
            audit_log = TaxLotAuditLog
            label = apps.get_model('seed', 'TaxLot_labels')
            state = TaxLotState
            view = TaxLotView

        state1 = state.objects.get(id=coparent['id'])
        state2 = state.objects.get(id=source_state_id)

        merged_record = audit_log.objects.select_related('state', 'parent1', 'parent2').get(
            parent_state1__in=[state1, state2],
            parent_state2__in=[state1, state2]
        )

        # Ensure that state numbers line up with parent numbers
        if merged_record.parent_state1_id != state1.id:
            state1_copy = state1
            state1 = state2
            state2 = state1_copy

        merged_state = merged_record.state

        # Check if we are at the end of a merge tree
        if view.objects.filter(state=merged_state).exists():
            old_view = view.objects.get(state=merged_state)
            cycle_id = old_view.cycle_id

            # Clone the property/taxlot record, then the labels
            if inventory_type == 'properties':
                old_inventory = old_view.property
                label_ids = list(old_inventory.labels.all().values_list('id', flat=True))
                new_inventory = old_inventory
                new_inventory.id = None
                new_inventory.save()

                for label_id in label_ids:
                    label(property_id=new_inventory.id, statuslabel_id=label_id).save()
            else:
                old_inventory = old_view.taxlot
                label_ids = list(old_inventory.labels.all().values_list('id', flat=True))
                new_inventory = old_inventory
                new_inventory.id = None
                new_inventory.save()

                for label_id in label_ids:
                    label(taxlot_id=new_inventory.id, tatuslabel_id=label_id).save()

            # Create the views
            if inventory_type == 'properties':
                new_view1 = view(
                    cycle_id=cycle_id,
                    property_id=new_inventory.id,
                    state=state1
                )
                new_view2 = view(
                    cycle_id=cycle_id,
                    property_id=old_view.property_id,
                    state=state2
                )
            else:
                new_view1 = view(
                    cycle_id=cycle_id,
                    taxlot_id=new_inventory.id,
                    state=state1
                )
                new_view2 = view(
                    cycle_id=cycle_id,
                    taxlot_id=old_view.taxlot_id,
                    state=state2
                )

            # Mark the merged state as deleted
            merged_state.merge_state = MERGE_STATE_DELETE
            merged_state.save()

            # Change the merge_state of the individual states
            if merged_record.parent1.name in ['Import Creation',
                                              'Manual Edit'] and merged_record.parent1.import_filename is not None:
                # State belongs to a new record
                state1.merge_state = MERGE_STATE_NEW
            else:
                state1.merge_state = MERGE_STATE_MERGED
            if merged_record.parent2.name in ['Import Creation',
                                              'Manual Edit'] and merged_record.parent2.import_filename is not None:
                # State belongs to a new record
                state2.merge_state = MERGE_STATE_NEW
            else:
                state2.merge_state = MERGE_STATE_MERGED
            state1.save()
            state2.save()

            # Delete the audit log entry for the merge
            merged_record.delete()

            # Duplicate pairing
            if inventory_type == 'properties':
                paired_view_ids = list(TaxLotProperty.objects.filter(property_view_id=old_view.id)
                                       .order_by('taxlot_view_id').values_list('taxlot_view_id',
                                                                               flat=True))
            else:
                paired_view_ids = list(TaxLotProperty.objects.filter(taxlot_view_id=old_view.id)
                                       .order_by('property_view_id').values_list('property_view_id',
                                                                                 flat=True))

            old_view.delete()
            new_view1.save()
            new_view2.save()

            if inventory_type == 'properties':
                for paired_view_id in paired_view_ids:
                    TaxLotProperty(primary=True,
                                   cycle_id=cycle_id,
                                   property_view_id=new_view1.id,
                                   taxlot_view_id=paired_view_id).save()
                    TaxLotProperty(primary=True,
                                   cycle_id=cycle_id,
                                   property_view_id=new_view2.id,
                                   taxlot_view_id=paired_view_id).save()
            else:
                for paired_view_id in paired_view_ids:
                    TaxLotProperty(primary=True,
                                   cycle_id=cycle_id,
                                   taxlot_view_id=new_view1.id,
                                   property_view_id=paired_view_id).save()
                    TaxLotProperty(primary=True,
                                   cycle_id=cycle_id,
                                   taxlot_view_id=new_view2.id,
                                   property_view_id=paired_view_id).save()

        else:
            # We are somewhere in the middle of a merge tree
            # Climb the tree and find the final merge state
            done_searching = False
            current_merged_record = merged_record
            while not done_searching:
                # current_merged_record = audit_log.objects.select_related('state', 'parent1', 'parent2').filter(
                #     parent1__in=[state1, state2],
                #     parent_state2__in=[state1, state2]
                # )
                record = audit_log.objects.only('parent1_id', 'parent2_id') \
                    .filter(
                    Q(parent1_id=current_merged_record.id) | Q(parent2_id=current_merged_record.id))
                if record.exists():
                    current_merged_record = record.first()
                else:
                    final_merged_state = current_merged_record.state
                    done_searching = True

            old_view = view.objects.get(state=final_merged_state)
            cycle_id = old_view.cycle_id

            # Clone the property/taxlot record, then the labels
            if inventory_type == 'properties':
                old_inventory = old_view.property
                label_ids = list(old_inventory.labels.all().values_list('id', flat=True))
                new_inventory = old_inventory
                new_inventory.id = None
                new_inventory.save()

                for label_id in label_ids:
                    label(property_id=new_inventory.id, statuslabel_id=label_id).save()
            else:
                old_inventory = old_view.taxlot
                label_ids = list(old_inventory.labels.all().values_list('id', flat=True))
                new_inventory = old_inventory
                new_inventory.id = None
                new_inventory.save()

                for label_id in label_ids:
                    label(taxlot_id=new_inventory.id, statuslabel_id=label_id).save()

            # Create the view
            if inventory_type == 'properties':
                new_view = view(
                    cycle_id=cycle_id,
                    property_id=new_inventory.id,
                    state=state.objects.get(id=source_state_id)
                )
            else:
                new_view = view(
                    cycle_id=cycle_id,
                    taxlot_id=new_inventory.id,
                    state=state.objects.get(id=source_state_id)
                )

            # Change the merge_state of the individual states
            if merged_record.parent1.name in ['Import Creation',
                                              'Manual Edit'] and merged_record.parent1.import_filename is not None:
                # State belongs to a new record
                state1.merge_state = MERGE_STATE_NEW
            else:
                state1.merge_state = MERGE_STATE_MERGED
            if merged_record.parent2.name in ['Import Creation',
                                              'Manual Edit'] and merged_record.parent2.import_filename is not None:
                # State belongs to a new record
                state2.merge_state = MERGE_STATE_NEW
            else:
                state2.merge_state = MERGE_STATE_MERGED
            state1.save()
            state2.save()

            # Remove the parent from the original merge state record and make sure only parent1 is populated
            if merged_record.parent_state1_id == source_state_id:
                merged_record.parent_state1_id = merged_record.parent_state2_id
                merged_record.parent1_id = merged_record.parent2_id
            merged_record.parent_state2_id = None
            merged_record.parent2_id = None
            merged_record.save()

            # Duplicate pairing
            if inventory_type == 'properties':
                paired_view_ids = list(TaxLotProperty.objects.filter(property_view_id=old_view.id)
                                       .order_by('taxlot_view_id').values_list('taxlot_view_id',
                                                                               flat=True))
            else:
                paired_view_ids = list(TaxLotProperty.objects.filter(taxlot_view_id=old_view.id)
                                       .order_by('property_view_id').values_list('property_view_id',
                                                                                 flat=True))

            new_view.save()

            if inventory_type == 'properties':
                for paired_view_id in paired_view_ids:
                    TaxLotProperty(primary=True,
                                   cycle_id=cycle_id,
                                   property_view_id=new_view.id,
                                   taxlot_view_id=paired_view_id).save()
            else:
                for paired_view_id in paired_view_ids:
                    TaxLotProperty(primary=True,
                                   cycle_id=cycle_id,
                                   taxlot_view_id=new_view.id,
                                   property_view_id=paired_view_id).save()

        return {
            'status': 'success'
        }

    @api_endpoint_class
    @ajax_request_class
    @detail_route(methods=['POST'])
    def match(self, request, pk=None):
        body = request.data

        # import_file_id = pk
        inventory_type = body.get('inventory_type', 'properties')
        source_state_id = int(body.get('state_id', None))
        matching_state_id = int(body.get('matching_state_id', None))
        organization_id = int(request.query_params.get('organization_id', None))

        # Make sure the state isn't already matched
        if self.has_coparent(source_state_id, inventory_type):
            return JsonResponse({
                'status': 'error',
                'message': 'Source state is already matched'
            }, status=status.HTTP_400_BAD_REQUEST)

        if inventory_type == 'properties':
            audit_log = PropertyAuditLog
            inventory = Property
            label = apps.get_model('seed', 'Property_labels')
            state = PropertyState
            view = PropertyView
        else:
            audit_log = TaxLotAuditLog
            inventory = TaxLot
            label = apps.get_model('seed', 'TaxLot_labels')
            state = TaxLotState
            view = TaxLotView

        state1 = state.objects.get(id=matching_state_id)
        state2 = state.objects.get(id=source_state_id)

        merged_state = state.objects.create(organization_id=organization_id)
        merged_state, changes = merging.merge_state(merged_state,
                                                    state1,
                                                    state2,
                                                    merging.get_state_attrs([state1, state2]),
                                                    default=state2)

        state_1_audit_log = audit_log.objects.filter(state=state1).first()
        state_2_audit_log = audit_log.objects.filter(state=state2).first()

        audit_log.objects.create(organization=state1.organization,
                                 parent1=state_1_audit_log,
                                 parent2=state_2_audit_log,
                                 parent_state1=state1,
                                 parent_state2=state2,
                                 state=merged_state,
                                 name='Manual Match',
                                 description='Automatic Merge',
                                 import_filename=None,
                                 record_type=AUDIT_IMPORT)

        # Set the merged_state to merged
        merged_state.data_state = DATA_STATE_MATCHING
        merged_state.merge_state = MERGE_STATE_MERGED
        merged_state.save()
        state2.merge_state = MERGE_STATE_UNKNOWN
        state2.save()

        # Delete existing views and inventory records
        views = view.objects.filter(state_id__in=[source_state_id, matching_state_id])
        view_ids = list(views.values_list('id', flat=True))
        cycle_id = views.first().cycle_id
        label_ids = []
        # Get paired view ids
        if inventory_type == 'properties':
            paired_view_ids = list(TaxLotProperty.objects.filter(property_view_id__in=view_ids)
                                   .order_by('taxlot_view_id').distinct('taxlot_view_id')
                                   .values_list('taxlot_view_id', flat=True))
        else:
            paired_view_ids = list(TaxLotProperty.objects.filter(taxlot_view_id__in=view_ids)
                                   .order_by('property_view_id').distinct('property_view_id')
                                   .values_list('property_view_id', flat=True))
        for v in views:
            if inventory_type == 'properties':
                label_ids.extend(list(v.property.labels.all().values_list('id', flat=True)))
                v.property.delete()
            else:
                label_ids.extend(list(v.taxlot.labels.all().values_list('id', flat=True)))
                v.taxlot.delete()
        label_ids = list(set(label_ids))

        # Create new inventory record
        inventory_record = inventory(organization_id=organization_id)
        inventory_record.save()

        # Create new labels and view
        if inventory_type == 'properties':
            for label_id in label_ids:
                label(property_id=inventory_record.id, statuslabel_id=label_id).save()
            new_view = view(cycle_id=cycle_id, state_id=merged_state.id,
                            property_id=inventory_record.id)
        else:
            for label_id in label_ids:
                label(taxlot_id=inventory_record.id, statuslabel_id=label_id).save()
            new_view = view(cycle_id=cycle_id, state_id=merged_state.id,
                            taxlot_id=inventory_record.id)
        new_view.save()

        # Delete existing pairs and re-pair all to new view
        if inventory_type == 'properties':
            # Probably already deleted by cascade
            TaxLotProperty.objects.filter(property_view_id__in=view_ids).delete()
            for paired_view_id in paired_view_ids:
                TaxLotProperty(primary=True,
                               cycle_id=cycle_id,
                               property_view_id=new_view.id,
                               taxlot_view_id=paired_view_id).save()
        else:
            # Probably already deleted by cascade
            TaxLotProperty.objects.filter(taxlot_view_id__in=view_ids).delete()
            for paired_view_id in paired_view_ids:
                TaxLotProperty(primary=True,
                               cycle_id=cycle_id,
                               property_view_id=paired_view_id,
                               taxlot_view_id=new_view.id).save()

        return {
            'status': 'success'
        }

    @api_endpoint_class
    @ajax_request_class
    @has_perm_class('can_modify_data')
    @detail_route(methods=['POST'])
    def perform_mapping(self, request, pk=None):
        """
        Starts a background task to convert imported raw data into
        PropertyState and TaxLotState, using user's column mappings.
        ---
        type:
            status:
                required: true
                type: string
                description: either success or error
            progress_key:
                type: integer
                description: ID of background job, for retrieving job progress
        parameter_strategy: replace
        parameters:
            - name: pk
              description: Import file ID
              required: true
              paramType: path
        """

        body = request.data

        remap = body.get('remap', False)
        mark_as_done = body.get('mark_as_done', True)
        if not ImportFile.objects.filter(pk=pk).exists():
            return {
                'status': 'error',
                'message': 'ImportFile {} does not exist'.format(pk)
            }

        # return remap_data(import_file_id)
        return JsonResponse(map_data(pk, remap, mark_as_done))

    @api_endpoint_class
    @ajax_request_class
    @has_perm_class('can_modify_data')
    @detail_route(methods=['POST'])
    def start_system_matching(self, request, pk=None):
        """
        Starts a background task to attempt automatic matching between buildings
        in an ImportFile with other existing buildings within the same org.
        ---
        type:
            status:
                required: true
                type: string
                description: either success or error
            progress_key:
                type: integer
                description: ID of background job, for retrieving job progress
        parameter_strategy: replace
        parameters:
            - name: pk
              description: Import file ID
              required: true
              paramType: path
        """
        return match_buildings(pk)

    @api_endpoint_class
    @ajax_request_class
    @detail_route(methods=['GET'], url_path='data_quality_results')
    def get_data_quality_results(self, request, pk=None):
        """
        Retrieve the details of the data quality check.
        ---
        type:
            status:
                required: true
                type: string
                description: either success or error
            message:
                type: string
                description: additional information, if any
            progress:
                type: integer
                description: integer percent of completion
            data:
                type: JSON
                description: object describing the results of the data quality check
        parameter_strategy: replace
        parameters:
            - name: pk
              description: Import file ID
              required: true
              paramType: path
        """
        import_file_id = pk
        data_quality_results = get_cache_raw(DataQualityCheck.cache_key(import_file_id))
        return JsonResponse({
            'status': 'success',
            'message': 'data quality check complete',
            'progress': 100,
            'data': data_quality_results
        })

    @api_endpoint_class
    @ajax_request_class
    @detail_route(methods=['GET'])
    def data_quality_progress(self, request, pk=None):
        """
        Return the progress of the data quality check.
        ---
        type:
            status:
                required: true
                type: string
                description: either success or error
            progress:
                type: integer
                description: status of background data quality task
        parameter_strategy: replace
        parameters:
            - name: pk
              description: Import file ID
              required: true
              paramType: path
        """

        import_file_id = pk
        prog_key = get_prog_key('get_progress', import_file_id)
        cache = get_cache(prog_key)
        return HttpResponse(cache['progress'])

    @api_endpoint_class
    @ajax_request_class
    @detail_route(methods=['GET'], url_path='data_quality_results_csv')
    def get_csv(self, request, pk=None):
        """
        Download a csv of the results.
        ---
        type:
            status:
                required: true
                type: string
                description: either success or error
            progress_key:
                type: integer
                description: ID of background job, for retrieving job progress
        parameter_strategy: replace
        parameters:
            - name: pk
              description: Import file ID
              required: true
              paramType: path
        """

        import_file_id = pk
        data_quality_results = get_cache_raw(DataQualityCheck.cache_key(import_file_id))
        response = HttpResponse(content_type='text/csv')
        response['Content-Disposition'] = 'attachment; filename="Data Quality Check Results.csv"'

        writer = csv.writer(response)
        if data_quality_results is None:
            writer.writerow(['Error'])
            writer.writerow(['data quality results not found'])
            return response

        writer.writerow(
            ['Table', 'Address Line 1', 'PM Property ID', 'Tax Lot ID', 'Custom ID', 'Field',
             'Error Message', 'Severity'])

        for row in data_quality_results:
            for result in row['data_quality_results']:
                writer.writerow([
                    row['data_quality_results'][0]['table_name'],
                    row['address_line_1'],
                    row['pm_property_id'] if 'pm_property_id' in row else None,
                    row['jurisdiction_tax_lot_id'] if 'jurisdiction_tax_lot_id' in row else None,
                    row['custom_id_1'],
                    result['formatted_field'],
                    result['detailed_message'],
                    result['severity']
                ])

        return response

    @api_endpoint_class
    @ajax_request_class
    @has_perm_class('can_modify_data')
    @detail_route(methods=['POST'])
    def save_raw_data(self, request, pk=None):
        """
        Starts a background task to import raw data from an ImportFile
        into PropertyState objects as extra_data. If the cycle_id is set to
        year_ending then the cycle ID will be set to the year_ending column for each
        record in the uploaded file. Note that the year_ending flag is not yet enabled.
        ---
        type:
            status:
                required: true
                type: string
                description: either success or error
            message:
                required: false
                type: string
                description: error message, if any
            progress_key:
                type: integer
                description: ID of background job, for retrieving job progress
        parameter_strategy: replace
        parameters:
            - name: pk
              description: Import file ID
              required: true
              paramType: path
            - name: cycle_id
              description: The ID of the cycle or the string "year_ending"
              paramType: string
              required: true
        """
        body = request.data
        import_file_id = pk
        if not import_file_id:
            return JsonResponse({
                'status': 'error',
                'message': 'must pass file_id of file to save'
            }, status=status.HTTP_400_BAD_REQUEST)

        cycle_id = body.get('cycle_id')
        if not cycle_id:
            return JsonResponse({
                'status': 'error',
                'message': 'must pass cycle_id of the cycle to save the data'
            }, status=status.HTTP_400_BAD_REQUEST)
        elif cycle_id == 'year_ending':
            _log.error("NOT CONFIGURED FOR YEAR ENDING OPTION AT THE MOMENT")
            return JsonResponse({
                'status': 'error',
                'message': 'SEED is unable to parse year_ending at the moment'
            }, status=status.HTTP_400_BAD_REQUEST)
        else:
            # find the cycle
            cycle = Cycle.objects.get(id=cycle_id)
            if cycle:
                # assign the cycle id to the import file object
                import_file = ImportFile.objects.get(id=import_file_id)
                import_file.cycle = cycle
                import_file.save()
            else:
                return JsonResponse({
                    'status': 'error',
                    'message': 'cycle_id was invalid'
                }, status=status.HTTP_400_BAD_REQUEST)

        return JsonResponse(task_save_raw(import_file_id))

    @api_endpoint_class
    @ajax_request_class
    @has_perm_class('can_modify_data')
    @detail_route(methods=['PUT'])
    def mapping_done(self, request, pk=None):
        """
        Tell the backend that the mapping is complete.
        ---
        type:
            status:
                required: true
                type: string
                description: either success or error
            message:
                required: false
                type: string
                description: error message, if any
        parameter_strategy: replace
        parameters:
            - name: pk
              description: Import file ID
              required: true
              paramType: path
        """
        import_file_id = pk
        if not import_file_id:
            return JsonResponse({
                'status': 'error',
                'message': 'must pass import_file_id'
            }, status=status.HTTP_400_BAD_REQUEST)

        import_file = ImportFile.objects.get(pk=import_file_id)
        import_file.mapping_done = True
        import_file.save()

        return JsonResponse(
            {
                'status': 'success',
                'message': ''
            }
        )

    @api_endpoint_class
    @ajax_request_class
    @has_perm_class('requires_member')
    @detail_route(methods=['POST'])
    def save_column_mappings(self, request, pk=None):
        """
        Saves the mappings between the raw headers of an ImportFile and the
        destination fields in the `to_table_name` model which should be either
        PropertyState or TaxLotState

        Valid source_type values are found in ``seed.models.SEED_DATA_SOURCES``

        Payload::

            {
                "import_file_id": ID of the ImportFile record,
                "mappings": [
                    {
                        'from_field': 'eui',  # raw field in import file
                        'to_field': 'energy_use_intensity',
                        'to_table_name': 'PropertyState',
                    },
                    {
                        'from_field': 'gfa',
                        'to_field': 'gross_floor_area',
                        'to_table_name': 'PropertyState',
                    }
                ]
            }

        Returns::

            {'status': 'success'}
        """
        body = request.data
        import_file = ImportFile.objects.get(pk=pk)
        organization = import_file.import_record.super_organization
        mappings = body.get('mappings', [])
        status1 = Column.create_mappings(mappings, organization, request.user)

        # extract the to_table_name and to_field
        column_mappings = [
            {'from_field': m['from_field'],
             'to_field': m['to_field'],
             'to_table_name': m['to_table_name']} for m in mappings]
        if status1:
            import_file.save_cached_mapped_columns(column_mappings)
            return JsonResponse({'status': 'success'})
        else:
            return JsonResponse({'status': 'error'})

    @api_endpoint_class
    @ajax_request_class
    @has_perm_class('requires_member')
    @detail_route(methods=['GET'])
    def matching_results(self, request, pk=None):
        """
        Retrieves the number of matched and unmatched properties & tax lots for
        a given ImportFile record.  Specifically for new imports

        :GET: Expects import_file_id corresponding to the ImportFile in question.

        Returns::

            {
                'status': 'success',
                'properties': {
                    'matched': Number of PropertyStates that have been matched,
                    'unmatched': Number of PropertyStates that are unmatched new imports
                },
                'tax_lots': {
                    'matched': Number of TaxLotStates that have been matched,
                    'unmatched': Number of TaxLotStates that are unmatched new imports
                }
            }

        """
        import_file_id = pk

        # property views associated with this imported file (including merges)
        properties_new = []
        properties_matched = list(PropertyState.objects.filter(
            import_file__pk=import_file_id,
            data_state=DATA_STATE_MATCHING,
            merge_state=MERGE_STATE_MERGED,
        ).values_list('id', flat=True))

        # Check audit log in case PropertyStates are listed as "new" but were merged into a different property
        properties = list(PropertyState.objects.filter(
            import_file__pk=import_file_id,
            data_state=DATA_STATE_MATCHING,
            merge_state=MERGE_STATE_NEW,
        ))

        for state in properties:
            audit_creation_id = PropertyAuditLog.objects.only('id').exclude(import_filename=None).get(
                state_id=state.id,
                name='Import Creation'
            )
            if PropertyAuditLog.objects.exclude(record_type=AUDIT_USER_EDIT).filter(
                parent1_id=audit_creation_id
            ).exists():
                properties_matched.append(state.id)
            else:
                properties_new.append(state.id)

        tax_lots_new = []
        tax_lots_matched = list(TaxLotState.objects.only('id').filter(
            import_file__pk=import_file_id,
            data_state=DATA_STATE_MATCHING,
            merge_state=MERGE_STATE_MERGED,
        ).values_list('id', flat=True))

        # Check audit log in case TaxLotStates are listed as "new" but were merged into a different tax lot
        taxlots = list(TaxLotState.objects.filter(
            import_file__pk=import_file_id,
            data_state=DATA_STATE_MATCHING,
            merge_state=MERGE_STATE_NEW,
        ))

        for state in taxlots:
            audit_creation_id = TaxLotAuditLog.objects.only('id').exclude(import_filename=None).get(
                state_id=state.id,
                name='Import Creation'
            )
            if TaxLotAuditLog.objects.exclude(record_type=AUDIT_USER_EDIT).filter(
                parent1_id=audit_creation_id
            ).exists():
                tax_lots_matched.append(state.id)
            else:
                tax_lots_new.append(state.id)

        return {
            'status': 'success',
            'properties': {
                'matched': len(properties_matched),
                'unmatched': len(properties_new)
            },
            'tax_lots': {
                'matched': len(tax_lots_matched),
                'unmatched': len(tax_lots_new)
            }
        }

    @api_endpoint_class
    @ajax_request_class
    @has_perm_class('requires_member')
    @detail_route(methods=['GET'])
    def matching_status(self, request, pk=None):
        """
        Retrieves the number and ids of matched and unmatched properties & tax lots for
        a given ImportFile record.  Specifically for hand-matching

        :GET: Expects import_file_id corresponding to the ImportFile in question.

        Returns::

            {
                'status': 'success',
                'properties': {
                    'matched': Number of PropertyStates that have been matched,
                    'matched_ids': Array of matched PropertyState ids,
                    'unmatched': Number of PropertyStates that are unmatched records,
                    'unmatched_ids': Array of unmatched PropertyState ids
                },
                'tax_lots': {
                    'matched': Number of TaxLotStates that have been matched,
                    'matched_ids': Array of matched TaxLotState ids,
                    'unmatched': Number of TaxLotStates that are unmatched records,
                    'unmatched_ids': Array of unmatched TaxLotState ids
                }
            }

        """
        import_file_id = pk

        # property views associated with this imported file (including merges)
        properties_new = []
        properties_matched = list(PropertyState.objects.filter(
            import_file__pk=import_file_id,
            data_state=DATA_STATE_MATCHING,
            merge_state=MERGE_STATE_MERGED,
        ).values_list('id', flat=True))

        # Check audit log in case PropertyStates are listed as "new" but were merged into a different property
        properties = list(PropertyState.objects.filter(
            import_file__pk=import_file_id,
            data_state=DATA_STATE_MATCHING,
            merge_state=MERGE_STATE_NEW,
        ))
        # If a record was manually edited then remove the edited version
        properties_to_remove = list(PropertyAuditLog.objects.filter(
            state__in=properties,
            name='Manual Edit'
        ).values_list('state_id', flat=True))
        properties = [p for p in properties if p.id not in properties_to_remove]

        for state in properties:
            audit_creation_id = PropertyAuditLog.objects.only('id').exclude(import_filename=None).get(
                state_id=state.id,
                name='Import Creation'
            )
            if PropertyAuditLog.objects.exclude(record_type=AUDIT_USER_EDIT).filter(
                parent1_id=audit_creation_id
            ).exists():
                properties_matched.append(state.id)
            else:
                properties_new.append(state.id)

        tax_lots_new = []
        tax_lots_matched = list(TaxLotState.objects.only('id').filter(
            import_file__pk=import_file_id,
            data_state=DATA_STATE_MATCHING,
            merge_state=MERGE_STATE_MERGED,
        ).values_list('id', flat=True))

        # Check audit log in case TaxLotStates are listed as "new" but were merged into a different tax lot
        taxlots = list(TaxLotState.objects.filter(
            import_file__pk=import_file_id,
            data_state=DATA_STATE_MATCHING,
            merge_state=MERGE_STATE_NEW,
        ))
        # If a record was manually edited then remove the edited version
        taxlots_to_remove = list(TaxLotAuditLog.objects.filter(
            state__in=taxlots,
            name='Manual Edit'
        ).values_list('state_id', flat=True))
        taxlots = [t for t in taxlots if t.id not in taxlots_to_remove]

        for state in taxlots:
            audit_creation_id = TaxLotAuditLog.objects.only('id').exclude(import_filename=None).get(
                state_id=state.id,
                name='Import Creation'
            )
            if TaxLotAuditLog.objects.exclude(record_type=AUDIT_USER_EDIT).filter(
                parent1_id=audit_creation_id
            ).exists():
                tax_lots_matched.append(state.id)
            else:
                tax_lots_new.append(state.id)

        return {
            'status': 'success',
            'properties': {
                'matched': len(properties_matched),
                'matched_ids': properties_matched,
                'unmatched': len(properties_new),
                'unmatched_ids': properties_new
            },
            'tax_lots': {
                'matched': len(tax_lots_matched),
                'matched_ids': tax_lots_matched,
                'unmatched': len(tax_lots_new),
                'unmatched_ids': tax_lots_new
            }
        }

    @api_endpoint_class
    @ajax_request_class
    @has_perm_class('requires_member')
    @detail_route(methods=['GET'])
    def mapping_suggestions(self, request, pk):
        """
        Returns suggested mappings from an uploaded file's headers to known
        data fields.
        ---
        type:
            status:
                required: true
                type: string
                description: Either success or error
            suggested_column_mappings:
                required: true
                type: dictionary
                description: Dictionary where (key, value) = (the column header from the file,
                      array of tuples (destination column, score))
            building_columns:
                required: true
                type: array
                description: A list of all possible columns
            building_column_types:
                required: true
                type: array
                description: A list of column types corresponding to the building_columns array
        parameter_strategy: replace
        parameters:
            - name: pk
              description: import_file_id
              required: true
              paramType: path
            - name: organization_id
              description: The organization_id for this user's organization
              required: true
              paramType: query

        """
        org_id = request.query_params.get('organization_id', None)

        result = _mapping_suggestions(pk, org_id, request.user)

        return JsonResponse(result)<|MERGE_RESOLUTION|>--- conflicted
+++ resolved
@@ -777,23 +777,7 @@
                 status=status.HTTP_500_INTERNAL_SERVER_ERROR
             )
 
-<<<<<<< HEAD
         return audit_entry[0]
-=======
-        audit_entry = merged_record.first()
-        state_id1 = audit_entry.parent_state1_id
-
-        # check if we are returning as subset of the fields (as values)
-        if fields:
-            if state_id1 != state_id:
-                parent = state_model.objects.filter(id=audit_entry.parent_state1_id).values(*fields)
-                return parent[0] if len(parent) else None
-            else:
-                parent = state_model.objects.filter(id=audit_entry.parent_state2_id).values(*fields)
-                return parent[0] if len(parent) else None
-        else:
-            return audit_entry.parent_state1 if state_id1 != state_id else audit_entry.parent_state2
->>>>>>> e04a84e5
 
     @api_endpoint_class
     @ajax_request_class
@@ -1579,7 +1563,8 @@
         ))
 
         for state in properties:
-            audit_creation_id = PropertyAuditLog.objects.only('id').exclude(import_filename=None).get(
+            audit_creation_id = PropertyAuditLog.objects.only('id').exclude(
+                import_filename=None).get(
                 state_id=state.id,
                 name='Import Creation'
             )
@@ -1682,7 +1667,8 @@
         properties = [p for p in properties if p.id not in properties_to_remove]
 
         for state in properties:
-            audit_creation_id = PropertyAuditLog.objects.only('id').exclude(import_filename=None).get(
+            audit_creation_id = PropertyAuditLog.objects.only('id').exclude(
+                import_filename=None).get(
                 state_id=state.id,
                 name='Import Creation'
             )
