--- conflicted
+++ resolved
@@ -170,7 +170,6 @@
         else:
             return 0
 
-<<<<<<< HEAD
     def add_file_info(self, filename, info):
         """
         Add info for a file. Used when mapping xml data and errors/warnings are encountered.
@@ -185,11 +184,9 @@
 
         self.save()
 
-=======
     def update_summary(self, summary):
         self.data['summary'] = summary
         self.save()
->>>>>>> 35aab413
 
     def summary(self):
         """
