--- conflicted
+++ resolved
@@ -5,11 +5,6 @@
 :author
 """
 import logging
-<<<<<<< HEAD
-=======
-from datetime import date, datetime
-from dateutil.relativedelta import relativedelta
->>>>>>> 24dfe978
 
 from django.conf import settings
 from django.contrib.auth.models import User
@@ -17,7 +12,6 @@
 from django.db.models.signals import pre_delete
 
 from seed.lib.superperms.orgs.exceptions import TooManyNestedOrgs
-
 
 _log = logging.getLogger(__name__)
 
@@ -87,25 +81,15 @@
             all_org_users = OrganizationUser.objects.filter(
                 organization=self.organization,
             ).exclude(pk=self.pk)
-            if (
-                    all_org_users.exists()
-                    and
-                    all_org_users.filter(role_level=ROLE_OWNER).count() == 0
-            ):
+            if (all_org_users.exists() and all_org_users.filter(
+                role_level=ROLE_OWNER).count() == 0):
                 # Make next most high ranking person the owner.
                 other_user = all_org_users.order_by('-role_level', '-pk')[0]
                 if other_user.role_level > ROLE_VIEWER:
                     other_user.role_level = ROLE_OWNER
                     other_user.save()
-<<<<<<< HEAD
-                except IndexError:
-                    _log.error(
-                        "Unable to promote secondary user, because there are no other users!")
-
-=======
                 else:
                     raise UserWarning('Did not find suitable user to promote')
->>>>>>> 24dfe978
         super(OrganizationUser, self).delete(*args, **kwargs)
 
     def __unicode__(self):
@@ -148,24 +132,9 @@
 
         # Create a default cycle for the organization if there isn't one already
         from seed.models import Cycle
-<<<<<<< HEAD
         Cycle.get_or_create_default(self)
         from seed.models import Measure
         Measure.populate_measures(self.id)
-=======
-        year = date.today().year - 1
-        cycle_name = '{} Calendar Year'.format(year)
-        if not Cycle.objects.filter(name=cycle_name, organization=self).exists():
-            _log.debug("Creating default cycle for new organization")
-            start = datetime(year, 1, 1, tzinfo=timezone.get_current_timezone())
-            end = start + relativedelta(years=1) - relativedelta(seconds=1)
-            Cycle.objects.create(
-                name=cycle_name,
-                organization=self,
-                start=start,
-                end=end
-            )
->>>>>>> 24dfe978
 
     def is_member(self, user):
         """Return True if user object has a relation to this organization."""
