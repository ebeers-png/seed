--- conflicted
+++ resolved
@@ -122,10 +122,7 @@
         property_state_extra_data["prop_bs_id"] = node.pk
 
     property_state = seed.models.PropertyState(confidence = node.confidence,
-<<<<<<< HEAD
-=======
                                                data_state=seed.models.DATA_STATE_MATCHING,
->>>>>>> 0c1f0947
                                                jurisdiction_property_identifier = None,
                                                lot_number = node.lot_number,
                                                property_name = node.property_name,
@@ -155,10 +152,7 @@
                                                generation_date = node.generation_date,
                                                release_date = node.release_date,
                                                site_eui_weather_normalized = node.site_eui_weather_normalized,
-<<<<<<< HEAD
                                                year_ending=node.year_ending,
-=======
->>>>>>> 0c1f0947
                                                source_eui = node.source_eui,
                                                energy_alerts = node.energy_alerts,
                                                space_alerts = node.space_alerts,
