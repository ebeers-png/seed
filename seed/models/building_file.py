--- conflicted
+++ resolved
@@ -51,11 +51,6 @@
         BUILDINGSYNC: BuildingSync
     }
 
-    # def upload_path(self):
-    #     if not self.pk:
-    #         i = BuildingSyncFile.objects.create()
-    #         self.id = self.pk = i.id
-    #     return "properties/%s/buildingsync" % str(self.id)
     created = models.DateTimeField(auto_now_add=True)
     modified = models.DateTimeField(auto_now=True)
     property_state = models.ForeignKey('PropertyState', related_name='building_files', null=True)
@@ -98,17 +93,12 @@
         :return: list, [status, (PropertyState|None), (PropertyView|None), messages]
         """
 
-<<<<<<< HEAD
-        if self.file_type != self.BUILDINGSYNC:
-            return False, None, None, "File format was not set to BuildingSync"
-=======
         Parser = self.BUILDING_FILE_PARSERS.get(self.file_type, None)
         if not Parser:
             acceptable_file_types = ', '.join(
                 map(dict(self.BUILDING_FILE_TYPES).get, self.BUILDING_FILE_PARSERS.keys())
             )
-            return False, None, "File format was not one of: {}".format(acceptable_file_types)
->>>>>>> c3a7f397
+            return False, None, None, "File format was not one of: {}".format(acceptable_file_types)
 
         parser = Parser()
         parser.import_file(self.file.path)
