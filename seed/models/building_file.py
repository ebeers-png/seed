# !/usr/bin/env python
# encoding: utf-8
"""
:copyright (c) 2014 - 2018, The Regents of the University of California, through Lawrence Berkeley National Laboratory (subject to receipt of any required approvals from the U.S. Department of Energy) and contributors. All rights reserved.  # NOQA
:author nicholas.long@nrel.gov
"""
from __future__ import unicode_literals

import logging

from django.db import models

from seed.building_sync.building_sync import BuildingSync
from seed.hpxml.hpxml import HPXML as HPXMLParser
from seed.lib.merging.merging import merge_state
from seed.models import (
    PropertyState,
    Column,
    PropertyMeasure,
    Measure,
    PropertyAuditLog,
    AUDIT_IMPORT,
    Scenario,
    MERGE_STATE_MERGED,
)

_log = logging.getLogger(__name__)


class BuildingFile(models.Model):
    """
    BuildingFile contains any building related file, such as a BuildingSync file, that
    are attached to a PropertyState. Typically the file is used to create/update the
    PropertyState record.
    """
    UNKNOWN = 0
    BUILDINGSYNC = 1
    GEOJSON = 2
    HPXML = 3

    BUILDING_FILE_TYPES = (
        (UNKNOWN, 'Unknown'),
        (BUILDINGSYNC, 'BuildingSync'),
        (GEOJSON, 'GeoJSON'),
        (HPXML, 'HPXML')
    )

    BUILDING_FILE_PARSERS = {
        HPXML: HPXMLParser,
        BUILDINGSYNC: BuildingSync
    }

    created = models.DateTimeField(auto_now_add=True)
    modified = models.DateTimeField(auto_now=True)
    property_state = models.ForeignKey('PropertyState', related_name='building_files', null=True)
    file = models.FileField(upload_to="buildingsync_files", max_length=500, blank=True, null=True)
    file_type = models.IntegerField(choices=BUILDING_FILE_TYPES, default=UNKNOWN)
    filename = models.CharField(blank=True, max_length=255)

    @classmethod
    def str_to_file_type(cls, file_type):
        """
        convert an integer or string of the file_type to the integer that will be saved

        :param file_type: integer or string, file type name
        :return: integer, enum integer
        """
        if not file_type:
            return None

        # If it is already an integer, then move along.
        try:
            if int(file_type):
                return int(file_type)
        except ValueError:
            pass

        value = [y[0] for x, y in enumerate(cls.BUILDING_FILE_TYPES) if
                 y[1].lower() == file_type.lower()]
        if len(value) == 1:
            return value[0]
        else:
            return None

    def process(self, organization_id, cycle, property_view=None):
        """
        Process the building file that was uploaded and create the correct models for the object

        :param organization_id: integer, ID of organization
        :param cycle: object, instance of cycle object
        :param property_view: Existing property view of the building file that will be updated from merging the property_view.state
        :return: list, [status, (PropertyState|None), (PropertyView|None), messages]
        """

        Parser = self.BUILDING_FILE_PARSERS.get(self.file_type, None)
        if not Parser:
            acceptable_file_types = ', '.join(
                map(dict(self.BUILDING_FILE_TYPES).get, self.BUILDING_FILE_PARSERS.keys())
            )
            return False, None, None, "File format was not one of: {}".format(acceptable_file_types)

        parser = Parser()
        parser.import_file(self.file.path)
        parser_args = []
        parser_kwargs = {}
        if self.file_type == self.BUILDINGSYNC:
            parser_args.append(BuildingSync.BRICR_STRUCT)
        data, messages = parser.process(*parser_args, **parser_kwargs)

        if len(messages['errors']) > 0 or not data:
            return False, None, None, messages

        # sub-select the data that are needed to create the PropertyState object
        db_columns = Column.retrieve_db_field_table_and_names_from_db_tables()
        create_data = {"organization_id": organization_id}
        extra_data = {}
        for k, v in data.items():
            # Skip the keys that are for measures and reports and process later
            if k in ['measures', 'reports', 'scenarios']:
                continue

            # Check if the column exists, if not, then create one.

            if ('PropertyState', k) in db_columns:
                create_data[k] = v
            else:
                extra_data[k] = v

        # always create the new object, then decide if we need to merge it.
        # create a new property_state for the object and promote to a new property_view
        property_state = PropertyState.objects.create(**create_data)
        property_state.extra_data = extra_data
        property_state.save()

        Column.save_column_names(property_state)

        PropertyAuditLog.objects.create(
            organization_id=organization_id,
            state_id=property_state.id,
            name='Import Creation',
            description='Creation from Import file.',
            import_filename=self.file.path,
            record_type=AUDIT_IMPORT
        )

        # set the property_state_id so that we can list the building files by properties
        self.property_state_id = property_state.id
        self.save()

        # add in the measures
        for m in data.get('measures', []):
            # Find the measure in the database
            try:
                measure = Measure.objects.get(
                    category=m['category'], name=m['name'], organization_id=organization_id,
                )
            except Measure.DoesNotExist:
                # TODO: Deal with it
                continue

            # Add the measure to the join table.
            # Need to determine what constitutes the unique measure for a property
            join, _ = PropertyMeasure.objects.get_or_create(
                property_state_id=self.property_state_id,
                measure_id=measure.pk,
                implementation_status=PropertyMeasure.str_to_impl_status(
<<<<<<< HEAD
                    m['implementation_status']),
=======
                    m.get('implementation_status', 'Proposed')
                ),
>>>>>>> aa4e1ed4
                application_scale=PropertyMeasure.str_to_application_scale(
                    m.get('application_scale_of_application',
                          PropertyMeasure.SCALE_ENTIRE_FACILITY)
                ),
                category_affected=PropertyMeasure.str_to_category_affected(
                    m.get('system_category_affected', PropertyMeasure.CATEGORY_OTHER)
                ),
                recommended=m.get('recommended', 'false') == 'true',
            )
            join.description = m.get('description')
            join.property_measure_name = m.get('property_measure_name')
            join.cost_mv = m.get('mv_cost')
            join.cost_total_first = m.get('measure_total_first_cost')
            join.cost_installation = m.get('measure_installation_cost')
            join.cost_material = m.get('measure_material_cost')
            join.cost_capital_replacement = m.get('measure_capital_replacement_cost')
            join.cost_residual_value = m.get('measure_residual_value')
            join.save()

        # add in scenarios
        for s in data.get('scenarios', []):
            # measures = models.ManyToManyField(PropertyMeasure)

            # {'reference_case': u'Baseline', 'annual_savings_site_energy': None,
            #  'measures': [], 'id': u'Baseline', 'name': u'Baseline'}

            scenario, _ = Scenario.objects.get_or_create(
                name=s.get('name'),
                property_state_id=self.property_state_id,
            )
            scenario.description = s.get('description')
            scenario.annual_site_energy_savings = s.get('annual_site_energy_savings')
            scenario.annual_source_energy_savings = s.get('annual_source_energy_savings')
            scenario.annual_cost_savings = s.get('annual_cost_savings')
            scenario.summer_peak_load_reduction = s.get('summer_peak_load_reduction')
            scenario.winter_peak_load_reduction = s.get('winter_peak_load_reduction')
            scenario.hdd = s.get('hdd')
            scenario.hdd_base_temperature = s.get('hdd_base_temperature')
            scenario.cdd = s.get('cdd')
            scenario.cdd_base_temperature = s.get('cdd_base_temperature')

            # temporal_status = models.IntegerField(choices=TEMPORAL_STATUS_TYPES,
            #                                       default=TEMPORAL_STATUS_CURRENT)

            if s.get('reference_case'):
                ref_case = Scenario.objects.filter(
                    name=s.get('reference_case'),
                    property_state_id=self.property_state_id,
                )
                if len(ref_case) == 1:
                    scenario.reference_case = ref_case.first()

            # set the list of measures
            for measure_name in s['measures']:
                # find the join measure in the database
                measure = None
                try:
                    measure = PropertyMeasure.objects.get(
                        property_state_id=self.property_state_id,
                        property_measure_name=measure_name,
                    )
                except PropertyMeasure.DoesNotExist:
                    # PropertyMeasure is not in database, skipping silently
                    continue

                scenario.measures.add(measure)

            scenario.save()

        if property_view:
            # create a new blank state to merge the two together
            merged_state = PropertyState.objects.create(organization_id=organization_id)

            # assume the same cycle id as the former state.
            # should merge_state also copy/move over the relationships?
            priorities = Column.retrieve_priorities(organization_id)
            merged_state = merge_state(
                merged_state, property_view.state, property_state, priorities['PropertyState']
            )

            # log the merge
            # Not a fan of the parent1/parent2 logic here, seems error prone, what this
            # is also in here: https://github.com/SEED-platform/seed/blob/63536e99cf5be3a9a86391c5cead6dd4ff74462b/seed/data_importer/tasks.py#L1549
            PropertyAuditLog.objects.create(
                organization_id=organization_id,
                parent1=PropertyAuditLog.objects.filter(state=property_view.state).first(),
                parent2=PropertyAuditLog.objects.filter(state=property_state).first(),
                parent_state1=property_view.state,
                parent_state2=property_state,
                state=merged_state,
                name='System Match',
                description='Automatic Merge',
                import_filename=None,
                record_type=AUDIT_IMPORT
            )

            property_view.state = merged_state
            property_view.save()

            merged_state.merge_state = MERGE_STATE_MERGED
            merged_state.save()

            # set the property_state to the new one
            property_state = merged_state
        elif not property_view:
            property_view = property_state.promote(cycle)
        else:
            # invalid arguments, must pass both or neither
            return False, None, None, "Invalid arguments passed to BuildingFile.process()"

        return True, property_state, property_view, messages<|MERGE_RESOLUTION|>--- conflicted
+++ resolved
@@ -164,12 +164,8 @@
                 property_state_id=self.property_state_id,
                 measure_id=measure.pk,
                 implementation_status=PropertyMeasure.str_to_impl_status(
-<<<<<<< HEAD
-                    m['implementation_status']),
-=======
                     m.get('implementation_status', 'Proposed')
                 ),
->>>>>>> aa4e1ed4
                 application_scale=PropertyMeasure.str_to_application_scale(
                     m.get('application_scale_of_application',
                           PropertyMeasure.SCALE_ENTIRE_FACILITY)
