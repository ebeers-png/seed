--- conflicted
+++ resolved
@@ -428,7 +428,7 @@
             # These should be lists of one element each.
             mapping[key[1]] = value
 
-<<<<<<< HEAD
+        _log.debug("Mappings from get_column_mappings is: {}".format(mapping))
         return mapping, []
 
     @staticmethod
@@ -475,8 +475,4 @@
         for k, v in data.iteritems():
             container[v[0]][k] = v
 
-        return container
-=======
-        _log.debug("Mappings from get_column_mappings is: {}".format(mapping))
-        return mapping, []
->>>>>>> a5c7537c
+        return container