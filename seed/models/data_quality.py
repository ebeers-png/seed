--- conflicted
+++ resolved
@@ -692,105 +692,6 @@
                 #                                             len(model_labels['label_ids'])))
 
         for rule in rules:
-<<<<<<< HEAD
-            # create an extra data flag for the rule
-            is_extra_data = rule.field in row.extra_data
-
-            # check if the field exists
-            if hasattr(row, rule.field) or is_extra_data:
-                value = None
-
-                label_applied = False
-                display_name = rule.field
-
-                if hasattr(row, rule.field):
-                    value = getattr(row, rule.field)
-                    # TODO cleanup after the cleaner is better able to handle fields with units on import
-                    # If the rule doesn't specify units only consider the value for the purposes of numerical comparison
-                    if isinstance(value, ureg.Quantity) and rule.units == '':
-                        value = value.magnitude
-                elif is_extra_data:
-                    value = row.extra_data[rule.field]
-
-                    if ' (Invalid Footprint)' in rule.field:
-                        self.add_invalid_geometry_entry_provided(row.id, rule, display_name, value)
-                        continue
-
-                    try:
-                        value = rule.str_to_data_type(value)
-                    except DataQualityTypeCastError:
-                        self.add_result_type_error(row.id, rule, display_name, value)
-                        continue
-
-                # get the display name of the rule
-                if (rule.table_name, rule.field) in self.column_lookup:
-                    display_name = self.column_lookup[(rule.table_name, rule.field)]
-
-                # get the status_labels for the linked properties and tax lots
-                linked_id = model_labels['linked_id']
-
-                if (rule.table_name, rule.field) not in self.column_lookup:
-                    # If the rule is not in the column lookup, then it may have been a required
-                    # field that wasn't mapped
-                    if rule.condition == Rule.RULE_REQUIRED:
-                        self.add_result_missing_req(row.id, rule, display_name, value)
-                        label_applied = self.update_status_label(label, rule, linked_id, row.id)
-                elif value is None or value == '':
-                    if rule.condition == Rule.RULE_REQUIRED:
-                        self.add_result_missing_and_none(row.id, rule, display_name, value)
-                        label_applied = self.update_status_label(label, rule, linked_id, row.id)
-                    elif rule.condition == Rule.RULE_NOT_NULL:
-                        self.add_result_is_null(row.id, rule, display_name, value)
-                        label_applied = self.update_status_label(label, rule, linked_id, row.id)
-                elif rule.condition == Rule.RULE_INCLUDE or rule.condition == Rule.RULE_EXCLUDE:
-                    if not rule.valid_text(value):
-                        self.add_result_string_error(row.id, rule, display_name, value)
-                        label_applied = self.update_status_label(label, rule, linked_id, row.id)
-                elif rule.condition == Rule.RULE_RANGE:
-                    try:
-                        if not rule.minimum_valid(value):
-                            if rule.severity == Rule.SEVERITY_ERROR or rule.severity == Rule.SEVERITY_WARNING:
-                                s_min, s_max, s_value = rule.format_strings(value)
-                                self.add_result_min_error(row.id, rule, display_name, s_value, s_min)
-                                label_applied = self.update_status_label(label, rule, linked_id, row.id)
-                    except ComparisonError:
-                        s_min, s_max, s_value = rule.format_strings(value)
-                        self.add_result_comparison_error(row.id, rule, display_name, s_value, s_min)
-                        continue
-                    except DataQualityTypeCastError:
-                        s_min, s_max, s_value = rule.format_strings(value)
-                        self.add_result_type_error(row.id, rule, display_name, s_value)
-                        continue
-                    except UnitMismatchError:
-                        self.add_result_dimension_error(row.id, rule, display_name, value)
-                        continue
-
-                    try:
-                        if not rule.maximum_valid(value):
-                            if rule.severity == Rule.SEVERITY_ERROR or rule.severity == Rule.SEVERITY_WARNING:
-                                s_min, s_max, s_value = rule.format_strings(value)
-                                self.add_result_max_error(row.id, rule, display_name, s_value, s_max)
-                                label_applied = self.update_status_label(label, rule, linked_id, row.id)
-                    except ComparisonError:
-                        s_min, s_max, s_value = rule.format_strings(value)
-                        self.add_result_comparison_error(row.id, rule, display_name, s_value, s_max)
-                        continue
-                    except DataQualityTypeCastError:
-                        s_min, s_max, s_value = rule.format_strings(value)
-                        self.add_result_type_error(row.id, rule, display_name, s_value)
-                        continue
-                    except UnitMismatchError:
-                        self.add_result_dimension_error(row.id, rule, display_name, value)
-                        continue
-
-                    # Check min and max values for valid data:
-                    if rule.minimum_valid(value) and rule.maximum_valid(value):
-                        if rule.severity == Rule.SEVERITY_VALID:
-                            label_applied = self.update_status_label(label, rule, linked_id, row.id, False)
-
-                if not label_applied and rule.status_label_id in model_labels['label_ids']:
-                    self.remove_status_label(label, rule, linked_id)
-=======
             value = None
 
             label_applied = False
@@ -876,18 +777,13 @@
                     self.add_result_dimension_error(row.id, rule, display_name, value)
                     continue
 
-                # Check for mandatory label for valid data:
-                try:
-                    if rule.minimum_valid(value) and rule.maximum_valid(value):
-                        if rule.severity == Rule.SEVERITY_VALID:
-                            label_applied = self.update_status_label(label, rule, linked_id, row.id)
-                except MissingLabelError:
-                    self.add_result_missing_label(row.id, rule, display_name, value)
-                    continue
+                # Check min and max values for valid data:
+                if rule.minimum_valid(value) and rule.maximum_valid(value):
+                    if rule.severity == Rule.SEVERITY_VALID:
+                        label_applied = self.update_status_label(label, rule, linked_id, row.id, False)
 
             if not label_applied and rule.status_label_id in model_labels['label_ids']:
                 self.remove_status_label(label, rule, linked_id)
->>>>>>> ef8c2405
 
     def save_to_cache(self, identifier):
         """
