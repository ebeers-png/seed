--- conflicted
+++ resolved
@@ -292,92 +292,6 @@
 #     return new_snapshot
 
 
-<<<<<<< HEAD
-=======
-class Project(TimeStampedModel):
-    INACTIVE_STATUS = 0
-    ACTIVE_STATUS = 1
-    STATUS_CHOICES = (
-        (INACTIVE_STATUS, _('Inactive')),
-        (ACTIVE_STATUS, _('Active')),
-    )
-
-    name = models.CharField(_('name'), max_length=PROJECT_NAME_MAX_LENGTH)
-    slug = AutoSlugField(
-        _('slug'), populate_from='name', unique=True, editable=True
-    )
-    owner = models.ForeignKey(
-        User, verbose_name=_('User'), blank=True, null=True
-    )
-    last_modified_by = models.ForeignKey(User, blank=True, null=True,
-                                         related_name='last_modified_user')
-    super_organization = models.ForeignKey(
-        SuperOrganization,
-        verbose_name=_('SeedOrg'),
-        blank=True,
-        null=True,
-        related_name='projects'
-    )
-    description = models.TextField(_('description'), blank=True, null=True)
-    status = models.IntegerField(
-        _('status'), choices=STATUS_CHOICES, default=ACTIVE_STATUS
-    )
-    building_snapshots = models.ManyToManyField(
-        'BuildingSnapshot', through="ProjectBuilding", blank=True
-    )
-
-    @property
-    def adding_buildings_status_percentage_cache_key(self):
-        return "SEED_PROJECT_ADDING_BUILDINGS_PERCENTAGE_%s" % self.slug
-
-    @property
-    def removing_buildings_status_percentage_cache_key(self):
-        return "SEED_PROJECT_REMOVING_BUILDINGS_PERCENTAGE_%s" % self.slug
-
-    @property
-    def has_compliance(self):
-        return self.compliance_set.exists()
-
-    def __unicode__(self):
-        return u"Project %s" % (self.name,)
-
-    def get_compliance(self):
-        if self.has_compliance:
-            return self.compliance_set.all()[0]
-        else:
-            return None
-
-    def to_dict(self):
-        return obj_to_dict(self)
-
-
-class ProjectBuilding(TimeStampedModel):
-    building_snapshot = models.ForeignKey(
-        'BuildingSnapshot', related_name='project_building_snapshots'
-    )
-    project = models.ForeignKey(
-        'Project', related_name='project_building_snapshots'
-    )
-    compliant = models.NullBooleanField(null=True, )
-    approved_date = models.DateField(_("approved_date"), null=True, blank=True)
-    approver = models.ForeignKey(
-        User, verbose_name=_('User'), blank=True, null=True
-    )
-
-    class Meta:
-        ordering = ['project', 'building_snapshot']
-        unique_together = ('building_snapshot', 'project')
-        verbose_name = _("project building")
-        verbose_name_plural = _("project buildings")
-
-    def __unicode__(self):
-        return u"{0} - {1}".format(self.building_snapshot, self.project.name)
-
-    def to_dict(self):
-        return obj_to_dict(self)
-
-
->>>>>>> 859b350d
 class StatusLabel(TimeStampedModel):
     RED_CHOICE = 'red'
     ORANGE_CHOICE = 'orange'
