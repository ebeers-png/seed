# !/usr/bin/env python
# encoding: utf-8
"""
:copyright (c) 2014 - 2016, The Regents of the University of California, through Lawrence Berkeley National Laboratory (subject to receipt of any required approvals from the U.S. Department of Energy) and contributors. All rights reserved.  # NOQA
:author
"""
import types
import unicodedata

from autoslug import AutoSlugField
from django.contrib.contenttypes.fields import GenericRelation
from django.db import models
from django.db.models.fields.related import ManyToManyField
from django.utils.translation import ugettext_lazy as _
from django_extensions.db.models import TimeStampedModel
from django_pgjson.fields import JsonField

from seed.audit_logs.models import AuditLog, LOG
from seed.data_importer.models import ImportFile, ImportRecord
from seed.landing.models import SEEDUser as User
from seed.lib.mcm import mapper
from seed.lib.superperms.orgs.models import Organization as SuperOrganization
from seed.managers.json import JsonManager
from seed.utils.generic import split_model_fields, obj_to_dict
from seed.utils.time import convert_datestr

PROJECT_NAME_MAX_LENGTH = 255

# Represents the data source of a given BuildingSnapshot

ASSESSED_RAW = 0
PORTFOLIO_RAW = 1
ASSESSED_BS = 2
PORTFOLIO_BS = 3
COMPOSITE_BS = 4
GREEN_BUTTON_RAW = 5
GREEN_BUTTON_BS = 6

SEED_DATA_SOURCES = (
    (ASSESSED_RAW, 'Assessed Raw'),
    (ASSESSED_BS, 'Assessed'),
    (PORTFOLIO_RAW, 'Portfolio Raw'),
    (PORTFOLIO_BS, 'Portfolio'),
    (COMPOSITE_BS, 'BuildingSnapshot'),
    (GREEN_BUTTON_RAW, 'Green Button Raw'),
)

SYSTEM_MATCH = 1
USER_MATCH = 2
POSSIBLE_MATCH = 3

SEED_MATCH_TYPES = (
    (SYSTEM_MATCH, 'System Match'),
    (USER_MATCH, 'User Match'),
    (POSSIBLE_MATCH, 'Possible Match'),
)

SEARCH_CONFIDENCE_RANGES = {
    'low': 0.4,
    'medium': 0.75,
    'high': 1.0,
}

BS_VALUES_LIST = [
    'pk',  # needed for matching not to blow up
    # 'tax_lot_id', # no longer on the propertystate
    'pm_property_id',
    'custom_id_1',
    'address_line_1',
]

NATURAL_GAS = 1
ELECTRICITY = 2
FUEL_OIL = 3
FUEL_OIL_NO_1 = 4
FUEL_OIL_NO_2 = 5
FUEL_OIL_NO_4 = 6
FUEL_OIL_NO_5_AND_NO_6 = 7
DISTRICT_STEAM = 8
DISTRICT_HOT_WATER = 9
DISTRICT_CHILLED_WATER = 10
PROPANE = 11
LIQUID_PROPANE = 12
KEROSENE = 13
DIESEL = 14
COAL = 15
COAL_ANTHRACITE = 16
COAL_BITUMINOUS = 17
COKE = 18
WOOD = 19
OTHER = 20
WATER = 21

ENERGY_TYPES = (
    (NATURAL_GAS, 'Natural Gas'),
    (ELECTRICITY, 'Electricity'),
    (FUEL_OIL, 'Fuel Oil'),
    (FUEL_OIL_NO_1, 'Fuel Oil No. 1'),
    (FUEL_OIL_NO_2, 'Fuel Oil No. 2'),
    (FUEL_OIL_NO_4, 'Fuel Oil No. 4'),
    (FUEL_OIL_NO_5_AND_NO_6, 'Fuel Oil No. 5 and No. 6'),
    (DISTRICT_STEAM, 'District Steam'),
    (DISTRICT_HOT_WATER, 'District Hot Water'),
    (DISTRICT_CHILLED_WATER, 'District Chilled Water'),
    (PROPANE, 'Propane'),
    (LIQUID_PROPANE, 'Liquid Propane'),
    (KEROSENE, 'Kerosene'),
    (DIESEL, 'Diesel'),
    (COAL, 'Coal'),
    (COAL_ANTHRACITE, 'Coal Anthracite'),
    (COAL_BITUMINOUS, 'Coal Bituminous'),
    (COKE, 'Coke'),
    (WOOD, 'Wood'),
    (OTHER, 'Other'),
)

KILOWATT_HOURS = 1
THERMS = 2
WATT_HOURS = 3

ENERGY_UNITS = (
    (KILOWATT_HOURS, 'kWh'),
    (THERMS, 'Therms'),
    (WATT_HOURS, 'Wh'),
)


#
# Used in ``tasks.match_buildings``
#


# TO REMOVE
def get_ancestors(building):
    """gets all the non-raw, non-composite ancestors of a building

    Recursive function to traverse the tree upward.

    :param building: BuildingSnapshot inst.
    :returns: list of BuildingSnapshot inst., ancestors of building

    .. code-block:: python

           source_type {
               2: ASSESSED_BS,
               3: PORTFOLIO_BS,
               4: COMPOSITE_BS,
               6: GREEN_BUTTON_BS
           }
    """
    ancestors = []
    parents = building.parents.filter(source_type__in=[2, 3, 4, 6])
    ancestors.extend(parents.filter(source_type__in=[2, 3, 6]))
    for p in parents:
        ancestors.extend(get_ancestors(p))
    return ancestors


def find_canonical_building_values(org):
    """Get all canonical building snapshots' id info for an organization.

    :param org: Organization inst.

    :rtype: list of tuples, field values specified in BS_VALUES_LIST
        for all canonical buildings related to an organization.

    NB: This does not return a queryset!

    """
    users = org.users.all()
    return BuildingSnapshot.objects.filter(
        pk__in=CanonicalBuilding.objects.filter(
            canonical_snapshot__import_file__import_record__owner__in=users
        ).values_list('canonical_snapshot_id')
    ).distinct().values_list(*BS_VALUES_LIST)


def get_sourced_attributes(snapshot):
    """Return all the attribute names that get sourced."""
    single_sources = []
    plural_sources = []
    for item in snapshot._meta.fields:
        if hasattr(snapshot, '{0}_source'.format(item.name)):
            single_sources.append(item.name)
        if hasattr(snapshot, '{0}_sources'.format(item.name)):
            plural_sources.append(item.name)

    return single_sources, plural_sources


def set_initial_sources(snapshot):
    """Sets the PK for the original sources to self."""

    # TODO: This has been removed in the new data model -- remove here??
    single, plural = get_sourced_attributes(snapshot)
    for attr in single:
        # We set the attribute source to be itself.
        setattr(snapshot, '{0}_source'.format(attr), snapshot)

    for attr in plural:
        # We have to assume that it's a dict
        attrs = getattr(snapshot, attr, {})
        sources = getattr(snapshot, '{0}_sources', {})
        for k in attrs:
            sources[k] = snapshot.pk

        setattr(snapshot, '{0}_sources'.format(attr), sources)

    return snapshot


def get_or_create_canonical(b1, b2=None):
    """Gets most trusted Canonical Building.

    :param b1: BuildingSnapshot model type.
    :param b2: BuildingSnapshot model type.
    :rtype: CanonicalBuilding inst. Will contain PK.

    NB: preference is given to existing snapshots' Canonical link.

    """
    canon = b1.canonical_building
    if not canon and b2:
        canon = b2.canonical_building
    if not canon:
        canon = CanonicalBuilding.objects.create()

    return canon


def initialize_canonical_building(snapshot, user_pk):
    """Called to create a CanonicalBuilding from a single snapshot.

    :param snapshot: BuildingSnapshot inst.
    :param user_pk: The user id of the user initiating the CanonicalBuilding

    """
    canon = get_or_create_canonical(snapshot)
    snapshot.canonical_building = canon
    snapshot.save()
    canon.canonical_snapshot = snapshot
    canon.save()
    # log the new building
    AuditLog.objects.create(
        user_id=user_pk,
        organization=snapshot.super_organization,
        action='create_building',
        action_note='Created building',
        content_object=canon,
        audit_type=LOG,
    )


def clean_canonicals(b1, b2, new_snapshot):
    """Make sure that we don't leave dead limbs in our tree.

    :param b1: BuildingSnapshot, parent 1
    :param b2: BuildingSnapshot, parent 2
    :param new_snapshot: BuildingSnapshot, child.

    """
    latest_canon = new_snapshot.canonical_building
    for p in [b1, b2]:
        canon = p.canonical_building
        if canon and latest_canon and canon.pk != latest_canon.pk:
            canon.active = False
            canon.save()


def save_snapshot_match(
        b1_pk,
        b2_pk,
        confidence=None,
        user=None,
        match_type=None,
        default_pk=None):
    """Saves a match between two models as a new snapshot; updates Canonical.

    :param b1_pk: int, id for building snapshot.
    :param b2_pk: int, id for building snapshot.
    :param confidence: (optional) float, likelihood that two models are linked.
    :param user: (optional) User inst, last_modified_by for BuildingSnapshot.
    :rtype: BuildingSnapshot instance, post save.

    Determines which Canonical link should be used. If ``canonical`` is
    specified,
    we're probably changing a building's Canonical link, so use that Canonical
    Building. Otherwise, use the model we match against. If none exists,
    create it.

    Update mapped fields in the new snapshot, update canonical links.

    """
    from seed.mappings import mapper as seed_mapper

    # No point in linking the same building together.
    if b1_pk == b2_pk:
        return

    default_pk = default_pk or b1_pk

    b1 = BuildingSnapshot.objects.get(pk=b1_pk)
    b2 = BuildingSnapshot.objects.get(pk=b2_pk)

    # we don't want to match in the middle of the tree, so get the tip
    b1 = b1.tip
    b2 = b2.tip

    default_building = b1 if default_pk == b1_pk else b2

    new_snapshot = BuildingSnapshot.objects.create()
    new_snapshot, changes = seed_mapper.merge_building(
        new_snapshot,
        b1,
        b2,
        seed_mapper.get_building_attrs([b1, b2]),
        conf=confidence,
        default=default_building,
        match_type=match_type
    )

    clean_canonicals(b1, b2, new_snapshot)

    new_snapshot.last_modified_by = user

    new_snapshot.meters.add(*b1.meters.all())
    new_snapshot.meters.add(*b2.meters.all())
    new_snapshot.super_organization = b1.super_organization
    new_snapshot.super_organization = b2.super_organization

    new_snapshot.save()

    return new_snapshot, changes


def unmatch_snapshot_tree(building_pk):
    """May or may not obviate ``unmatch_snapshot``. Experimental.

    :param building_pk: int - Primary Key for a BuildingSnapshot.

    .. warning::

        ``unmatch_snapshot_tree`` potentially modifies *years* of
        merged data. Anything descended from the ``building_pk`` will
        be deleted. The intent is to completely separate ``building_pk``'s
        influence on the resultant canonical_snapshot. The user is saying
        that these are separate entities after all, yes?

    Basically, this function works by getting a merge order list of
    children from the perspective of ``building_pk`` and a list of parents
    from the perspective of leaf node in the child tree. We take the difference
    between these lists and call that the ``remaining_ancestors`` from which
    we reconstruct the merge tree for our CanonicalBuilding.

    ``building_pk`` either gets a reactivated CanonicalBuilding, or a new one.

    """
    root_coparent = BuildingSnapshot.objects.get(pk=building_pk)
    root = root_coparent.co_parent

    node = root
    children_to_murder = []
    coparents_to_keep = []

    if not root.canonical_building:
        new_canon = CanonicalBuilding.objects.create(
            canonical_snapshot=root
        )
        root.canonical_building = new_canon
        root.save()

    # create CanonicalBuilding for coparent that is about to be
    # unmatched
    if (
        not root_coparent.canonical_building or
        root_coparent.canonical_building is root.canonical_building
    ):
        new_canon = CanonicalBuilding.objects.create(
            canonical_snapshot=root_coparent
        )
        root_coparent.canonical_building = new_canon
        root_coparent.save()

        unmatched_canon = root_coparent.canonical_building
        unmatched_canon.active = True
        unmatched_canon.save()
    elif not root_coparent.canonical_building.active:
        unmatched_canon = root_coparent.canonical_building
        unmatched_canon.active = True
        unmatched_canon.canonical_snapshot = root_coparent
        unmatched_canon.save()

    # orphan sub-children from the unmatched snapshot and keep track
    # of which parents to merge back in to create new snapshots
    # without data from the unmatched snapshot; also keep track of the
    # snapshots we are orphaning so we can delete them later.
    while node.children.first():
        child = node.children.first()

        if node.co_parent:
            parent = node.co_parent
            if not (parent.pk == root_coparent.pk):
                coparents_to_keep.append(parent)
            for parent in child.parents.all():
                parent.children.remove(child)

        children_to_murder.append(child)
        node = child

    # delete all sub-children of the unmatched snapshot
    for child in children_to_murder:
        # If the child we're about to delete is set as the canonical snapshop,
        # we should update the canonical_building to point at a different node
        # if possible.
        canons_to_update = CanonicalBuilding.objects.filter(
            canonical_snapshot=child,
        )
        for cb in canons_to_update:
            sibling = cb.buildingsnapshot_set.exclude(
                pk=child.pk,
            ).first()
            if sibling:
                cb.canonical_snapshot = sibling.tip
                cb.save()
        child.delete()

    # re-merge parents whose children have been taken from them
    bachelor = root
    newborn_child = None
    for bereaved_parent in coparents_to_keep:
        newborn_child, _ = save_snapshot_match(
            bachelor.pk, bereaved_parent.pk, default_pk=bereaved_parent.pk,
        )
        bachelor = newborn_child

    # set canonical_snapshot for root's canonical building
    tip = newborn_child or root
    canon = root.canonical_building
    canon.canonical_snapshot = tip
    canon.active = True
    canon.save()


<<<<<<< HEAD
def _get_filtered_values(updated_values):
    """Breaks out mappable, meta and source BuildingSnapshot attributes."""
    from seed.utils.constants import META_FIELDS, EXCLUDE_FIELDS

    mappable_values = {}
    meta_values = {}
    source_values = {}

    for item in updated_values:
        value = updated_values[item]
        if item.endswith('_source'):
            source_values[item] = value
        elif item in META_FIELDS:
            meta_values[item] = value
        # TODO: Clean up the use of these constants
        elif item not in EXCLUDE_FIELDS:
            mappable_values[item] = value

    return mappable_values, meta_values, source_values


def _get_diff_sources(mappable, old_snapshot):
    """Return a list of str for values that changed from old_snapshot."""
    results = []
    for item in mappable:
        value = mappable[item]
        if getattr(old_snapshot, item, None) != value and value:
            results.append(item)

    return results


def update_building(old_snapshot, updated_values, user, *args, **kwargs):
    """Creates a new snapshot with updated values."""
    from seed.mappings import seed_mappings, mapper as seed_mapper

    mappable, meta, sources = _get_filtered_values(updated_values)

    # extra data will get filtered
    extra_data = updated_values['extra_data']
    extra_data = extra_data or old_snapshot.extra_data or {}

    canon = old_snapshot.canonical_building or None
    # Need to hydrate sources
    sources = {
        k: BuildingSnapshot.objects.get(pk=v) for k, v in sources.items() if v
    }

    # Handle the mapping of "normal" attributes.
    new_snapshot = mapper.map_row(
        mappable,
        dict(seed_mappings.BuildingSnapshot_to_BuildingSnapshot),
        BuildingSnapshot,
        initial_data=sources  # Copy parent's source attributes.
    )

    # convert dates to something django likes
    new_snapshot.clean()
    new_snapshot.save()

    diff_sources = _get_diff_sources(mappable, old_snapshot)
    for diff in diff_sources:
        setattr(new_snapshot, '{0}_source'.format(diff), new_snapshot)

    new_snapshot.canonical_building = canon
    new_snapshot.save()

    # All all the orgs the old snapshot had.
    new_snapshot.super_organization = old_snapshot.super_organization
    # Move the meta data over.
    for meta_val in meta:
        setattr(new_snapshot, meta_val, meta[meta_val])
    # Insert new_snapshot into the inheritance chain
    old_snapshot.children.add(new_snapshot)
    new_snapshot.import_file_id = old_snapshot.import_file_id

    new_snapshot.extra_data = extra_data

    # Update/override anything in extra data.
    extra, sources = seed_mapper.merge_extra_data(
        new_snapshot, old_snapshot, default=new_snapshot
    )
    new_snapshot.extra_data = extra
    new_snapshot.extra_data_sources = sources
    new_snapshot.save()

    # If we had a canonical building and its can_snapshot was old, update.
    if canon and canon.canonical_snapshot == old_snapshot:
        canon.canonical_snapshot = new_snapshot
        canon.save()

    # If the old snapshot was in any project the ProjectBuilding set
    # needs to be updated to point to the new snapshot. We might want
    # to refactor ProjectBuildings to contain a CanonicalBuilding
    # foreign key in the future.
    old_snapshot.project_building_snapshots.all().update(
        building_snapshot=new_snapshot
    )

    # Check to see if there are any new ``extra_data`` fields added for this
    # org.
    save_column_names(new_snapshot)

    return new_snapshot
=======
# def _get_filtered_values(updated_values):
#     """Breaks out mappable, meta and source BuildingSnapshot attributes."""
#     from seed.utils.constants import META_FIELDS, EXCLUDE_FIELDS

#     mappable_values = {}
#     meta_values = {}
#     source_values = {}

#     for item in updated_values:
#         value = updated_values[item]
#         if item.endswith('_source'):
#             source_values[item] = value
#         elif item in META_FIELDS:
#             meta_values[item] = value
#         elif item not in EXCLUDE_FIELDS:
#             mappable_values[item] = value

#     return mappable_values, meta_values, source_values


# def _get_diff_sources(mappable, old_snapshot):
#     """Return a list of str for values that changed from old_snapshot."""
#     results = []
#     for item in mappable:
#         value = mappable[item]
#         if getattr(old_snapshot, item, None) != value and value:
#             results.append(item)

#     return results


# def update_building(old_snapshot, updated_values, user, *args, **kwargs):
#     """Creates a new snapshot with updated values."""
#     from seed.mappings import seed_mappings, mapper as seed_mapper

#     mappable, meta, sources = _get_filtered_values(updated_values)

#     # extra data will get filtered
#     extra_data = updated_values['extra_data']
#     extra_data = extra_data or old_snapshot.extra_data or {}

#     canon = old_snapshot.canonical_building or None
#     # Need to hydrate sources
#     sources = {
#         k: BuildingSnapshot.objects.get(pk=v) for k, v in sources.items() if v
#     }

#     # Handle the mapping of "normal" attributes.
#     new_snapshot = mapper.map_row(
#         mappable,
#         dict(seed_mappings.BuildingSnapshot_to_BuildingSnapshot),
#         BuildingSnapshot,
#         initial_data=sources  # Copy parent's source attributes.
#     )

#     # convert dates to something django likes
#     new_snapshot.clean()
#     new_snapshot.save()

#     diff_sources = _get_diff_sources(mappable, old_snapshot)
#     for diff in diff_sources:
#         setattr(new_snapshot, '{0}_source'.format(diff), new_snapshot)

#     new_snapshot.canonical_building = canon
#     new_snapshot.save()

#     # All all the orgs the old snapshot had.
#     new_snapshot.super_organization = old_snapshot.super_organization
#     # Move the meta data over.
#     for meta_val in meta:
#         setattr(new_snapshot, meta_val, meta[meta_val])
#     # Insert new_snapshot into the inheritance chain
#     old_snapshot.children.add(new_snapshot)
#     new_snapshot.import_file_id = old_snapshot.import_file_id

#     new_snapshot.extra_data = extra_data

#     # Update/override anything in extra data.
#     extra, sources = seed_mapper.merge_extra_data(
#         new_snapshot, old_snapshot, default=new_snapshot
#     )
#     new_snapshot.extra_data = extra
#     new_snapshot.extra_data_sources = sources
#     new_snapshot.save()

#     # If we had a canonical building and its can_snapshot was old, update.
#     if canon and canon.canonical_snapshot == old_snapshot:
#         canon.canonical_snapshot = new_snapshot
#         canon.save()

#     # If the old snapshot was in any project the ProjectBuilding set
#     # needs to be updated to point to the new snapshot. We might want
#     # to refactor ProjectBuildings to contain a CanonicalBuilding
#     # foreign key in the future.
#     old_snapshot.project_building_snapshots.all().update(
#         building_snapshot=new_snapshot
#     )

#     # Check to see if there are any new ``extra_data`` fields added for this
#     # org.
#     save_column_names(new_snapshot)

#     return new_snapshot
>>>>>>> 519da555


class Project(TimeStampedModel):
    INACTIVE_STATUS = 0
    ACTIVE_STATUS = 1
    STATUS_CHOICES = (
        (INACTIVE_STATUS, _('Inactive')),
        (ACTIVE_STATUS, _('Active')),
    )

    name = models.CharField(_('name'), max_length=PROJECT_NAME_MAX_LENGTH)
    slug = AutoSlugField(
        _('slug'), populate_from='name', unique=True, editable=True
    )
    owner = models.ForeignKey(
        User, verbose_name=_('User'), blank=True, null=True
    )
    last_modified_by = models.ForeignKey(
        User, blank=True, null=True, related_name='last_modified_user'
    )
    super_organization = models.ForeignKey(
        SuperOrganization,
        verbose_name=_('SeedOrg'),
        blank=True,
        null=True,
        related_name='projects'
    )
    description = models.TextField(_('description'), blank=True, null=True)
    status = models.IntegerField(
        _('status'), choices=STATUS_CHOICES, default=ACTIVE_STATUS
    )
    building_snapshots = models.ManyToManyField(
        'BuildingSnapshot', through="ProjectBuilding", blank=True
    )

    @property
    def adding_buildings_status_percentage_cache_key(self):
        return "SEED_PROJECT_ADDING_BUILDINGS_PERCENTAGE_%s" % self.slug

    @property
    def removing_buildings_status_percentage_cache_key(self):
        return "SEED_PROJECT_REMOVING_BUILDINGS_PERCENTAGE_%s" % self.slug

    @property
    def has_compliance(self):
        return self.compliance_set.exists()

    def __unicode__(self):
        return u"Project %s" % (self.name,)

    def get_compliance(self):
        if self.has_compliance:
            return self.compliance_set.all()[0]
        else:
            return None

    def to_dict(self):
        return obj_to_dict(self)


class ProjectBuilding(TimeStampedModel):
    building_snapshot = models.ForeignKey(
        'BuildingSnapshot', related_name='project_building_snapshots'
    )
    project = models.ForeignKey(
        'Project', related_name='project_building_snapshots'
    )
    compliant = models.NullBooleanField(null=True, )
    approved_date = models.DateField(_("approved_date"), null=True, blank=True)
    approver = models.ForeignKey(
        User, verbose_name=_('User'), blank=True, null=True
    )

    class Meta:
        ordering = ['project', 'building_snapshot']
        unique_together = ('building_snapshot', 'project')
        verbose_name = _("project building")
        verbose_name_plural = _("project buildings")

    def __unicode__(self):
        return u"{0} - {1}".format(self.building_snapshot, self.project.name)

    def to_dict(self):
        return obj_to_dict(self)


class StatusLabel(TimeStampedModel):
    RED_CHOICE = 'red'
    ORANGE_CHOICE = 'orange'
    WHITE_CHOICE = 'white'
    BLUE_CHOICE = 'blue'
    LIGHT_BLUE_CHOICE = 'light blue'
    GREEN_CHOICE = 'green'
    GRAY_CHOICE = 'gray'

    COLOR_CHOICES = (
        (RED_CHOICE, _('red')),
        (BLUE_CHOICE, _('blue')),
        (LIGHT_BLUE_CHOICE, _('light blue')),
        (GREEN_CHOICE, _('green')),
        (WHITE_CHOICE, _('white')),
        (ORANGE_CHOICE, _('orange')),
        (GRAY_CHOICE, _('gray')),
    )

    name = models.CharField(_('name'), max_length=PROJECT_NAME_MAX_LENGTH)
    color = models.CharField(
        _('compliance_type'),
        max_length=30,
        choices=COLOR_CHOICES,
        default=GREEN_CHOICE
    )
    super_organization = models.ForeignKey(
        SuperOrganization,
        verbose_name=_('SeedOrg'),
        blank=True,
        null=True,
        related_name='labels'
    )

    DEFAULT_LABELS = [
        "Residential",
        "Non-Residential",
        "Violation",
        "Compliant",
        "Missing Data",
        "Questionable Report",
        "Update Bldg Info",
        "Call",
        "Email",
        "High EUI",
        "Low EUI",
        "Exempted",
        "Extension",
        "Change of Ownership",
    ]

    class Meta:
        unique_together = ('name', 'super_organization')
        ordering = ['-name']

    def __unicode__(self):
        return u"{0} - {1}".format(self.name, self.color)

    def to_dict(self):
        return obj_to_dict(self)


class Compliance(TimeStampedModel):
    BENCHMARK_COMPLIANCE_CHOICE = 'Benchmarking'
    AUDITING_COMPLIANCE_CHOICE = 'Auditing'
    RETRO_COMMISSIONING_COMPLIANCE_CHOICE = 'Retro Commissioning'
    COMPLIANCE_CHOICES = (
        (BENCHMARK_COMPLIANCE_CHOICE, _('Benchmarking')),
        (AUDITING_COMPLIANCE_CHOICE, _('Auditing')),
        (RETRO_COMMISSIONING_COMPLIANCE_CHOICE, _('Retro Commissioning')),
    )

    compliance_type = models.CharField(
        _('compliance_type'),
        max_length=30,
        choices=COMPLIANCE_CHOICES,
        default=BENCHMARK_COMPLIANCE_CHOICE
    )
    start_date = models.DateField(_("start_date"), null=True, blank=True)
    end_date = models.DateField(_("end_date"), null=True, blank=True)
    deadline_date = models.DateField(_("deadline_date"), null=True, blank=True)
    project = models.ForeignKey(Project, verbose_name=_('Project'), )

    def __unicode__(self):
        return u"Compliance %s for project %s" % (
            self.compliance_type, self.project
        )

    def to_dict(self):
        return obj_to_dict(self)


class CustomBuildingHeaders(models.Model):
    """Specify custom building header mapping for display."""
    super_organization = models.ForeignKey(
        SuperOrganization,
        blank=True,
        null=True,
        verbose_name=_('SeedOrg'),
        related_name='custom_headers'
    )

    # 'existing, normalized name' -> 'preferred display name'
    # e.g. {'district': 'Boro'}
    building_headers = JsonField(default={})

    objects = JsonManager()


STRING = 1
DECIMAL = 2
FLOAT = 3
DATE = 4
DATETIME = 5

UNIT_TYPES = (
    (STRING, 'String'),
    (DECIMAL, 'Decimal'),
    (FLOAT, 'Float'),
    (DATE, 'Date'),
    (DATETIME, 'Datetime'),
)


class Unit(models.Model):
    """Unit of measure for a Column Value."""
    unit_name = models.CharField(max_length=255)
    unit_type = models.IntegerField(choices=UNIT_TYPES, default=STRING)

    def __unicode__(self):
        return u'{0} Format: {1}'.format(self.unit_name, self.unit_type)


class EnumValue(models.Model):
    """Individual Enumerated Type values."""
    value_name = models.CharField(max_length=255)

    def __unicode__(self):
        return u'{0}'.format(self.value_name)


class Enum(models.Model):
    """Defines a set of enumerated types for a column."""
    enum_name = models.CharField(max_length=255, db_index=True)
    enum_values = models.ManyToManyField(
        EnumValue, blank=True, related_name='values'
    )

    def __unicode__(self):
        """Just grab the first couple and the last enum_values to display."""
        enums = list(self.enum_values.all()[0:3])
        enums_string = ', '.join(enums)
        if self.enum_values.count() > len(enums):
            enums_string.append(' ... {0}'.format(self.enum_values.last()))

        return u'Enum: {0}: Values {1}'.format(
            self.enum_name, enums_string
        )


class CanonicalManager(models.Manager):
    """Manager to add useful model filtering methods"""

    def get_queryset(self):
        """Return only active CanonicalBuilding rows."""
        return super(CanonicalManager, self).get_queryset().filter(
            active=True
        )


class CanonicalBuilding(models.Model):
    """
    One Table to rule them all, One Table to find them, One Table to bring
    them all and in the database bind them.
    """

    canonical_snapshot = models.ForeignKey(
        "BuildingSnapshot", blank=True, null=True, on_delete=models.SET_NULL
    )
    active = models.BooleanField(default=True)
    # Django API: relation to AuditLogs GFK, e.g. canon.audit_logs.all()
    audit_logs = GenericRelation(AuditLog)

    objects = CanonicalManager()
    raw_objects = models.Manager()

    labels = ManyToManyField(StatusLabel)

    def __unicode__(self):
        snapshot_pk = "None"
        if self.canonical_snapshot:
            snapshot_pk = self.canonical_snapshot.pk

        return u"pk: {0} - snapshot: {1} - active: {2}".format(
            self.pk,
            snapshot_pk,
            self.active
        )


class BuildingSnapshot(TimeStampedModel):
    """The periodical composite of a building from disparate data sources.

    Represents the best data between all the data sources for a given building,
    potentially merged together with other BuildingSnapshot instances'
    attribute values.

    Two BuildingSnapshots can create a child, forming a match between
    buildings. Thusly, a BuildingSnapshot's co-parent is the other parent of
    its child. The m2m field `children` with related name `parents` allow the
    traversal of the tree. A BuildingSnapshot can have one parent in
    the case where an edit to data was initiated by a user, and the original
    field is preserved (treating BuildingSnapshots as immutable objects) and
    a new BuildingSnapshot is created with the change.

    """

    super_organization = models.ForeignKey(
        SuperOrganization,
        blank=True,
        null=True,
        related_name='building_snapshots'
    )
    import_file = models.ForeignKey(ImportFile, null=True, blank=True)
    canonical_building = models.ForeignKey(
        CanonicalBuilding, blank=True, null=True, on_delete=models.SET_NULL
    )

    # Denormalized Data and sources.
    # e.g. which model does this denormalized data come from?

    tax_lot_id = models.CharField(
        max_length=128, null=True, blank=True, db_index=True
    )
    tax_lot_id_source = models.ForeignKey(
        'BuildingSnapshot', related_name='+', null=True, blank=True
    )

    pm_property_id = models.CharField(
        max_length=128, null=True, blank=True, db_index=True
    )
    pm_property_id_source = models.ForeignKey(
        'BuildingSnapshot', related_name='+', null=True, blank=True
    )

    custom_id_1 = models.CharField(
        max_length=128, null=True, blank=True, db_index=True
    )
    custom_id_1_source = models.ForeignKey(
        'BuildingSnapshot', related_name='+', null=True, blank=True
    )

    lot_number = models.CharField(max_length=128, null=True, blank=True)
    lot_number_source = models.ForeignKey(
        'BuildingSnapshot', related_name='+', null=True, blank=True
    )

    block_number = models.CharField(max_length=128, null=True, blank=True)
    block_number_source = models.ForeignKey(
        'BuildingSnapshot', related_name='+', null=True, blank=True
    )

    # Tax IDs are often stuck in here.
    property_notes = models.TextField(null=True, blank=True)
    property_notes_source = models.ForeignKey(
        'BuildingSnapshot', related_name='+', null=True, blank=True
    )

    year_ending = models.DateField(null=True, blank=True)
    year_ending_source = models.ForeignKey(
        'BuildingSnapshot', related_name='+', null=True, blank=True
    )

    # e.g. 'Ward', 'Borough', 'Boro', etc.
    district = models.CharField(max_length=128, null=True, blank=True)
    district_source = models.ForeignKey(
        'BuildingSnapshot', related_name='+', null=True, blank=True
    )

    owner = models.CharField(max_length=128, null=True, blank=True)
    owner_source = models.ForeignKey(
        'BuildingSnapshot', related_name='+', null=True, blank=True
    )

    owner_email = models.CharField(max_length=128, null=True, blank=True)
    owner_email_source = models.ForeignKey(
        'BuildingSnapshot', related_name='+', null=True, blank=True
    )

    owner_telephone = models.CharField(max_length=128, null=True, blank=True)
    owner_telephone_source = models.ForeignKey(
        'BuildingSnapshot', related_name='+', null=True, blank=True
    )

    owner_address = models.CharField(max_length=128, null=True, blank=True)
    owner_address_source = models.ForeignKey(
        'BuildingSnapshot', related_name='+', null=True, blank=True
    )

    owner_city_state = models.CharField(max_length=128, null=True, blank=True)
    owner_city_state_source = models.ForeignKey(
        'BuildingSnapshot', related_name='+', null=True, blank=True
    )

    owner_postal_code = models.CharField(max_length=128, null=True, blank=True)
    owner_postal_code_source = models.ForeignKey(
        'BuildingSnapshot', related_name='+', null=True, blank=True
    )

    property_name = models.CharField(max_length=255, null=True, blank=True)
    property_name_source = models.ForeignKey(
        'BuildingSnapshot', related_name='+', null=True, blank=True
    )

    building_count = models.IntegerField(null=True, blank=True)
    building_count_source = models.ForeignKey(
        'BuildingSnapshot', related_name='+', null=True, blank=True
    )

    gross_floor_area = models.FloatField(null=True, blank=True)
    gross_floor_area_source = models.ForeignKey(
        'BuildingSnapshot', related_name='+', null=True, blank=True
    )

    address_line_1 = models.CharField(
        max_length=255, null=True, blank=True, db_index=True
    )
    address_line_1_source = models.ForeignKey(
        'BuildingSnapshot', related_name='+', null=True, blank=True
    )

    address_line_2 = models.CharField(
        max_length=255, null=True, blank=True, db_index=True
    )
    address_line_2_source = models.ForeignKey(
        'BuildingSnapshot', related_name='+', null=True, blank=True
    )

    city = models.CharField(max_length=255, null=True, blank=True)
    city_source = models.ForeignKey(
        'BuildingSnapshot', related_name='+', null=True, blank=True
    )

    postal_code = models.CharField(max_length=255, null=True, blank=True)
    postal_code_source = models.ForeignKey(
        'BuildingSnapshot', related_name='+', null=True, blank=True
    )

    year_built = models.IntegerField(null=True, blank=True)
    year_built_source = models.ForeignKey(
        'BuildingSnapshot', related_name='+', null=True, blank=True
    )

    recent_sale_date = models.DateTimeField(null=True, blank=True)
    recent_sale_date_source = models.ForeignKey(
        'BuildingSnapshot', related_name='+', null=True, blank=True
    )

    energy_score = models.IntegerField(null=True, blank=True)
    energy_score_source = models.ForeignKey(
        'BuildingSnapshot', related_name='+', null=True, blank=True
    )

    site_eui = models.FloatField(null=True, blank=True)
    site_eui_source = models.ForeignKey(
        'BuildingSnapshot', related_name='+', null=True, blank=True
    )

    generation_date = models.DateTimeField(null=True, blank=True)
    generation_date_source = models.ForeignKey(
        'BuildingSnapshot', related_name='+', null=True, blank=True
    )

    release_date = models.DateTimeField(null=True, blank=True)
    release_date_source = models.ForeignKey(
        'BuildingSnapshot', related_name='+', null=True, blank=True
    )

    state_province = models.CharField(max_length=255, null=True, blank=True)
    state_province_source = models.ForeignKey(
        'BuildingSnapshot', related_name='+', null=True, blank=True
    )

    site_eui_weather_normalized = models.FloatField(null=True, blank=True)
    site_eui_weather_normalized_source = models.ForeignKey(
        'BuildingSnapshot', related_name='+', null=True, blank=True
    )

    source_eui = models.FloatField(null=True, blank=True)
    source_eui_source = models.ForeignKey(
        'BuildingSnapshot', related_name='+', null=True, blank=True
    )

    source_eui_weather_normalized = models.FloatField(null=True, blank=True)
    source_eui_weather_normalized_source = models.ForeignKey(
        'BuildingSnapshot', related_name='+', null=True, blank=True
    )

    energy_alerts = models.TextField(null=True, blank=True)
    energy_alerts_source = models.ForeignKey(
        'BuildingSnapshot', related_name='+', null=True, blank=True
    )

    space_alerts = models.TextField(null=True, blank=True)
    space_alerts_source = models.ForeignKey(
        'BuildingSnapshot', related_name='+', null=True, blank=True
    )

    building_certification = models.CharField(
        max_length=255, null=True, blank=True
    )
    building_certification_source = models.ForeignKey(
        'BuildingSnapshot', related_name='+', null=True, blank=True
    )

    conditioned_floor_area = models.FloatField(null=True, blank=True)
    conditioned_floor_area_source = models.ForeignKey(
        'BuildingSnapshot', related_name='+', null=True, blank=True
    )

    occupied_floor_area = models.FloatField(null=True, blank=True)
    occupied_floor_area_source = models.ForeignKey(
        'BuildingSnapshot', related_name='+', null=True, blank=True
    )

    use_description = models.TextField(null=True, blank=True)
    use_description_source = models.ForeignKey(
        'BuildingSnapshot', related_name='+', null=True, blank=True
    )

    # Need a field to indicate that a record is a duplicate of another.  Mainly
    # used for cleaning up.
    duplicate = models.ForeignKey(
        'BuildingSnapshot', related_name='+', null=True, blank=True
    )

    #
    # Meta Data
    #

    children = models.ManyToManyField(
        'BuildingSnapshot',
        blank=True,
        symmetrical=False,
        related_name='parents',
    )

    best_guess_confidence = models.FloatField(null=True, blank=True)
    best_guess_canonical_building = models.ForeignKey(
        'CanonicalBuilding', related_name='best_guess', blank=True, null=True
    )

    # This is set for composite BS instances.
    # 1 if system matched, 2 if manually matched.
    match_type = models.IntegerField(
        choices=SEED_MATCH_TYPES, null=True, blank=True, db_index=True
    )
    # How we determine which subset of `'BuildingSnapshot'` to bubble up.
    confidence = models.FloatField(null=True, blank=True, db_index=True)
    # Setting NULL/BLANK so we can use get_or_create.
    last_modified_by = models.ForeignKey(User, null=True, blank=True)
    # Tells us whether this is pulled from AS-Raw data, PM-Raw data, or BS.
    source_type = models.IntegerField(
        choices=SEED_DATA_SOURCES, null=True, blank=True, db_index=True
    )

    # None if Snapshot is not canonical, otherwise points to Dataset pk.
    canonical_for_ds = models.ForeignKey(
        ImportRecord, null=True, blank=True, related_name='+'
    )

    #
    # JSON data
    #

    # 'key' -> 'value'
    extra_data = JsonField(default={})
    # 'key' -> ['model', 'fk'], what was the model and its FK?
    extra_data_sources = JsonField(default={})

    objects = JsonManager()

    def save(self, *args, **kwargs):
        if self.tax_lot_id and isinstance(self.tax_lot_id, types.StringTypes):
            self.tax_lot_id = self.tax_lot_id[:128]
        if self.pm_property_id and isinstance(
                self.pm_property_id, types.StringTypes):
            self.pm_property_id = self.pm_property_id[:128]
        if self.custom_id_1 and isinstance(
                self.custom_id_1, types.StringTypes):
            self.custom_id_1 = self.custom_id_1[:128]
        if self.lot_number and isinstance(self.lot_number, types.StringTypes):
            self.lot_number = self.lot_number[:128]
        if self.block_number and isinstance(
                self.block_number, types.StringTypes):
            self.block_number = self.block_number[:128]
        if self.district and isinstance(self.district, types.StringTypes):
            self.district = self.district[:128]
        if self.owner and isinstance(self.owner, types.StringTypes):
            self.owner = self.owner[:128]
        if self.owner_email and isinstance(
                self.owner_email, types.StringTypes):
            self.owner_email = self.owner_email[:128]
        if self.owner_telephone and isinstance(
                self.owner_telephone, types.StringTypes):
            self.owner_telephone = self.owner_telephone[:128]
        if self.owner_address and isinstance(
                self.owner_address, types.StringTypes):
            self.owner_address = self.owner_address[:128]
        if self.owner_city_state and isinstance(
                self.owner_city_state, types.StringTypes):
            self.owner_city_state = self.owner_city_state[:128]
        if self.owner_postal_code and isinstance(
                self.owner_postal_code, types.StringTypes):
            self.owner_postal_code = self.owner_postal_code[:128]

        if self.property_name and isinstance(
                self.property_name, types.StringTypes):
            self.property_name = self.property_name[:255]
        if self.address_line_1 and isinstance(
                self.address_line_1, types.StringTypes):
            self.address_line_1 = self.address_line_1[:255]
        if self.address_line_2 and isinstance(
                self.address_line_2, types.StringTypes):
            self.address_line_2 = self.address_line_2[:255]
        if self.city and isinstance(self.city, types.StringTypes):
            self.city = self.city[:255]
        if self.postal_code and isinstance(
                self.postal_code, types.StringTypes):
            self.postal_code = self.postal_code[:255]
        if self.state_province and isinstance(
                self.state_province, types.StringTypes):
            self.state_province = self.state_province[:255]
        if self.building_certification and isinstance(
                self.building_certification, types.StringTypes):  # NOQA
            self.building_certification = self.building_certification[:255]

        super(BuildingSnapshot, self).save(*args, **kwargs)

    def clean(self, *args, **kwargs):
        super(BuildingSnapshot, self).clean(*args, **kwargs)

        # if self.owner:
        #     self.owner = self.owner[:128]

        date_field_names = (
            'year_ending',
            'generation_date',
            'release_date',
            'recent_sale_date'
        )
        custom_id_1 = getattr(self, 'custom_id_1')
        if isinstance(custom_id_1, unicode):
            custom_id_1 = unicodedata.normalize('NFKD', custom_id_1).encode(
                'ascii', 'ignore'
            )
        if custom_id_1 and len(str(custom_id_1)) > 128:
            self.custom_id_1 = custom_id_1[:128]
        for field in date_field_names:
            value = getattr(self, field)
            if value and isinstance(value, basestring):
                setattr(self, field, convert_datestr(value))

    def to_dict(self, fields=None, include_related_data=True):
        """
        Returns a dict version of this building, either with all fields
        or masked to just those requested.
        """
        if fields:
            model_fields, ed_fields = split_model_fields(self, fields)
            extra_data = self.extra_data
            ed_fields = filter(lambda f: f in extra_data, ed_fields)

            result = {
                field: getattr(self, field) for field in model_fields
            }
            result['extra_data'] = {
                field: extra_data[field] for field in ed_fields
            }

            # always return id's and canonical_building id's
            result['id'] = result['pk'] = self.pk
            result['canonical_building'] = (
                self.canonical_building and self.canonical_building.pk
            )

            # should probably also return children, parents, and coparent
            result['children'] = map(lambda c: c.id, self.children.all())
            result['parents'] = map(lambda p: p.id, self.parents.all())
            result['co_parent'] = (self.co_parent and self.co_parent.pk)
            result['coparent'] = (self.co_parent and {
                field: self.co_parent.pk for field in ['pk', 'id']
            })

            return result

        d = obj_to_dict(self, include_m2m=include_related_data)

        if include_related_data:
            d['parents'] = list(self.parents.values_list('id', flat=True))
            d['co_parent'] = self.co_parent.pk if self.co_parent else None

        return d

    def __unicode__(self):
        u_repr = u'id: {0}, pm_property_id: {1}, tax_lot_id: {2},' + \
                 ' confidence: {3}'
        return u_repr.format(
            self.pk, self.pm_property_id, self.tax_lot_id, self.confidence
        )

    @property
    def has_children(self):
        return self.children.all().exists()

    @property
    def co_parent(self):
        """returns the first co-parent as a BuildingSnapshot inst"""
        if not self.has_children:
            return
        first_child = self.children.all()[0]
        for parent in first_child.parents.all():
            if parent.pk != self.pk:
                return parent

    @property
    def co_parents(self):
        """returns co-parents for a BuildingSnapshot as a queryset"""
        return BuildingSnapshot.objects.filter(
            children__parents=self
        ).exclude(pk=self.pk)

    def recurse_tree(self, attr):
        """Recurse M2M relationship tree, extending list as we go.

        :param attr: str, name of attribute we wish to traverse.
            .e.g. 'children', or 'parents'

        """
        nodes = []
        node_type = getattr(self, attr)
        # N.B. We're expecting a Django M2M attribute here.
        for node in node_type.all():
            nodes.extend(node.recurse_tree(attr))

        nodes.extend(node_type.all())

        return nodes

    @property
    def child_tree(self):
        """Recurse to give us a merge-order list of children."""
        # Because we traverse down, we need to revese to get merge-order
        children = self.recurse_tree('children')
        children.reverse()
        return children

    @property
    def parent_tree(self):
        """Recurse to give us merge-order list of parents."""
        # No need to reverse, we create merge-order by going backwards
        return self.recurse_tree('parents')

    @property
    def tip(self):
        """returns the tip (leaf) of the BuildingSnapshot tree"""
        children = self.child_tree
        if children:
            # we could also sort by id here to ensure the most recent child
            return children[-1]
        else:
            return self


class NonCanonicalProjectBuildings(models.Model):
    """Holds a reference to all project buildings that do not point at a
    canonical building snapshot."""
    projectbuilding = models.ForeignKey(ProjectBuilding, primary_key=True)


class AttributeOption(models.Model):
    """Holds a single conflicting value for a BuildingSnapshot attribute."""
    value = models.TextField()
    value_source = models.IntegerField(choices=SEED_DATA_SOURCES)
    building_variant = models.ForeignKey(
        'BuildingAttributeVariant',
        null=True,
        blank=True,
        related_name='options'
    )


class BuildingAttributeVariant(models.Model):
    """Place to keep the options of BuildingSnapshot attribute variants.

    When we want to select which source's values should sit in the Canonical
    Building's position, we need to draw from a set of options determined
    during the matching phase. We should only have one 'Variant' container
    per field_name, per snapshot.

    """
    field_name = models.CharField(max_length=255)
    building_snapshot = models.ForeignKey(
        BuildingSnapshot, related_name='variants', null=True, blank=True
    )

    class Meta:
        unique_together = ('field_name', 'building_snapshot')


class Meter(models.Model):
    """Meter specific attributes."""
    name = models.CharField(max_length=100)
    building_snapshot = models.ManyToManyField(
        BuildingSnapshot, related_name='meters', blank=True
    )
    energy_type = models.IntegerField(choices=ENERGY_TYPES)
    energy_units = models.IntegerField(choices=ENERGY_UNITS)


class TimeSeries(models.Model):
    """For storing energy use over time."""
    begin_time = models.DateTimeField(null=True, blank=True)
    end_time = models.DateTimeField(null=True, blank=True)
    reading = models.FloatField(null=True)
    cost = models.DecimalField(max_digits=11, decimal_places=4, null=True)
    meter = models.ForeignKey(
        Meter, related_name='timeseries_data', null=True, blank=True
    )<|MERGE_RESOLUTION|>--- conflicted
+++ resolved
@@ -441,112 +441,6 @@
     canon.save()
 
 
-<<<<<<< HEAD
-def _get_filtered_values(updated_values):
-    """Breaks out mappable, meta and source BuildingSnapshot attributes."""
-    from seed.utils.constants import META_FIELDS, EXCLUDE_FIELDS
-
-    mappable_values = {}
-    meta_values = {}
-    source_values = {}
-
-    for item in updated_values:
-        value = updated_values[item]
-        if item.endswith('_source'):
-            source_values[item] = value
-        elif item in META_FIELDS:
-            meta_values[item] = value
-        # TODO: Clean up the use of these constants
-        elif item not in EXCLUDE_FIELDS:
-            mappable_values[item] = value
-
-    return mappable_values, meta_values, source_values
-
-
-def _get_diff_sources(mappable, old_snapshot):
-    """Return a list of str for values that changed from old_snapshot."""
-    results = []
-    for item in mappable:
-        value = mappable[item]
-        if getattr(old_snapshot, item, None) != value and value:
-            results.append(item)
-
-    return results
-
-
-def update_building(old_snapshot, updated_values, user, *args, **kwargs):
-    """Creates a new snapshot with updated values."""
-    from seed.mappings import seed_mappings, mapper as seed_mapper
-
-    mappable, meta, sources = _get_filtered_values(updated_values)
-
-    # extra data will get filtered
-    extra_data = updated_values['extra_data']
-    extra_data = extra_data or old_snapshot.extra_data or {}
-
-    canon = old_snapshot.canonical_building or None
-    # Need to hydrate sources
-    sources = {
-        k: BuildingSnapshot.objects.get(pk=v) for k, v in sources.items() if v
-    }
-
-    # Handle the mapping of "normal" attributes.
-    new_snapshot = mapper.map_row(
-        mappable,
-        dict(seed_mappings.BuildingSnapshot_to_BuildingSnapshot),
-        BuildingSnapshot,
-        initial_data=sources  # Copy parent's source attributes.
-    )
-
-    # convert dates to something django likes
-    new_snapshot.clean()
-    new_snapshot.save()
-
-    diff_sources = _get_diff_sources(mappable, old_snapshot)
-    for diff in diff_sources:
-        setattr(new_snapshot, '{0}_source'.format(diff), new_snapshot)
-
-    new_snapshot.canonical_building = canon
-    new_snapshot.save()
-
-    # All all the orgs the old snapshot had.
-    new_snapshot.super_organization = old_snapshot.super_organization
-    # Move the meta data over.
-    for meta_val in meta:
-        setattr(new_snapshot, meta_val, meta[meta_val])
-    # Insert new_snapshot into the inheritance chain
-    old_snapshot.children.add(new_snapshot)
-    new_snapshot.import_file_id = old_snapshot.import_file_id
-
-    new_snapshot.extra_data = extra_data
-
-    # Update/override anything in extra data.
-    extra, sources = seed_mapper.merge_extra_data(
-        new_snapshot, old_snapshot, default=new_snapshot
-    )
-    new_snapshot.extra_data = extra
-    new_snapshot.extra_data_sources = sources
-    new_snapshot.save()
-
-    # If we had a canonical building and its can_snapshot was old, update.
-    if canon and canon.canonical_snapshot == old_snapshot:
-        canon.canonical_snapshot = new_snapshot
-        canon.save()
-
-    # If the old snapshot was in any project the ProjectBuilding set
-    # needs to be updated to point to the new snapshot. We might want
-    # to refactor ProjectBuildings to contain a CanonicalBuilding
-    # foreign key in the future.
-    old_snapshot.project_building_snapshots.all().update(
-        building_snapshot=new_snapshot
-    )
-
-    # Check to see if there are any new ``extra_data`` fields added for this
-    # org.
-    save_column_names(new_snapshot)
-
-    return new_snapshot
-=======
 # def _get_filtered_values(updated_values):
 #     """Breaks out mappable, meta and source BuildingSnapshot attributes."""
 #     from seed.utils.constants import META_FIELDS, EXCLUDE_FIELDS
@@ -650,7 +544,6 @@
 #     save_column_names(new_snapshot)
 
 #     return new_snapshot
->>>>>>> 519da555
 
 
 class Project(TimeStampedModel):
