--- conflicted
+++ resolved
@@ -9,17 +9,18 @@
 import logging
 
 from django.db import models
+from django.db.models.fields.related import ManyToManyField
 from django_pgjson.fields import JsonField
 
 from seed.data_importer.models import ImportFile
 from seed.lib.superperms.orgs.models import Organization
-<<<<<<< HEAD
 from seed.models import (
     COMPOSITE_BS, ASSESSED_RAW, PORTFOLIO_RAW, GREEN_BUTTON_RAW,
     Cycle,
     TaxLot,
     TaxLotState,
-    TaxLotView
+    TaxLotView,
+    StatusLabel
 )
 from seed.utils.generic import split_model_fields, obj_to_dict
 
@@ -33,11 +34,6 @@
     (2, 'Post Mapping'),
     (3, 'Post Matching'),
 )
-=======
-from django.db.models.fields.related import ManyToManyField
-from seed.models import Cycle
-from seed.models import StatusLabel
->>>>>>> 9189c91b
 
 
 class Property(models.Model):
@@ -237,10 +233,10 @@
 
             result = {
                 field: getattr(self, field) for field in model_fields
-            }
+                }
             result['extra_data'] = {
                 field: extra_data[field] for field in ed_fields
-            }
+                }
 
             # always return id's and canonical_building id's
             result['id'] = result['pk'] = self.pk
