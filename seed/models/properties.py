--- conflicted
+++ resolved
@@ -11,23 +11,15 @@
 from django.db import models
 from django_pgjson.fields import JsonField
 
-from auditlog import AUDIT_IMPORT
-from auditlog import DATA_UPDATE_TYPE
-
 from seed.data_importer.models import ImportFile
 from seed.lib.superperms.orgs.models import Organization
-from seed.models import (Cycle, StatusLabel)
 from seed.models import (
     COMPOSITE_BS, ASSESSED_RAW, PORTFOLIO_RAW, GREEN_BUTTON_RAW
 )
-from seed.utils.time import convert_datestr
-
 from seed.utils.generic import split_model_fields, obj_to_dict
 
 logger = logging.getLogger(__name__)
 
-<<<<<<< HEAD
-from django.db.models.fields.related import ManyToManyField
 from seed.models import (
     Cycle,
     StatusLabel,
@@ -37,24 +29,6 @@
 from auditlog import AUDIT_IMPORT
 from auditlog import DATA_UPDATE_TYPE
 from seed.utils.time import convert_datestr
-=======
-# State of the data that was imported. This will be used to flag which
-# rows are orphaned and can be deleted.
-
-# TODO: There are a bunch of these states already defined in the data_importer/
-# models.py file. Should probably revert this and use those.
-DATA_STATE_UNKNOWN = 0
-DATA_STATE_IMPORT = 1
-DATA_STATE_MAPPING = 2
-DATA_STATE_MATCHING = 3
-DATA_STATE = (
-    (DATA_STATE_UNKNOWN, 'Unknown'),
-    (DATA_STATE_IMPORT, 'Post Import'),
-    (DATA_STATE_MAPPING, 'Post Mapping'),
-    (DATA_STATE_MATCHING, 'Post Matching'),
-)
->>>>>>> 7c4f7db9
-
 
 # Oops! we override a builtin in some of the models
 property_decorator = property
@@ -283,10 +257,10 @@
 
             result = {
                 field: getattr(self, field) for field in model_fields
-            }
+                }
             result['extra_data'] = {
                 field: extra_data[field] for field in ed_fields
-            }
+                }
 
             # always return id's and canonical_building id's
             result['id'] = result['pk'] = self.pk
