--- conflicted
+++ resolved
@@ -8,8 +8,8 @@
 import re
 from django.core.serializers.json import DjangoJSONEncoder
 from quantityfield import ureg
+from rest_framework import serializers
 
-<<<<<<< HEAD
 AREA_DIMENSIONALITY = '[length] ** 2'
 EUI_DIMENSIONALITY = '[mass] / [time] ** 3'
 
@@ -17,9 +17,6 @@
 EUI_DEFAULT_UNITS = 'kBtu/ft**2/year'
 
 SIGNIFICANT_FIGURES = 2  # this should be... someplace else?
-=======
-from rest_framework import serializers
->>>>>>> 58a16ae7
 
 
 def to_raw_magnitude(obj):
