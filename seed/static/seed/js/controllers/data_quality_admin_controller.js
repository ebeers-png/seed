--- conflicted
+++ resolved
@@ -68,14 +68,14 @@
             if (row.min) row.min = moment(row.min, 'YYYYMMDD').toDate();
             if (row.max) row.max = moment(row.max, 'YYYYMMDD').toDate();
           }
-          if (rule.label) {
-            var match = _.find(labels_payload, function (label) {
-              return label.id === rule.label;
-            });
-            if (match) {
-              row.label = match.name;
-            }
-          }
+          // if (rule.label) {
+          //   var match = _.find(labels_payload, function (label) {
+          //     return label.id === rule.label;
+          //   });
+          //   if (match) {
+          //     row.label = match.name;
+          //   }
+          // }
           $scope.ruleGroups[index][rule.field].push(row);
         });
       });
@@ -133,50 +133,45 @@
               units: rule.units,
               label: rule.label
             };
-<<<<<<< HEAD
-            if (row.type === 'date') {
-              if (row.min) r.min = Number(moment(row.min).format('YYYYMMDD'));
-              if (row.max) r.max = Number(moment(row.max).format('YYYYMMDD'));
-            }
-            if (row.new) {
-              var match = _.find(labels_payload, function (label) {
-                return label.name === row.label;
-              });
-              if (!match) {
-                var newLabel = {
-                  name: row.label,
-                  color: 'gray',
-                  label: 'default'
-                };
-                label_service.create_label_for_org($scope.org.id, newLabel).then(angular.bind(this, function (result) {
-                    r.label = result.id;
-                    rules[rule_type].push(r);
-                    d.resolve();
-                  }, rule_type),
-                  function (message) {
-                    $log.error('Error creating new label.', message);
-                    d.reject();
-                  }).then(function () {
-                    label_service.get_labels_for_org($scope.org.id).then(function (labels) {
-                      $scope.all_labels = labels;  
-                    });
-                  });
-              }
-              else {
-                r.label = match.id;
-                rules[rule_type].push(r);
-                d.resolve();
-              }
-              row.new = null;
-            }
-            else {
-              rules[rule_type].push(r);
-              d.resolve();
-=======
             if (rule.data_type === 'date') {
               if (rule.min) r.min = Number(moment(rule.min).format('YYYYMMDD'));
               if (rule.max) r.max = Number(moment(rule.max).format('YYYYMMDD'));
->>>>>>> a4eb3b97
+            }
+            if (rule.new) {
+              rule.new = null;
+              var match = _.find(labels_payload, function (label) {
+                return label.name === rule.label;
+              });
+            //   if (!match) {
+            //     var newLabel = {
+            //       name: rule.label,
+            //       color: 'gray',
+            //       label: 'default'
+            //     };
+            //     label_service.create_label_for_org($scope.org.id, newLabel).then(angular.bind(this, function (result) {
+            //         r.label = result.id;
+            //         rules[rule_type].push(r);
+            //         d.resolve();
+            //       }, rule_type),
+            //       function (message) {
+            //         $log.error('Error creating new label.', message);
+            //         d.reject();
+            //       }).then(function () {
+            //         label_service.get_labels_for_org($scope.org.id).then(function (labels) {
+            //           $scope.all_labels = labels;  
+            //         });
+            //       });
+            //   }
+            //   else {
+              if (match) {
+                r.label = match.id;
+                // d.resolve();
+              }
+            //   rule.new = null;
+            // }
+            // else {
+            //   rules[rule_type].push(r);
+            //   d.resolve();
             }
             rules[inventory_type].push(r);
           });
@@ -194,6 +189,8 @@
     $scope.change_field = function (rule, oldField, index) {
       var original = rule.data_type;
       var newDataType = _.find(columns, {name: rule.field}).data_type;
+
+      if (newDataType == undefined) newDataType = null;
 
       // clear columns that are type specific.
       if (newDataType !== original) {
@@ -252,17 +249,20 @@
     // create a new rule.
     $scope.create_new_rule = function () {
       var field = _.get(columns, '[0].name', null);
-      var label = _.get(columns, '[0].displayName', '');
-      var data_type = null;
+      var displayName = _.get(columns, '[0].displayName', '');
+      var data_type = _.get(columns, '[0].dataType', null);
 
       if (field) {
-        if (!_.has($scope.ruleGroups[$scope.inventory_type], field)) $scope.ruleGroups[$scope.inventory_type][field] = [];
-        else data_type = _.first($scope.ruleGroups[$scope.inventory_type][field]).data_type;
+        if (!_.has($scope.ruleGroups[$scope.inventory_type], field)) {
+          $scope.ruleGroups[$scope.inventory_type][field] = [];
+        } else {
+          data_type = _.first($scope.ruleGroups[$scope.inventory_type][field]).data_type;
+        }
 
         $scope.ruleGroups[$scope.inventory_type][field].push({
           enabled: true,
           field: field,
-          displayName: label,
+          displayName: displayName,
           data_type: data_type,
           rule_type: 1,
           required: false,
@@ -271,14 +271,10 @@
           min: null,
           severity: 'error',
           units: '',
-<<<<<<< HEAD
-          label: 'Invalid ' + label,
-          'new': true,
+          // label: 'Invalid ' + label,
+          label: null,
+          new: true,
           autofocus: true
-=======
-          label: null,
-          'new': true
->>>>>>> a4eb3b97
         });
       }
     };
