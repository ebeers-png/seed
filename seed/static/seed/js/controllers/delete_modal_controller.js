/**
 * :copyright (c) 2014 - 2020, The Regents of the University of California, through Lawrence Berkeley National Laboratory (subject to receipt of any required approvals from the U.S. Department of Energy) and contributors. All rights reserved.
 * :author
 */
angular.module('BE.seed.controller.delete_modal', [])
  .controller('delete_modal_controller', [
    '$scope',
    '$q',
    '$uibModalInstance',
    'inventory_service',
<<<<<<< HEAD
    'property_view_ids',
    'taxlot_states',
    function ($scope, $q, $uibModalInstance, inventory_service, property_view_ids, taxlot_states) {
      $scope.property_view_ids = _.uniq(property_view_ids);
      $scope.taxlot_states = _.uniq(taxlot_states);
=======
    'property_states',
    'taxlot_view_ids',
    function ($scope, $q, $uibModalInstance, inventory_service, property_states, taxlot_view_ids) {
      $scope.property_states = _.uniq(property_states);
      $scope.taxlot_view_ids = _.uniq(taxlot_view_ids);
>>>>>>> c4444169
      $scope.delete_state = 'delete';

      $scope.delete_inventory = function () {
        $scope.delete_state = 'prepare';

        var promises = [];
<<<<<<< HEAD
        if ($scope.property_view_ids.length) promises.push(inventory_service.delete_property_states($scope.property_view_ids));
        if ($scope.taxlot_states.length) promises.push(inventory_service.delete_taxlot_states($scope.taxlot_states));
=======
        if ($scope.property_states.length) promises.push(inventory_service.delete_property_states($scope.property_states));
        if ($scope.taxlot_view_ids.length) promises.push(inventory_service.delete_taxlot_states($scope.taxlot_view_ids));
>>>>>>> c4444169

        return $q.all(promises).then(function (results) {
          $scope.deletedProperties = 0;
          $scope.deletedTaxlots = 0;
          _.forEach(results, function (result, index) {
            if (result.data.status === 'success') {
              if (index === 0 && $scope.property_view_ids.length) $scope.deletedProperties = result.data.properties;
              else $scope.deletedTaxlots = result.data.taxlots;
            }
          });
<<<<<<< HEAD
          if ($scope.property_view_ids.length !== $scope.deletedProperties || $scope.taxlot_states.length !== $scope.deletedTaxlots) {
=======
          if ($scope.property_states.length !== $scope.deletedProperties || $scope.taxlot_view_ids.length !== $scope.deletedTaxlots) {
>>>>>>> c4444169
            $scope.delete_state = 'incomplete';
            return;
          }
          $scope.delete_state = 'success';
        }).catch(function (resp) {
          $scope.delete_state = 'fail';
          if (resp.status === 422) {
            $scope.error = resp.data.message;
          } else {
            $scope.error = resp.data.message;
          }
        });
      };

      /**
       * cancel: dismisses the modal
       */
      $scope.cancel = function () {
        $uibModalInstance.dismiss({
          delete_state: $scope.delete_state,
<<<<<<< HEAD
          property_view_ids: $scope.property_view_ids,
          taxlot_states: $scope.taxlot_states
=======
          property_states: $scope.property_states,
          taxlot_view_ids: $scope.taxlot_view_ids
>>>>>>> c4444169
        });
      };

      /**
       * close: closes the modal
       */
      $scope.close = function () {
        $uibModalInstance.close({
          delete_state: $scope.delete_state,
<<<<<<< HEAD
          property_view_ids: $scope.property_view_ids,
          taxlot_states: $scope.taxlot_states
=======
          property_states: $scope.property_states,
          taxlot_view_ids: $scope.taxlot_view_ids
>>>>>>> c4444169
        });
      };
    }]);<|MERGE_RESOLUTION|>--- conflicted
+++ resolved
@@ -8,32 +8,20 @@
     '$q',
     '$uibModalInstance',
     'inventory_service',
-<<<<<<< HEAD
     'property_view_ids',
-    'taxlot_states',
-    function ($scope, $q, $uibModalInstance, inventory_service, property_view_ids, taxlot_states) {
+    'taxlot_view_ids',
+    function ($scope, $q, $uibModalInstance, inventory_service, property_view_ids, taxlot_view_ids) {
       $scope.property_view_ids = _.uniq(property_view_ids);
-      $scope.taxlot_states = _.uniq(taxlot_states);
-=======
-    'property_states',
-    'taxlot_view_ids',
-    function ($scope, $q, $uibModalInstance, inventory_service, property_states, taxlot_view_ids) {
-      $scope.property_states = _.uniq(property_states);
       $scope.taxlot_view_ids = _.uniq(taxlot_view_ids);
->>>>>>> c4444169
       $scope.delete_state = 'delete';
 
       $scope.delete_inventory = function () {
         $scope.delete_state = 'prepare';
 
         var promises = [];
-<<<<<<< HEAD
+
         if ($scope.property_view_ids.length) promises.push(inventory_service.delete_property_states($scope.property_view_ids));
-        if ($scope.taxlot_states.length) promises.push(inventory_service.delete_taxlot_states($scope.taxlot_states));
-=======
-        if ($scope.property_states.length) promises.push(inventory_service.delete_property_states($scope.property_states));
         if ($scope.taxlot_view_ids.length) promises.push(inventory_service.delete_taxlot_states($scope.taxlot_view_ids));
->>>>>>> c4444169
 
         return $q.all(promises).then(function (results) {
           $scope.deletedProperties = 0;
@@ -44,11 +32,8 @@
               else $scope.deletedTaxlots = result.data.taxlots;
             }
           });
-<<<<<<< HEAD
-          if ($scope.property_view_ids.length !== $scope.deletedProperties || $scope.taxlot_states.length !== $scope.deletedTaxlots) {
-=======
-          if ($scope.property_states.length !== $scope.deletedProperties || $scope.taxlot_view_ids.length !== $scope.deletedTaxlots) {
->>>>>>> c4444169
+
+          if ($scope.property_view_ids.length !== $scope.deletedProperties || $scope.taxlot_view_ids.length !== $scope.deletedTaxlots) {
             $scope.delete_state = 'incomplete';
             return;
           }
@@ -69,13 +54,8 @@
       $scope.cancel = function () {
         $uibModalInstance.dismiss({
           delete_state: $scope.delete_state,
-<<<<<<< HEAD
           property_view_ids: $scope.property_view_ids,
-          taxlot_states: $scope.taxlot_states
-=======
-          property_states: $scope.property_states,
           taxlot_view_ids: $scope.taxlot_view_ids
->>>>>>> c4444169
         });
       };
 
@@ -85,13 +65,8 @@
       $scope.close = function () {
         $uibModalInstance.close({
           delete_state: $scope.delete_state,
-<<<<<<< HEAD
           property_view_ids: $scope.property_view_ids,
-          taxlot_states: $scope.taxlot_states
-=======
-          property_states: $scope.property_states,
           taxlot_view_ids: $scope.taxlot_view_ids
->>>>>>> c4444169
         });
       };
     }]);