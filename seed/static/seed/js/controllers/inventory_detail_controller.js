--- conflicted
+++ resolved
@@ -330,59 +330,12 @@
       $scope.save_item = function () {
         if ($scope.inventory_type === 'properties') {
           inventory_service.update_property($scope.inventory.view_id, $scope.diff())
-<<<<<<< HEAD
             .then(save_item_resolve, save_item_reject)
             .catch(save_item_catch);
         } else if ($scope.inventory_type === 'taxlots') {
           inventory_service.update_taxlot($scope.inventory.view_id, $scope.diff())
             .then(save_item_resolve, save_item_reject)
             .catch(save_item_catch);
-=======
-            .then(function (data) {
-              if (_.has(data, 'view_id')) {
-                $state.go('inventory_detail', {
-                  inventory_type: 'properties',
-                  view_id: data.view_id
-                });
-                var otherMergedRecords = data.match_merged_count - 1;
-                Notification.info({
-                  message: otherMergedRecords === 1 ? '1 other record was matched and merged.' : otherMergedRecords + ' other records were matched and merged.',
-                  delay: 10000
-                });
-              } else {
-                // In the short term, we're just refreshing the page after a save so the table
-                // shows new history.
-                // TODO: Refactor so that table is dynamically updated with new information
-                $state.reload();
-              }
-            })
-            .catch(function (data) {
-              $log.error(String(data));
-            });
-        } else if ($scope.inventory_type === 'taxlots') {
-          inventory_service.update_taxlot($scope.inventory.view_id, $scope.diff())
-            .then(function (data) {
-              if (_.has(data, 'view_id')) {
-                $state.go('inventory_detail', {
-                  inventory_type: 'taxlots',
-                  view_id: data.view_id
-                });
-                var otherMergedRecords = data.match_merged_count - 1;
-                Notification.info({
-                  message: otherMergedRecords === 1 ? '1 other record was matched and merged.' : otherMergedRecords + ' other records were matched and merged.',
-                  delay: 10000
-                });
-              } else {
-                // In the short term, we're just refreshing the page after a save so the table
-                // shows new history.
-                // TODO: Refactor so that table is dynamically updated with new information
-                $state.reload();
-              }
-            })
-            .catch(function (data) {
-              $log.error(String(data));
-            });
->>>>>>> b0c344f2
         }
       };
 
