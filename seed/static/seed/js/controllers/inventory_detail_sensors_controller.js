angular.module('BE.seed.controller.inventory_detail_sensors', [])
  .controller('inventory_detail_sensors_controller', [
    '$scope',
    '$stateParams',
    '$uibModal',
    '$window',
    'cycles',
    'dataset_service',
    'inventory_service',
    'inventory_payload',
    'sensors',
    'data_loggers',
    'sensor_service',
    'property_sensor_usage',
    'spinner_utility',
    'urls',
    'organization_payload',
    function (
      $scope,
      $stateParams,
      $uibModal,
      $window,
      cycles,
      dataset_service,
      inventory_service,
      inventory_payload,
      sensors,
      data_loggers,
      sensor_service,
      property_sensor_usage,
      spinner_utility,
      urls,
      organization_payload
    ) {
      spinner_utility.show();
      $scope.item_state = inventory_payload.state;
      $scope.inventory_type = $stateParams.inventory_type;
      $scope.organization = organization_payload.organization;
      $scope.property_sensor_usage = property_sensor_usage;
      $scope.filler_cycle = cycles.cycles[0].id;

      $scope.inventory = {
        view_id: $stateParams.view_id
      };

      var getSensorLabel = function (sensor) {
        return sensor.display_name + " (" + sensor.data_logger + ")";
      };

      var resetSelections = function () {
        $scope.sensor_selections = _.map(sorted_sensors, function (sensor) {
          return {
            selected: true,
            label: getSensorLabel(sensor),
            value: sensor.id
          };
        });
      };

<<<<<<< HEAD
      $scope.dataloggers = $scope.property_sensor_usage.readings.map(reading => {
          readings = _.omit(reading, "timestamp");
          readings_by_sensor = Object.keys(readings).map(function(key) {
            return {
              sensor: key,
              value: readings[key]
            }
          });
        
=======
      $scope.data = property_sensor_usage.readings.map(reading => {
        const readings = _.omit(reading, 'timestamp');
        const readings_by_sensor = Object.keys(readings).map(function (key) {
>>>>>>> 1f654333
          return {
            sensor: key,
            value: readings[key]
          };
        });

        return {
          timestamp: reading.timestamp,
          readings: readings_by_sensor
        };
      });

      // On page load, all sensors and readings
      $scope.has_sensor_readings = $scope.property_sensor_usage.readings.length > 0;
      $scope.has_sensors = sensors.length > 0;
      $scope.has_data_loggers = data_loggers.length > 0;

      var sorted_data_loggers = _.sortBy(data_loggers, ['id']);
      resetSelections();

      var sorted_sensors = _.sortBy(sensors, ['id']);
      resetSelections();

      $scope.sensor_selection_toggled = function (is_open) {
        if (!is_open) {
          $scope.applyFilters();
        }
      };

      var base_data_logger_col_defs = [{
          field: 'display_name',
          enableHiding: false,
          type: 'string'
        }, {
          field: 'location_identifier',
          displayName: 'Location Identifier',        
          enableHiding: false
        }, {
          field: 'number_of_sensor',
          displayName: 'Number of Sensor',        
          enableHiding: false
        }, {
          name: 'actions',
          field: 'actions',
          displayName: 'Actions',      
          enableHiding: false,
          cellTemplate: '<div style="display: flex; justify-content: space-around; align-content: center">' +
            '<button type="button" class="btn-primary" style="border-radius: 4px;" ng-click="grid.appScope.open_sensor_readings_upload_modal(row.entity)" translate>UPLOAD_SENSOR_READINGS_BUTTON</button>' + 
            '<button type="button" class="btn-primary" style="border-radius: 4px;" ng-click="grid.appScope.open_data_logger_upload_modal(row.entity)" translate>UPLOAD_SENSORS_BUTTON</button>' + 
            '</div>',
          enableColumnMenu: false,
          enableColumnMoving: false,
          enableColumnResizing: false,
          enableFiltering: false,
          enableHiding: false,
          enableSorting: false,
          exporterSuppressExport: true,
          pinnedLeft: true,
          visible: true,
          width: 300
      }];

      var base_sensor_col_defs = [{
<<<<<<< HEAD
          field: 'display_name',
          enableHiding: false,
          type: 'string'
        }, {
          field: 'type',
          enableHiding: false
        }, {
          field: 'location_identifier',
          displayName: 'location identifier',        
          enableHiding: false
        },{
          field: 'units',
          enableHiding: false
        }, {
          field: 'column_name',
          enableHiding: false
        },{
          field: 'description',
          enableHiding: false
        },{
          field: 'data_logger',
          displayName: 'Data Logger',
          enableHiding: false
=======
        field: 'display_name',
        enableHiding: false,
        type: 'string'
      }, {
        field: 'type',
        enableHiding: false
      }, {
        field: 'location_identifier',
        displayName: 'location identifier',
        enableHiding: false
      }, {
        field: 'units',
        enableHiding: false
      }, {
        field: 'column_name',
        enableHiding: false
      }, {
        field: 'description',
        enableHiding: false
>>>>>>> 1f654333
      }];

      $scope.dataloggerGridOptions = {
        data: sorted_data_loggers,
        columnDefs: base_data_logger_col_defs,
        enableColumnResizing: true,
        enableFiltering: true,
        flatEntityAccess: true,
        fastWatch: true,
      };

      $scope.sensorGridOptions = {
        data: sensors,
        columnDefs: base_sensor_col_defs,
        enableColumnResizing: true,
        enableFiltering: true,
        flatEntityAccess: true,
        fastWatch: true
      };

      $scope.usageGridOptions = {
        data: $scope.property_sensor_usage.readings,
        columnDefs: $scope.property_sensor_usage.column_defs,
        enableColumnResizing: true,
        enableFiltering: true,
        flatEntityAccess: true,
        fastWatch: true
      };

      $scope.apply_column_settings = function () {
        _.forEach($scope.usageGridOptions.columnDefs, function (column) {
          column.enableHiding = false;
          column.enableColumnResizing = true;

          if (column.field === 'year') {
            // Filter years like integers
            column.filter = inventory_service.combinedFilter();
          } else if (column._filter_type === 'reading') {
            column.cellFilter = 'number: 2';
            column.filter = inventory_service.combinedFilter();
          } else if (column._filter_type === 'datetime') {
            column.filter = inventory_service.dateFilter();
          }
        });
      };

      $scope.apply_column_settings();

      // Ideally, these should be translatable, but the "selected" property
      // should always be in English as this gets sent to BE.
      $scope.interval = {
        options: [
          'Exact',
          'Month',
          'Year'
        ],
        selected: 'Exact'
      };

      // given a list of sensor labels, it returns the filtered readings and column defs
      // This is used by the primary filterBy... functions
      var filterBySensorLabels = function filterBySensorLabels (readings, columnDefs, sensorLabels) {
        var timeColumns = ['timestamp', 'month', 'year'];
        var selectedColumns = sensorLabels.concat(timeColumns);
        var filteredReadings = readings.map(function (reading) {
          return Object.entries(reading).reduce(function (newReading, _ref) {
            var key = _ref[0],
              value = _ref[1];

            if (selectedColumns.includes(key)) {
              newReading[key] = value;
            }

            return newReading;
          }, {});
        });

        var filteredColumnDefs = columnDefs.filter(function (columnDef) {
          return selectedColumns.includes(columnDef.field);
        });
        return {
          readings: filteredReadings,
          columnDefs: filteredColumnDefs
        };
      };

      // given the sensor selections, it returns the filtered readings and column defs
      var filterBySensorSelections = function (readings, columnDefs, sensorSelections) {
        // filter according to sensor selections
        var selectedSensorLabels = sensorSelections.filter(function (selection) {
          return selection.selected;
        })
          .map(function (selection) {
            return selection.label;
          });

        return filterBySensorLabels(readings, columnDefs, selectedSensorLabels);
      };

      // filters the sensor readings by selected sensors and updates the table
      $scope.applyFilters = function () {
        const results = filterBySensorSelections(property_sensor_usage.readings, property_sensor_usage.column_defs, $scope.sensor_selections);
        const readings = results.readings;
        const columnDefs = results.columnDefs;

        $scope.usageGridOptions.columnDefs = columnDefs;
        $scope.usageGridOptions.data = readings;
        $scope.has_sensor_readings = $scope.property_sensor_usage.readings.length > 0;
        $scope.apply_column_settings();
      };

      // refresh_readings make an API call to refresh the base readings data
      // according to the selected interval
      $scope.refresh_readings = function () {
        spinner_utility.show();
        sensor_service.property_sensor_usage(
          $scope.inventory.view_id,
          $scope.organization.id,
          $scope.interval.selected,
          [] // Not excluding any sensors from the query
        ).then(function (usage) {
          // update the base data and reset filters
          property_sensor_usage = usage;

          resetSelections();
          $scope.applyFilters();
          spinner_utility.hide();
        });
      };
<<<<<<< HEAD
      
      $scope.open_data_logger_upload_modal = function (data_logger) {
=======

      $scope.open_sensor_upload_modal = function () {
>>>>>>> 1f654333
        $uibModal.open({
          templateUrl: urls.static_url + 'seed/partials/data_logger_upload_modal.html',
          controller: 'data_logger_upload_modal_controller',
          resolve: {
            filler_cycle: function () {
              return $scope.filler_cycle;
            },
            organization_id: function () {
              return $scope.organization.id;
            },
            view_id: function () {
              return $scope.inventory.view_id;
            },
            datasets: function () {
              return dataset_service.get_datasets().then(function (result) {
                return result.datasets;
              });
            },
            data_logger: function () {
              return data_logger?? {
                  display_name: null,
                  location_identifier: "",
                  id: null,
                  number_of_sensors: 0
              };
            },
            sensor_service: sensor_service,
          }
        });
      };

      $scope.open_sensor_readings_upload_modal = function (data_logger) {
        $uibModal.open({
          templateUrl: urls.static_url + 'seed/partials/sensor_readings_upload_modal.html',
          controller: 'sensor_readings_upload_modal_controller',
          resolve: {
            filler_cycle: function () {
              return $scope.filler_cycle;
            },
            organization_id: function () {
              return $scope.organization.id;
            },
            view_id: function () {
              return $scope.inventory.view_id;
            },
            datasets: function () {
              return dataset_service.get_datasets().then(function (result) {
                return result.datasets;
              });
            },
            data_logger_id: function () {
              return data_logger.id
            }
          }
        });
      };

      $scope.inventory_display_name = function (property_type) {
        let error = '';
        let field = property_type == 'property' ? $scope.organization.property_display_field : $scope.organization.taxlot_display_field;
        if (!(field in $scope.item_state)) {
          error = field + ' does not exist';
          field = 'address_line_1';
        }
        if (!$scope.item_state[field]) {
          error += (error == '' ? '' : ' and default ') + field + ' is blank';
        }
        $scope.inventory_name = $scope.item_state[field] ? $scope.item_state[field] : '(' + error + ') <i class="glyphicon glyphicon-question-sign" title="This can be changed from the organization settings page."></i>';
      };
    }]);<|MERGE_RESOLUTION|>--- conflicted
+++ resolved
@@ -57,33 +57,6 @@
         });
       };
 
-<<<<<<< HEAD
-      $scope.dataloggers = $scope.property_sensor_usage.readings.map(reading => {
-          readings = _.omit(reading, "timestamp");
-          readings_by_sensor = Object.keys(readings).map(function(key) {
-            return {
-              sensor: key,
-              value: readings[key]
-            }
-          });
-        
-=======
-      $scope.data = property_sensor_usage.readings.map(reading => {
-        const readings = _.omit(reading, 'timestamp');
-        const readings_by_sensor = Object.keys(readings).map(function (key) {
->>>>>>> 1f654333
-          return {
-            sensor: key,
-            value: readings[key]
-          };
-        });
-
-        return {
-          timestamp: reading.timestamp,
-          readings: readings_by_sensor
-        };
-      });
-
       // On page load, all sensors and readings
       $scope.has_sensor_readings = $scope.property_sensor_usage.readings.length > 0;
       $scope.has_sensors = sensors.length > 0;
@@ -135,7 +108,6 @@
       }];
 
       var base_sensor_col_defs = [{
-<<<<<<< HEAD
           field: 'display_name',
           enableHiding: false,
           type: 'string'
@@ -159,27 +131,6 @@
           field: 'data_logger',
           displayName: 'Data Logger',
           enableHiding: false
-=======
-        field: 'display_name',
-        enableHiding: false,
-        type: 'string'
-      }, {
-        field: 'type',
-        enableHiding: false
-      }, {
-        field: 'location_identifier',
-        displayName: 'location identifier',
-        enableHiding: false
-      }, {
-        field: 'units',
-        enableHiding: false
-      }, {
-        field: 'column_name',
-        enableHiding: false
-      }, {
-        field: 'description',
-        enableHiding: false
->>>>>>> 1f654333
       }];
 
       $scope.dataloggerGridOptions = {
@@ -309,13 +260,8 @@
           spinner_utility.hide();
         });
       };
-<<<<<<< HEAD
       
       $scope.open_data_logger_upload_modal = function (data_logger) {
-=======
-
-      $scope.open_sensor_upload_modal = function () {
->>>>>>> 1f654333
         $uibModal.open({
           templateUrl: urls.static_url + 'seed/partials/data_logger_upload_modal.html',
           controller: 'data_logger_upload_modal_controller',
