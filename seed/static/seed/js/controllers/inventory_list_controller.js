/**
 * :copyright (c) 2014 - 2018, The Regents of the University of California, through Lawrence Berkeley National Laboratory (subject to receipt of any required approvals from the U.S. Department of Energy) and contributors. All rights reserved.
 * :author
 */
angular.module('BE.seed.controller.inventory_list', [])
  .controller('inventory_list_controller', [
    '$scope',
    '$filter',
    '$window',
    '$uibModal',
    '$stateParams',
    'inventory_service',
    'label_service',
    'data_quality_service',
    'user_service',
    'inventory',
    'cycles',
    'profiles',
    'current_profile',
    'labels',
    'all_columns',
    'urls',
    'spinner_utility',
    'naturalSort',
    '$translate',
    'i18nService', // from ui-grid
    function ($scope,
              $filter,
              $window,
              $uibModal,
              $stateParams,
              inventory_service,
              label_service,
              data_quality_service,
              user_service,
              inventory,
              cycles,
              profiles,
              current_profile,
              labels,
              all_columns,
              urls,
              spinner_utility,
              naturalSort,
              $translate,
              i18nService) {
      spinner_utility.show();
      $scope.selectedCount = 0;
      $scope.selectedParentCount = 0;
      $scope.selectedOrder = [];

      $scope.inventory_type = $stateParams.inventory_type;
      $scope.data = inventory.results;
      $scope.pagination = inventory.pagination;

      // set up i18n
      //
      // let angular-translate be in charge ... need
      // to feed the language-only part of its $translate setting into
      // ui-grid's i18nService
      var stripRegion = function (languageTag) {
        return _.first(languageTag.split('_'));
      };
      i18nService.setCurrentLang(stripRegion($translate.proposedLanguage() || $translate.use()));

      // List Settings Profile
      $scope.profiles = profiles;
      $scope.currentProfile = current_profile;

      if ($scope.currentProfile) {
        $scope.columns = [];
        _.forEach($scope.currentProfile.columns, function (col) {
          var foundCol = _.find(all_columns, {id: col.id});
          if (foundCol) {
            foundCol.pinnedLeft = col.pinned;
            $scope.columns.push(foundCol);
          }
        });
      } else {
        // No profiles exist
        $scope.columns = _.reject(all_columns, 'is_extra_data');
      }

      $scope.total = $scope.pagination.total;
      $scope.number_per_page = 999999999;
      $scope.restoring = false;

      // Reduce labels to only records found in the current cycle
      $scope.selected_labels = [];
      updateApplicableLabels();

      var localStorageKey = 'grid.' + $scope.inventory_type;
      var localStorageLabelKey = 'grid.' + $scope.inventory_type + '.labels';

      // Reapply valid previously-applied labels
      var ids = inventory_service.loadSelectedLabels(localStorageLabelKey);
      $scope.selected_labels = _.filter($scope.labels, function (label) {
        return _.includes(ids, label.id);
      });

      $scope.clear_labels = function () {
        $scope.selected_labels = [];
      };

      var ignoreNextChange = true;
      $scope.$watch('currentProfile', function (newProfile) {
        if (ignoreNextChange) {
          ignoreNextChange = false;
          return;
        }

        inventory_service.save_last_profile(newProfile.id, $scope.inventory_type);
        spinner_utility.show();
        $window.location.reload();
      });

      $scope.newProfile = function () {
        var modalInstance = $uibModal.open({
          templateUrl: urls.static_url + 'seed/partials/settings_profile_modal.html',
          controller: 'settings_profile_modal_controller',
          resolve: {
            action: _.constant('new'),
            data: currentColumns,
            settings_location: _.constant('List View Settings'),
            inventory_type: function () {
              return $scope.inventory_type === 'properties' ? 'Property' : 'Tax Lot';
            }
          }
        });

        return modalInstance.result.then(function (newProfile) {
          $scope.profiles.push(newProfile);
          ignoreNextChange = true;
          $scope.currentProfile = _.last($scope.profiles);
          inventory_service.save_last_profile(newProfile.id, $scope.inventory_type);
        });
      };

      $scope.open_show_populated_columns_modal = function () {
        if (!profiles.length) {
          // Create a profile first
          $scope.newProfile().then(function () {
            populated_columns_modal();
          });
        } else {
          populated_columns_modal();
        }
      };

      function populated_columns_modal () {
        $uibModal.open({
          backdrop: 'static',
          templateUrl: urls.static_url + 'seed/partials/show_populated_columns_modal.html',
          controller: 'show_populated_columns_modal_controller',
          resolve: {
            columns: function () {
              return all_columns;
            },
            currentProfile: function () {
              return $scope.currentProfile;
            },
            cycle: function () {
              return $scope.cycle.selected_cycle;
            },
            inventory_type: function () {
              return $stateParams.inventory_type;
            }
          }
        });
      }

      $scope.loadLabelsForFilter = function (query) {
        return _.filter($scope.labels, function (lbl) {
          if (_.isEmpty(query)) {
            // Empty query so return the whole list.
            return true;
          } else {
            // Only include element if its name contains the query string.
            return _.includes(_.toLower(lbl.name), _.toLower(query));
          }
        });
      };

<<<<<<< HEAD
      function updateApplicableLabels () {
        var inventoryIds = _.map($scope.data, 'id').sort();
=======
      function updateApplicableLabels() {
        var inventoryIds;
        if ($scope.inventory_type === 'properties') {
          inventoryIds = _.map($scope.data, 'property_view_id').sort();
        } else {
          inventoryIds = _.map($scope.data, 'taxlot_view_id').sort();
        }
>>>>>>> b6f43c86
        $scope.labels = _.filter(labels, function (label) {
          return _.some(label.is_applied, function (id) {
            return _.includes(inventoryIds, id);
          });
        });
        // Ensure that no previously-applied labels remain
        var new_labels = _.filter($scope.selected_labels, function (label) {
          return _.includes($scope.labels, label.id);
        });
        if ($scope.selected_labels.length !== new_labels.length) {
          $scope.selected_labels = new_labels;
        }
      }

      var filterUsingLabels = function () {
        // Only submit the `id` of the label to the API.
        var ids;
        if ($scope.labelLogic === 'and') {
          ids = _.intersection.apply(null, _.map($scope.selected_labels, 'is_applied'));
        } else if (_.includes(['or', 'exclude'], $scope.labelLogic)) {
          ids = _.union.apply(null, _.map($scope.selected_labels, 'is_applied'));
        }

        inventory_service.saveSelectedLabels(localStorageLabelKey, _.map($scope.selected_labels, 'id'));

        if ($scope.selected_labels.length) {
          _.forEach($scope.gridApi.grid.rows, function (row) {
            var view_id;
            if ($scope.inventory_type === 'properties') {
              view_id = row.entity.property_view_id;
            } else {
              view_id = row.entity.taxlot_view_id;
            }
            if ($scope.labelLogic === 'exclude') {
              if ((_.includes(ids, view_id) && row.treeLevel === 0) || !_.has(row, 'treeLevel')) $scope.gridApi.core.setRowInvisible(row);
              else $scope.gridApi.core.clearRowInvisible(row);
            } else {
              if ((!_.includes(ids, view_id) && row.treeLevel === 0) || !_.has(row, 'treeLevel')) $scope.gridApi.core.setRowInvisible(row);
              else $scope.gridApi.core.clearRowInvisible(row);
            }
          });
        } else {
          _.forEach($scope.gridApi.grid.rows, $scope.gridApi.core.clearRowInvisible);
        }
        _.delay($scope.updateHeight, 150);
      };

      $scope.labelLogic = localStorage.getItem('labelLogic');
      $scope.labelLogic = _.includes(['and', 'or', 'exclude'], $scope.labelLogic) ? $scope.labelLogic : 'and';
      $scope.labelLogicUpdated = function (labelLogic) {
        $scope.labelLogic = labelLogic;
        localStorage.setItem('labelLogic', $scope.labelLogic);
        filterUsingLabels();
      };

      $scope.$watchCollection('selected_labels', filterUsingLabels);

      /**
       Opens the update building labels modal.
       All further actions for labels happen with that modal and its related controller,
       including creating a new label or applying to/removing from a building.
       When the modal is closed, and refresh labels.
       */
      $scope.open_update_labels_modal = function () {
        var modalInstance = $uibModal.open({
          templateUrl: urls.static_url + 'seed/partials/update_item_labels_modal.html',
          controller: 'update_item_labels_modal_controller',
          resolve: {
            inventory_ids: function () {
              return _.map(_.filter($scope.gridApi.selection.getSelectedRows(), {$$treeLevel: 0}), 'id');
            },
            inventory_type: function () {
              return $scope.inventory_type;
            }
          }
        });
        modalInstance.result.then(function () {
          //dialog was closed with 'Done' button.
          get_labels();
        });
      };

      $scope.open_merge_modal = function () {
        spinner_utility.show();
        var modalInstance = $uibModal.open({
          templateUrl: urls.static_url + 'seed/partials/merge_modal.html',
          controller: 'merge_modal_controller',
          windowClass: 'merge-modal',
          resolve: {
            columns: function () {
              var func;
              if ($stateParams.inventory_type === 'properties') func = inventory_service.get_mappable_property_columns;
              else func = inventory_service.get_mappable_taxlot_columns;

              return func().then(function (columns) {
                return _.map(columns, function (column) {
                  return _.pick(column, ['column_name', 'displayName', 'id', 'is_extra_data', 'name', 'table_name', 'merge_protection']);
                });
              });
            },
            data: function () {
              var selectedOrder = $scope.selectedOrder.slice().reverse();
              var data = new Array($scope.selectedOrder.length);

              if ($scope.inventory_type === 'properties') {
                return inventory_service.get_properties(1, undefined, undefined, undefined, selectedOrder).then(function (inventory_data) {
                  _.forEach(selectedOrder, function (id, index) {
                    var match = _.find(inventory_data.results, {id: id});
                    if (match) {
                      data[index] = match;
                    }
                  });
                  return data;
                });
              } else if ($scope.inventory_type === 'taxlots') {
                return inventory_service.get_taxlots(1, undefined, undefined, undefined, selectedOrder).then(function (inventory_data) {
                  _.forEach(selectedOrder, function (id, index) {
                    var match = _.find(inventory_data.results, {id: id});
                    if (match) {
                      data[index] = match;
                    }
                  });
                  return data;
                });
              }
            },
            inventory_type: function () {
              return $scope.inventory_type;
            }
          }
        });
        modalInstance.result.then(function () {
          // dialog was closed with 'Merge' button.
          $scope.selectedOrder = [];
          refresh_objects();
        });
      };

      $scope.run_data_quality_check = function () {
        spinner_utility.show();

        var property_states = _.map(_.filter($scope.gridApi.selection.getSelectedRows(), function (row) {
          if ($scope.inventory_type === 'properties') return row.$$treeLevel === 0;
          return !_.has(row, '$$treeLevel');
        }), 'property_state_id');

        var taxlot_states = _.map(_.filter($scope.gridApi.selection.getSelectedRows(), function (row) {
          if ($scope.inventory_type === 'taxlots') return row.$$treeLevel === 0;
          return !_.has(row, '$$treeLevel');
        }), 'taxlot_state_id');

        data_quality_service.start_data_quality_checks(property_states, taxlot_states).then(function (response) {
          data_quality_service.data_quality_checks_status(response.progress_key).then(function (result) {
            data_quality_service.get_data_quality_results(user_service.get_organization().id, result.unique_id).then(function (dq_result) {
              var modalInstance = $uibModal.open({
                templateUrl: urls.static_url + 'seed/partials/data_quality_modal.html',
                controller: 'data_quality_modal_controller',
                size: 'lg',
                resolve: {
                  dataQualityResults: function () {
                    return dq_result;
                  },
                  name: _.constant(null),
                  uploaded: _.constant(null),
                  importFileId: _.constant(result.unique_id),
                  orgId: _.constant(user_service.get_organization().id)
                }
              });
              modalInstance.result.then(function () {
                //dialog was closed with 'Done' button.
                get_labels();
              });
            });
          }).finally(function () {
            spinner_utility.hide();
          });
        });
      };

      $scope.cycle = {
        selected_cycle: _.find(cycles.cycles, {id: inventory.cycle_id}),
        cycles: cycles.cycles
      };

      // Columns
      var defaults = {
        headerCellFilter: 'translate',
        minWidth: 75,
        width: 150
      };
      _.map($scope.columns, function (col) {
        var options = {};
        col.cellTemplate = '<div class="ui-grid-cell-contents" uib-tooltip="{{COL_FIELD CUSTOM_FILTERS}}" tooltip-append-to-body="true" tooltip-popup-delay="500">{{COL_FIELD CUSTOM_FILTERS}}</div>';
        if (col.data_type === 'datetime') {
          options.cellFilter = 'date:\'yyyy-MM-dd h:mm a\'';
          options.filter = inventory_service.dateFilter();
        } else {
          options.filter = inventory_service.combinedFilter();
          options.sortingAlgorithm = naturalSort;
        }
        if (col.column_name === 'number_properties' && col.related) options.treeAggregationType = 'total';
        else if (col.related || col.is_extra_data) options.treeAggregationType = 'uniqueList';
        return _.defaults(col, options, defaults);
      });
      $scope.columns.unshift({
        name: 'notes_count',
        displayName: '',
        cellTemplate: '<div class="ui-grid-row-header-link">' +
        '  <a class="ui-grid-cell-contents notes-button" ng-if="row.entity.$$treeLevel === 0" ui-sref="inventory_detail_notes(grid.appScope.inventory_type === \'properties\' ? {inventory_type: \'properties\', view_id: row.entity.property_view_id} : {inventory_type: \'taxlots\', view_id: row.entity.taxlot_view_id})">' +
        '    <i class="fa fa-comment" ng-class="{\'text-muted\': !row.entity.notes_count}"></i><div>{$ row.entity.notes_count > 999 ? \'> 999\' : row.entity.notes_count ? row.entity.notes_count : \'\' $}</div>' +
        '  </a>' +
        '  <a class="ui-grid-cell-contents notes-button" ng-if="!row.entity.hasOwnProperty($$treeLevel)" ui-sref="inventory_detail_notes(grid.appScope.inventory_type === \'properties\' ? {inventory_type: \'taxlots\', view_id: row.entity.taxlot_view_id} : {inventory_type: \'properties\', view_id: row.entity.property_view_id})">' +
        '    <i class="fa fa-comment" ng-class="{\'text-muted\': !row.entity.notes_count}"></i><div>{$ row.entity.notes_count > 999 ? \'> 999\' : row.entity.notes_count ? row.entity.notes_count : \'\' $}</div>' +
        '  </a>' +
        '</div>',
        enableColumnMenu: false,
        enableColumnMoving: false,
        enableColumnResizing: false,
        enableFiltering: false,
        enableHiding: false,
        enableSorting: false,
        exporterSuppressExport: true,
        pinnedLeft: true,
        visible: true,
        width: 30
      }, {
        name: 'id',
        displayName: '',
        cellTemplate: '<div class="ui-grid-row-header-link">' +
        '  <a class="ui-grid-cell-contents" ng-if="row.entity.$$treeLevel === 0" ui-sref="inventory_detail(grid.appScope.inventory_type === \'properties\' ? {inventory_type: \'properties\', view_id: row.entity.property_view_id} : {inventory_type: \'taxlots\', view_id: row.entity.taxlot_view_id})">' +
        '    <i class="ui-grid-icon-info-circled"></i>' +
        '  </a>' +
        '  <a class="ui-grid-cell-contents" ng-if="!row.entity.hasOwnProperty($$treeLevel)" ui-sref="inventory_detail(grid.appScope.inventory_type === \'properties\' ? {inventory_type: \'taxlots\', view_id: row.entity.taxlot_view_id} : {inventory_type: \'properties\', view_id: row.entity.property_view_id})">' +
        '    <i class="ui-grid-icon-info-circled"></i>' +
        '  </a>' +
        '</div>',
        enableColumnMenu: false,
        enableColumnMoving: false,
        enableColumnResizing: false,
        enableFiltering: false,
        enableHiding: false,
        enableSorting: false,
        exporterSuppressExport: true,
        pinnedLeft: true,
        visible: true,
        width: 30
      });

      var findColumn = _.memoize(function (name) {
        return _.find(all_columns, {name: name});
      });

      // Data
      var processData = function () {
        var visibleColumns = _.map($scope.columns, 'name')
          .concat(['$$treeLevel', 'notes_count', 'id', 'property_state_id', 'property_view_id', 'taxlot_state_id', 'taxlot_view_id']);

        var columnsToAggregate = _.filter($scope.columns, 'treeAggregationType').reduce(function (obj, col) {
          obj[col.name] = col.treeAggregationType;
          return obj;
        }, {});
        var columnNamesToAggregate = _.keys(columnsToAggregate);

        var data = $scope.data;
        var roots = data.length;
        for (var i = 0, trueIndex = 0; i < roots; ++i, ++trueIndex) {
          data[trueIndex].$$treeLevel = 0;
          var related = data[trueIndex].related;
          var relatedIndex = trueIndex;
          var aggregations = {};
          for (var j = 0; j < related.length; ++j) {
            var updated = _.reduce(related[j], function (result, value, key) {
              if (_.includes(columnNamesToAggregate, key)) aggregations[key] = (aggregations[key] || []).concat(_.split(value, '; '));
              result[key] = value;
              return result;
            }, {});

            data.splice(++trueIndex, 0, _.pick(updated, visibleColumns));
          }

          aggregations = _.pickBy(_.mapValues(aggregations, function (values, key) {
            var col = findColumn(key);
            var cleanedValues = _.without(values, undefined, null, '');

            if (col.data_type === 'datetime') {
              cleanedValues = _.map(cleanedValues, function (value) {
                return $filter('date')(value, 'yyyy-MM-dd h:mm a');
              });
            }

            if (cleanedValues.length > 1) cleanedValues = _.uniq(cleanedValues);

            if (col.column_name === 'number_properties') {
              return _.sum(_.map(cleanedValues, _.toNumber)) || null;
            } else {
              if (cleanedValues.length === 1) return cleanedValues[0];
              return _.join(_.uniq(cleanedValues).sort(naturalSort), '; ');
            }
          }), function (result) {
            return _.isNumber(result) || !_.isEmpty(result);
          });

          // Remove unnecessary data
          data[relatedIndex] = _.pick(data[relatedIndex], visibleColumns);
          // Insert aggregated child values into parent row
          _.merge(data[relatedIndex], aggregations);
        }
        $scope.data = data;
        updateApplicableLabels();
        $scope.updateQueued = true;
      };

      var refresh_objects = function () {
        spinner_utility.show();
        if ($scope.inventory_type === 'properties') {
          inventory_service.get_properties($scope.pagination.page, $scope.number_per_page, $scope.cycle.selected_cycle, _.has($scope.currentProfile, 'id') ? $scope.currentProfile.id : undefined).then(function (properties) {
            $scope.data = properties.results;
            $scope.pagination = properties.pagination;
            processData();
            spinner_utility.hide();
          });
        } else if ($scope.inventory_type === 'taxlots') {
          inventory_service.get_taxlots($scope.pagination.page, $scope.number_per_page, $scope.cycle.selected_cycle, _.has($scope.currentProfile, 'id') ? $scope.currentProfile.id : undefined).then(function (taxlots) {
            $scope.data = taxlots.results;
            $scope.pagination = taxlots.pagination;
            processData();
            spinner_utility.hide();
          });
        }
      };

      $scope.update_cycle = function (cycle) {
        inventory_service.save_last_cycle(cycle.id);
        $scope.cycle.selected_cycle = cycle;
        refresh_objects();
      };

      $scope.filters_exist = function () {
        return !!_.find($scope.gridApi.grid.columns, function (col) {
          return !_.isEmpty(col.filter.term);
        });
      };

      processData();

      var get_labels = function () {
        label_service.get_labels([], {
          inventory_type: $scope.inventory_type
        }).then(function (labels) {
          $scope.labels = _.filter(labels, function (label) {
            return !_.isEmpty(label.is_applied);
          });
        });
      };

      $scope.open_delete_modal = function () {
        var modalInstance = $uibModal.open({
          templateUrl: urls.static_url + 'seed/partials/delete_modal.html',
          controller: 'delete_modal_controller',
          resolve: {
            property_states: function () {
              return _.map(_.filter($scope.gridApi.selection.getSelectedRows(), function (row) {
                if ($scope.inventory_type === 'properties') return row.$$treeLevel === 0;
                return !_.has(row, '$$treeLevel');
              }), 'property_state_id');
            },
            taxlot_states: function () {
              return _.map(_.filter($scope.gridApi.selection.getSelectedRows(), function (row) {
                if ($scope.inventory_type === 'taxlots') return row.$$treeLevel === 0;
                return !_.has(row, '$$treeLevel');
              }), 'taxlot_state_id');
            }
          }
        });

        modalInstance.result.then(function (result) {
          if (_.includes(['fail', 'incomplete'], result.delete_state)) refresh_objects();
          else if (result.delete_state === 'success') {
            var selectedRows = $scope.gridApi.selection.getSelectedRows();
            var selectedChildRows = _.remove(selectedRows, function (row) {
              return !_.has(row, '$$treeLevel');
            });
            // Delete selected child rows first
            _.forEach(selectedChildRows, function (row) {
              var index = $scope.data.lastIndexOf(row);
              var count = 1;
              if (row.$$treeLevel === 0) {
                // Count children to delete
                var i = index + 1;
                while (i < ($scope.data.length - 1) && !_.has($scope.data[i], '$$treeLevel')) {
                  count++;
                  i++;
                }
              }
              // console.debug('Deleting ' + count + ' child rows');
              $scope.data.splice(index, count);
            });
            // Delete parent rows and all child rows
            _.forEach(selectedRows, function (row) {
              var index = $scope.data.lastIndexOf(row);
              var count = 1;
              if (row.$$treeLevel === 0) {
                // Count children to delete
                var i = index + 1;
                while (i < ($scope.data.length - 1) && !_.has($scope.data[i], '$$treeLevel')) {
                  count++;
                  i++;
                }
              }
              // console.debug('Deleting ' + count + ' rows');
              $scope.data.splice(index, count);
            });
            // Delete any child rows that may have been duplicated due to a M2M relationship
            if ($scope.inventory_type === 'properties') {
              _.remove($scope.data, function (row) {
                return !_.has(row, '$$treeLevel') && _.includes(result.taxlot_states, row.taxlot_state_id);
              });
            } else if ($scope.inventory_type === 'taxlots') {
              _.remove($scope.data, function (row) {
                return !_.has(row, '$$treeLevel') && _.includes(result.property_states, row.property_state_id);
              });
            }
          }
        }, function (result) {
          if (_.includes(['fail', 'incomplete'], result.delete_state)) refresh_objects();
        });
      };

      $scope.updateHeight = function () {
        var height = 0;
        _.forEach(['.header', '.page_header_container', '.section_nav_container', '.inventory-list-controls', '.inventory-list-tab-container'], function (selector) {
          var element = angular.element(selector)[0];
          if (element) height += element.offsetHeight;
        });
        angular.element('#grid-container').css('height', 'calc(100vh - ' + (height + 2) + 'px)');
        angular.element('#grid-container > div').css('height', 'calc(100vh - ' + (height + 4) + 'px)');
        $scope.gridApi.core.handleWindowResize();
      };

      $scope.open_export_modal = function () {
        $uibModal.open({
          templateUrl: urls.static_url + 'seed/partials/export_inventory_modal.html',
          controller: 'export_inventory_modal_controller',
          resolve: {
            cycle_id: function () {
              return $scope.cycle.selected_cycle.id;
            },
            ids: function () {
              var visibleRowIds = _.map($scope.gridApi.core.getVisibleRows($scope.gridApi.grid), function (row) {
                return row.entity.id;
              });
              var selectedRowIds = _.map($scope.gridApi.selection.getSelectedRows(), 'id');
              return _.filter(visibleRowIds, function (id) {
                return _.includes(selectedRowIds, id);
              });
            },
            columns: function () {
              return _.map($scope.columns, 'name');
            },
            inventory_type: function () {
              return $scope.inventory_type;
            },
            profile_id: function () {
              // Check to see if the profile id is set
              if ($scope.currentProfile) {
                return $scope.currentProfile.id;
              } else {
                return null;
              }
            }
          }
        });
      };

      function currentColumns () {
        // Save all columns except first 3
        var gridCols = _.filter($scope.gridApi.grid.columns, function (col) {
          return !_.includes(['treeBaseRowHeaderCol', 'selectionRowHeaderCol', 'notes_count', 'id'], col.name) && col.visible;
        });

        // Ensure pinned ordering first
        var pinned = _.remove(gridCols, function (col) {
          return col.renderContainer === 'left';
        });
        gridCols = pinned.concat(gridCols);

        var columns = [];
        _.forEach(gridCols, function (col) {
          columns.push({
            column_name: col.colDef.column_name,
            id: col.colDef.id,
            order: columns.length + 1,
            pinned: col.renderContainer === 'left',
            table_name: col.colDef.table_name
          });
        });

        return columns;
      }

      var saveSettings = function () {
        if (!profiles.length) {
          // Create a profile first
          $scope.newProfile().then(function () {
            var id = $scope.currentProfile.id;
            var profile = _.omit($scope.currentProfile, 'id');
            profile.columns = currentColumns();
            inventory_service.update_settings_profile(id, profile);
          });
        } else {
          var id = $scope.currentProfile.id;
          var profile = _.omit($scope.currentProfile, 'id');
          profile.columns = currentColumns();
          inventory_service.update_settings_profile(id, profile);
        }
      };

      var saveGridSettings = function () {
        if (!$scope.restoring) {
          var columns = _.filter($scope.gridApi.saveState.save().columns, function (col) {
            return _.keys(col.sort).length + (_.get(col, 'filters[0].term', '') || '').length > 0;
          });
          inventory_service.saveGridSettings(localStorageKey + '.sort', {
            columns: columns
          });
        }
      };

      var restoreGridSettings = function () {
        $scope.restoring = true;
        var state = inventory_service.loadGridSettings(localStorageKey + '.sort');
        if (!_.isNull(state)) {
          state = JSON.parse(state);
          $scope.gridApi.saveState.restore($scope, state);
        }
        _.defer(function () {
          $scope.restoring = false;
        });
      };

      $scope.gridOptions = {
        data: 'data',
        enableFiltering: true,
        enableGridMenu: true,
        enableSorting: true,
        exporterCsvFilename: window.BE.initial_org_name + ($scope.inventory_type === 'taxlots' ? ' Tax Lot ' : ' Property ') + 'Data.csv',
        exporterMenuPdf: false,
        fastWatch: true,
        flatEntityAccess: true,
        gridMenuShowHideColumns: false,
        showTreeExpandNoChildren: false,
        saveFocus: false,
        saveGrouping: false,
        saveGroupingExpandedStates: false,
        saveOrder: false,
        savePinning: false,
        saveScroll: false,
        saveSelection: false,
        saveTreeView: false,
        saveVisible: false,
        saveWidths: false,
        columnDefs: $scope.columns,
        onRegisterApi: function (gridApi) {
          $scope.gridApi = gridApi;

          _.delay($scope.updateHeight, 150);

          var debouncedHeightUpdate = _.debounce($scope.updateHeight, 150);
          angular.element($window).on('resize', debouncedHeightUpdate);
          $scope.$on('$destroy', function () {
            angular.element($window).off('resize', debouncedHeightUpdate);
          });

          gridApi.colMovable.on.columnPositionChanged($scope, function () {
            // Ensure that 'notes_count' and 'id' remain first
<<<<<<< HEAD
            var col, idIndex;
=======
            var idIndex, col;
>>>>>>> b6f43c86
            idIndex = _.findIndex($scope.gridApi.grid.columns, {name: 'notes_count'});
            if (idIndex !== 2) {
              col = $scope.gridApi.grid.columns[idIndex];
              $scope.gridApi.grid.columns.splice(idIndex, 1);
              $scope.gridApi.grid.columns.splice(2, 0, col);
            }
            idIndex = _.findIndex($scope.gridApi.grid.columns, {name: 'id'});
            if (idIndex !== 3) {
              col = $scope.gridApi.grid.columns[idIndex];
              $scope.gridApi.grid.columns.splice(idIndex, 1);
              $scope.gridApi.grid.columns.splice(3, 0, col);
            }
            saveSettings();
          });
          gridApi.core.on.columnVisibilityChanged($scope, saveSettings);
          gridApi.core.on.filterChanged($scope, _.debounce(saveGridSettings, 150));
          gridApi.core.on.sortChanged($scope, _.debounce(saveGridSettings, 150));
          gridApi.pinning.on.columnPinned($scope, saveSettings);

          var selectionChanged = function () {
            var selected = gridApi.selection.getSelectedRows();
            var parentsSelectedIds = _.map(_.filter(selected, {$$treeLevel: 0}), 'id');
            $scope.selectedCount = selected.length;
            $scope.selectedParentCount = parentsSelectedIds.length;

            var removed = _.difference($scope.selectedOrder, parentsSelectedIds);
            var added = _.difference(parentsSelectedIds, $scope.selectedOrder);
            if (removed.length === 1 && !added.length) {
              // console.log('Removed ', removed);
              _.remove($scope.selectedOrder, function (item) {
                return item === removed[0];
              });
            } else if (added.length === 1 && !removed.length) {
              // console.log('Added ', added);
              $scope.selectedOrder.push(added[0]);
            }
          };

          var selectAllChanged = function () {
            var allSelected = $scope.gridApi.selection.getSelectedRows();

            if (!allSelected.length) {
              $scope.selectedCount = 0;
              $scope.selectedParentCount = 0;
              $scope.selectedOrder = [];
            } else {
              var parentsSelectedIds = _.map(_.filter(allSelected, {$$treeLevel: 0}), 'id');
              var sortedIds = _.map($scope.gridApi.core.getVisibleRows($scope.gridApi.grid), function (row) {
                return row.entity.id;
              });
              $scope.selectedOrder = _.filter(sortedIds, function (id) {
                return _.includes(parentsSelectedIds, id);
              });
              $scope.selectedCount = allSelected.length;
              $scope.selectedParentCount = parentsSelectedIds.length;
            }
          };

          gridApi.selection.on.rowSelectionChanged($scope, selectionChanged);
          gridApi.selection.on.rowSelectionChangedBatch($scope, selectAllChanged);

          gridApi.core.on.rowsRendered($scope, _.debounce(function () {
            $scope.$apply(function () {
              spinner_utility.hide();
              $scope.total = _.filter($scope.gridApi.core.getVisibleRows($scope.gridApi.grid), {treeLevel: 0}).length;
              if ($scope.updateQueued) {
                $scope.updateQueued = false;
                if ($scope.selected_labels.length) filterUsingLabels();
              }
            });
          }, 150));

          _.defer(function () {
            restoreGridSettings();
          });
        }
      };
    }]);<|MERGE_RESOLUTION|>--- conflicted
+++ resolved
@@ -181,18 +181,13 @@
         });
       };
 
-<<<<<<< HEAD
       function updateApplicableLabels () {
-        var inventoryIds = _.map($scope.data, 'id').sort();
-=======
-      function updateApplicableLabels() {
         var inventoryIds;
         if ($scope.inventory_type === 'properties') {
           inventoryIds = _.map($scope.data, 'property_view_id').sort();
         } else {
           inventoryIds = _.map($scope.data, 'taxlot_view_id').sort();
         }
->>>>>>> b6f43c86
         $scope.labels = _.filter(labels, function (label) {
           return _.some(label.is_applied, function (id) {
             return _.includes(inventoryIds, id);
@@ -768,11 +763,7 @@
 
           gridApi.colMovable.on.columnPositionChanged($scope, function () {
             // Ensure that 'notes_count' and 'id' remain first
-<<<<<<< HEAD
             var col, idIndex;
-=======
-            var idIndex, col;
->>>>>>> b6f43c86
             idIndex = _.findIndex($scope.gridApi.grid.columns, {name: 'notes_count'});
             if (idIndex !== 2) {
               col = $scope.gridApi.grid.columns[idIndex];
