--- conflicted
+++ resolved
@@ -3,63 +3,12 @@
  * :author
  */
 angular.module('BE.seed.controller.mapping', [])
-<<<<<<< HEAD
-    .controller('mapping_controller', [
-      '$scope',
-      'import_file_payload',
-      'suggested_mappings_payload',
-      'raw_columns_payload',
-      'first_five_rows_payload',
-      'cycles',
-      'mappingValidatorService',
-      'mapping_service',
-      'search_service',
-      'spinner_utility',
-      'urls',
-      '$uibModal',
-      'user_service',
-      'uploader_service',
-      '$http',
-      '$filter',
-      'cleansing_service',
-      'inventory_service',
-      function ($scope,
-                import_file_payload,
-                suggested_mappings_payload,
-                raw_columns_payload,
-                first_five_rows_payload,
-                cycles,
-                mappingValidatorService,
-                mapping_service,
-                search_service,
-                spinner_utility,
-                urls,
-                $uibModal,
-                user_service,
-                uploader_service,
-                $http,
-                $filter,
-                cleansing_service,
-                inventory_service) {
-        var db_field_columns = suggested_mappings_payload.column_names;
-        var columns = suggested_mappings_payload.columns;
-        var extra_data_columns = _.filter(columns, 'extra_data');
-        var original_columns = _.map(columns, function f(n) {
-          return n['name']
-        });
-
-        // Readability for db columns.
-        for (var i = 0; i < db_field_columns.length; i++) {
-          db_field_columns[i] = $filter('titleCase')(db_field_columns[i]);
-=======
   .controller('mapping_controller', [
     '$scope',
     'import_file_payload',
     'suggested_mappings_payload',
     'raw_columns_payload',
     'first_five_rows_payload',
-    'property_columns',
-    'taxlot_columns',
     'cycles',
     'mappingValidatorService',
     'mapping_service',
@@ -78,8 +27,6 @@
               suggested_mappings_payload,
               raw_columns_payload,
               first_five_rows_payload,
-              property_columns,
-              taxlot_columns,
               cycles,
               mappingValidatorService,
               mapping_service,
@@ -121,7 +68,6 @@
         // typeahead suggestions title cased
         if (!_.includes($scope.typeahead_columns, v[1])) {
           v[1] = $filter('titleCase')(v[1]);
->>>>>>> 3279eb0d
         }
       });
 
@@ -391,86 +337,6 @@
             });
           });
 
-<<<<<<< HEAD
-        /*
-         * get_mapped_buildings: gets mapped buildings for the preview table
-         */
-        $scope.get_mapped_buildings = function () {
-          $scope.import_file.progress = 0;
-          $scope.save_mappings = true;
-          $scope.review_mappings = true;
-          $scope.tabs.one_active = false;
-          $scope.tabs.two_active = true;
-
-          $scope.save_mappings = false;
-
-          // Request the columns again because they may (most likely)
-          // have changed from the initial import
-          inventory_service.get_property_columns().then(function(data){
-            $scope.property_columns = data;
-          });
-          inventory_service.get_taxlot_columns().then(function(data){
-            $scope.taxlot_columns =  data;
-          });
-
-          inventory_service.search_matching_inventory($scope.import_file.id).then(function (data) {
-            $scope.mappedData = data;
-
-            var gridOptions = {
-              enableFiltering: true,
-              enableGridMenu: false,
-              enableSorting: true,
-              fastWatch: true,
-              flatEntityAccess: true
-            };
-
-            var defaults = {
-              enableHiding: false,
-              minWidth: 75,
-              width: 150
-            };
-            var existing_property_keys = _.keys(data.properties[0]);
-            var existing_extra_property_keys = existing_property_keys.length ? _.keys(data.properties[0].extra_data) : [];
-            var existing_taxlot_keys = _.keys(data.tax_lots[0]);
-            var existing_extra_taxlot_keys = existing_taxlot_keys.length ? _.keys(data.tax_lots[0].extra_data) : [];
-            _.map($scope.property_columns, function (col) {
-              var options = {};
-              if (!_.includes(existing_property_keys, col.name) && !_.includes(existing_extra_property_keys, col.name)) col.visible = false;
-              else {
-                if (col.type == 'number') options.filter = inventory_service.numFilter();
-                else options.filter = inventory_service.textFilter();
-              }
-              return _.defaults(col, options, defaults);
-            });
-            _.map($scope.taxlot_columns, function (col) {
-              var options = {};
-              if (!_.includes(existing_taxlot_keys, col.name) && !_.includes(existing_extra_taxlot_keys, col.name)) {
-                col.visible = false;
-              } else {
-                console.log(col)
-                if (col.type == 'number') options.filter = inventory_service.numFilter();
-                else options.filter = inventory_service.textFilter();
-              }
-              return _.defaults(col, options, defaults);
-            });
-
-            $scope.propertiesGridOptions = angular.copy(gridOptions);
-            $scope.propertiesGridOptions.data = _.map(data.properties, function (prop) {
-              return _.defaults(prop, prop.extra_data);
-            });
-            $scope.propertiesGridOptions.columnDefs = $scope.property_columns;
-            $scope.taxlotsGridOptions = angular.copy(gridOptions);
-            $scope.taxlotsGridOptions.data = _.map(data.tax_lots, function (taxlot) {
-              return _.defaults(taxlot, taxlot.extra_data);
-            });
-            $scope.taxlotsGridOptions.columnDefs = $scope.taxlot_columns;
-
-            $scope.show_mapped_buildings = true;
-          }).catch(function (response) {
-            console.error(response);
-          });
-        };
-=======
           angular.extend(tcm, raw_columns_prototype);
           temp_columns.push(tcm);
           tcm.find_suggested_mapping($scope.suggested_mappings);
@@ -492,6 +358,15 @@
         $scope.tabs.two_active = true;
 
         $scope.save_mappings = false;
+
+        // Request the columns again because they may (most likely)
+        // have changed from the initial import
+        inventory_service.get_property_columns().then(function(data){
+          $scope.property_columns = data;
+        });
+        inventory_service.get_taxlot_columns().then(function(data){
+          $scope.taxlot_columns =  data;
+        });
 
         inventory_service.search_matching_inventory($scope.import_file.id).then(function (data) {
           $scope.mappedData = data;
@@ -503,7 +378,6 @@
             fastWatch: true,
             flatEntityAccess: true
           };
->>>>>>> 3279eb0d
 
           var defaults = {
             enableHiding: false,
@@ -514,7 +388,7 @@
           var existing_extra_property_keys = existing_property_keys.length ? _.keys(data.properties[0].extra_data) : [];
           var existing_taxlot_keys = _.keys(data.tax_lots[0]);
           var existing_extra_taxlot_keys = existing_taxlot_keys.length ? _.keys(data.tax_lots[0].extra_data) : [];
-          _.map(property_columns, function (col) {
+          _.map($scope.property_columns, function (col) {
             var options = {};
             if (!_.includes(existing_property_keys, col.name) && !_.includes(existing_extra_property_keys, col.name)) col.visible = false;
             else {
@@ -523,7 +397,7 @@
             }
             return _.defaults(col, options, defaults);
           });
-          _.map(taxlot_columns, function (col) {
+          _.map($scope.taxlot_columns, function (col) {
             var options = {};
             if (!_.includes(existing_taxlot_keys, col.name) && !_.includes(existing_extra_taxlot_keys, col.name)) {
               col.visible = false;
@@ -538,12 +412,12 @@
           $scope.propertiesGridOptions.data = _.map(data.properties, function (prop) {
             return _.defaults(prop, prop.extra_data);
           });
-          $scope.propertiesGridOptions.columnDefs = property_columns;
+          $scope.propertiesGridOptions.columnDefs = $scope.property_columns;
           $scope.taxlotsGridOptions = angular.copy(gridOptions);
           $scope.taxlotsGridOptions.data = _.map(data.tax_lots, function (taxlot) {
             return _.defaults(taxlot, taxlot.extra_data);
           });
-          $scope.taxlotsGridOptions.columnDefs = taxlot_columns;
+          $scope.taxlotsGridOptions.columnDefs = $scope.taxlot_columns;
 
           $scope.show_mapped_buildings = true;
         }).catch(function (response) {
@@ -831,13 +705,9 @@
             }
           }
         });
-
       };
 
       $scope.MAP_copy = 'A \'check\' indicates you want to map a data field header from your import file to either a standard header from the Building Energy Data Exchange Specification (BEDES) or to a custom header of your choice. Unchecked rows will be ignored for mapping purposes and the data will be imported with the header from your import file.';
-
       $scope.BEDES_copy = 'A Green check in this column indicates the mapping is done to a standard field in the BEDES specification.';
-
       $scope.VALIDATE_copy = 'Indicates whether data mapping was successful, if there\'s invalid data in your columns, or a duplicate field header mappings that need to be re-mapped to a unique BEDES/non-BEDES field. ';
-
     }]);