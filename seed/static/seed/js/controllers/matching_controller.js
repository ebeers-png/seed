/*
 * :copyright (c) 2014 - 2016, The Regents of the University of California, through Lawrence Berkeley National Laboratory (subject to receipt of any required approvals from the U.S. Department of Energy) and contributors. All rights reserved.
 * :author
 */
angular.module('BE.seed.controller.matching', [])
  .controller('matching_controller', [
    '$scope',
    '$state',
    '$stateParams',
    'import_file_payload',
    'inventory_payload',
    'building_services',
    'default_columns',
    'all_columns',
    'cycles',
    'urls',
    '$uibModal',
    '$log',
    'search_service',
    'matching_service',
    'inventory_service',
    '$filter',
    function ($scope,
              $state,
              $stateParams,
              import_file_payload,
              inventory_payload,
              building_services,
              default_columns,
              all_columns,
              cycles,
              urls,
              $uibModal,
              $log,
              search_service,
              matching_service,
              inventory_service,
              $filter) {
      // Remove import_files that haven't yet been mapped
      _.remove(import_file_payload.import_file.dataset.importfiles, function (importfile) {
        return importfile.mapping_done !== true;
      });

      $scope.search = angular.copy(search_service);
      $scope.search.url = urls.search_buildings;

      $scope.import_file = import_file_payload.import_file;
      var validCycles = _.uniq(_.map(import_file_payload.import_file.dataset.importfiles, 'cycle'));
      $scope.cycles = _.filter(cycles.cycles, function (cycle) {
        return _.includes(validCycles, cycle.id);
      });
      $scope.selectedCycle = _.find($scope.cycles, {id: $scope.import_file.cycle});

      $scope.buildings = inventory_payload.buildings;
      $scope.q = '';
      $scope.number_per_page = 10;
      $scope.current_page = 1;
      $scope.order_by = '';
      $scope.sort_reverse = false;
      $scope.filter_params = {};
      $scope.existing_filter_params = {};
      $scope.project_slug = null;
      $scope.number_matching_search = 0;
      $scope.number_returned = 0;
      $scope.pagination = {};
      $scope.prev_page_disabled = false;
      $scope.next_page_disabled = false;
      $scope.showing = {};
      $scope.pagination.number_per_page_options = [10, 25, 50, 100];
      $scope.pagination.number_per_page_options_model = 10;
      $scope.loading_pills = true;
      $scope.show_building_list = true;
      $scope.selected_row = '';
      $scope.fields = all_columns.fields;
      $scope.default_columns = default_columns.columns;
      $scope.columns = [];
      $scope.alerts = [];
      $scope.file_select = {
        file: $scope.import_file.dataset.importfiles[0]
      };
      $scope.detail = {
        match_tree: []
      };
      $scope.importfile_id = $stateParams.importfile_id;
      $scope.inventory_type = $stateParams.inventory_type;
      var order_by = $filter('orderBy');

      /* Handle 'update filters' button click */
      $scope.do_update_filters = function () {
        $scope.current_page = 1;
        $scope.filter_search();
      };

      /* Handle 'Enter' key on filter fields */
      $scope.on_filter_enter_key = function () {
        $scope.current_page = 1;
        $scope.filter_search();
      };

      /*
       * filter_search: searches TODO(ALECK): use the search_service for search
       *   and pagination here.
       */
      $scope.filter_search = function () {
        $scope.update_number_matched();
<<<<<<< HEAD
        building_services.search_buildings($scope.q, $scope.number_per_page, $scope.current_page,
            $scope.order_by, $scope.sort_reverse, $scope.filter_params, $scope.file_select.file.id).then(
            function(data) {
                // resolve promise
                // safe-guard against future init() calls
                buildings_payload = data;

                $scope.buildings = data.buildings;
                $scope.number_matching_search = data.number_matching_search;
                $scope.number_returned = data.number_returned;
                $scope.num_pages = Math.ceil(data.number_matching_search / $scope.number_per_page);
                update_start_end_paging();
            },
            function(data, status) {
                // reject promise
                console.log({data: data, status: status});
                $scope.alerts.push({ type: 'danger', msg: 'Error searching' });
            }
        );
    };


     $scope.closeAlert = function(index) {
=======
        inventory_service.search_matching_inventory($scope.q, $scope.number_per_page, $scope.current_page,
          $scope.order_by, $scope.sort_reverse, $scope.filter_params, $scope.file_select.file.id)
          .then(function (data) {
            // safe-guard against future init() calls
            inventory_payload = data;

            $scope.buildings = data.buildings;
            $scope.number_matching_search = data.number_matching_search;
            $scope.number_returned = data.number_returned;
            $scope.num_pages = Math.ceil(data.number_matching_search / $scope.number_per_page);
            update_start_end_paging();
          })
          .catch(function (data, status) {
            console.log({data: data, status: status});
            $scope.alerts.push({type: 'danger', msg: 'Error searching'});
          });
      };


      $scope.closeAlert = function (index) {
>>>>>>> 05d78c45
        $scope.alerts.splice(index, 1);
      };

      /**
       *  Code for filter dropdown
       */

      var SHOW_ALL = 'Show All';
      var SHOW_MATCHED = 'Show Matched';
      var SHOW_UNMATCHED = 'Show Unmatched';

      $scope.filter_options = [
        {id: SHOW_ALL, value: SHOW_ALL},
        {id: SHOW_MATCHED, value: SHOW_MATCHED},
        {id: SHOW_UNMATCHED, value: SHOW_UNMATCHED}
      ];

      $scope.filter_selection = {selected: SHOW_ALL};     //default setting

      $scope.update_show_filter = function (optionValue) {

        switch (optionValue) {
          case SHOW_ALL:
            $scope.filter_params.children__isnull = undefined;
            break;
          case SHOW_MATCHED:
            $scope.filter_params.children__isnull = false;  //has children therefore is matched
            break;
          case SHOW_UNMATCHED:
            $scope.filter_params.children__isnull = true;   //does not have children therefore is unmatched
            break;
          default:
            $log.error('#matching_controller: unexpected filter value: ', optionValue);
            return;
        }

        $scope.current_page = 1;
        $scope.filter_search();

      };


      /**
       * Pagination code
       */
      $scope.pagination.update_number_per_page = function () {
        $scope.number_per_page = $scope.pagination.number_per_page_options_model;
        $scope.filter_search();
      };
      var update_start_end_paging = function () {
        if ($scope.current_page === $scope.num_pages) {
          $scope.showing.end = $scope.number_matching_search;
        } else {
          $scope.showing.end = ($scope.current_page) * $scope.number_per_page;
        }

        $scope.showing.start = ($scope.current_page - 1) * $scope.number_per_page + 1;
        $scope.prev_page_disabled = $scope.current_page === 1;
        $scope.next_page_disabled = $scope.current_page === $scope.num_pages;

      };

      /**
       * first_page: triggered when the `first` paging button is clicked, it
       *   sets the results to the first page and shows that page
       */
      $scope.pagination.first_page = function () {
        $scope.current_page = 1;
        $scope.filter_search();
      };

      /**
       * last_page: triggered when the `last` paging button is clicked, it
       *   sets the results to the last page and shows that page
       */
      $scope.pagination.last_page = function () {
        $scope.current_page = $scope.num_pages;
        $scope.filter_search();
      };

      /**
       * next_page: triggered when the `next` paging button is clicked, it
       *   increments the page of the results, and fetches that page
       */
      $scope.pagination.next_page = function () {
        $scope.current_page += 1;
        if ($scope.current_page > $scope.num_pages) {
          $scope.current_page = $scope.num_pages;
        }
        $scope.filter_search();
      };

      /**
       * prev_page: triggered when the `previous` paging button is clicked, it
       *   decrements the page of the results, and fetches that page
       */
      $scope.pagination.prev_page = function () {
        $scope.current_page -= 1;
        if ($scope.current_page < 1) {
          $scope.current_page = 1;
        }
        $scope.filter_search();
      };
      /**
       * end pagination code
       */

      /**
       * toggle_match: creates or removes a match between a building and
       *   co_parent or suggested co_parent.
       *
       * @param {obj} building: building object to match or unmatch
       */
      $scope.toggle_match = function (building) {
        var source, target, create;
        if (building.coparent && building.coparent.id) {
          if (building.matched) {
            source = building.id;
            target = building.coparent.id;
          } else {
            source = building.coparent.id;
            target = building.id;
          }
          create = building.matched;
        } else {
          building.matched = false;
          return;
        }

        // creates or removes a match
        var save_promise = null;
        if ($scope.inventory_type == 'properties') save_promise = inventory_service.save_property_match(source, target, create);
        else save_promise = inventory_service.save_taxlot_match(source, target, create);
        save_promise.then(function (data) {
          // update building and coparent's child in case of a unmatch
          // without a page refresh
          if (building.matched) {
            building.children = building.children || [0];
            building.children[0] = data.child_id;
          }
          $scope.update_number_matched();
          $scope.$emit('finished_saving');
        }, function (data, status) {
          building.matched = !building.matched;
          $scope.$emit('finished_saving');
        });
      };

      /*
       * match_building: loads/shows the matching detail table and hides the
       *  matching list table
       */
      $scope.match_building = function (building) {
        // shows a matched building detail page
        $scope.search.filter_params = {};
        // chain promises to exclude the match_tree from the search of
        // existing buildings
        matching_service.get_match_tree(building.id)
          .then(function (data) {
            $scope.tip = data.tip;
            $scope.detail.match_tree = data.coparents.map(function (b) {
              // the backend doesn't set a matched field so add one here
              b.matched = true;
              return b;
            }).filter(function (b) {
              // this is tricky, we only want to show the tree nodes which
              // are original, i.e. don't have parents
              if (b.id !== building.id) {
                return b;
              }
            });
            $scope.search.filter_params.exclude = {
              id__in: data.coparents.map(function (b) {
                return b.id;
              }).concat([building.id])
            };
            return $scope.search.search_buildings();
          })
          .then(function (data) {
            $scope.$broadcast('matching_loaded', {
              matching_buildings: data.buildings,
              building: building
            });
            console.log({building: building, match_tree: $scope.detail.match_tree});
            $scope.show_building_list = false;
            $scope.selected_row = building.id;
          });

      };

      /**
       * open_edit_columns_modal: opens the edit columns modal to select and set
       *   the columns used in the matching list table and matching detail table
       */
      $scope.open_edit_columns_modal = function () {
        var modalInstance = $uibModal.open({
          templateUrl: urls.static_url + 'seed/partials/custom_view_modal.html',
          controller: 'buildings_settings_controller',
          resolve: {
            all_columns: function () {
              return all_columns;
            },
            default_columns: function () {
              return default_columns;
            },
            shared_fields_payload: function () {
              return {show_shared_buildings: false};
            },
            project_payload: function () {
              return {project: {}};
            },
            building_payload: function () {
              return {building: {}};
            }
          }
        });
      };


      /**
       * update_number_matched: updates the number of matched and unmatched
       *   buildings
       */
      $scope.update_number_matched = function () {
        building_services.get_matching_results($scope.file_select.file.id)
          .then(function (data) {
            // resolve promise
            $scope.matched_buildings = data.matched;
            $scope.unmatched_buildings = data.unmatched;
            $scope.duplicate_buildings = data.duplicates;
          });
      };

      /**
       * back_to_list: shows the matching list table, hides the matching detail
       *   table
       */
      $scope.back_to_list = function () {
        $scope.show_building_list = true;
      };

      /*
       * order_by_field: toggle between ordering table rows in ascending or descending order of field value
       */

      $scope.order_by_field = function (field, reverse) {
        $scope.buildings = order_by($scope.buildings, field, reverse);
      };

      $scope.cycleChanged = function () {
        var initial = _.isUndefined($scope.import_files);
        $scope.import_files = _.filter($scope.import_file.dataset.importfiles, function (file) {
          return file.cycle == $scope.selectedCycle.id;
        });
        if (!initial) {
          // If not first load, default to the first available file in the newly selected cycle
          $scope.file_select.file = _.head($scope.import_files);
          $scope.fileChanged();
        }
      };

      $scope.fileChanged = function () {
        $state.go('matching', {importfile_id: $scope.file_select.file.id});
      };

      /**
       * init: sets the default pagination, gets the columns that should be displayed
       *   in the matching list table, sets the table buildings from the building_payload
       */
      $scope.init = function () {
        $scope.cycleChanged();
        $scope.columns = search_service.generate_columns($scope.fields, $scope.default_columns);
        update_start_end_paging();
        $scope.buildings = inventory_payload.buildings;
        $scope.number_matching_search = inventory_payload.number_matching_search;
        $scope.number_returned = inventory_payload.number_returned;
        $scope.num_pages = Math.ceil(inventory_payload.number_matching_search / $scope.number_per_page);

        $scope.update_number_matched();
      };
      $scope.init();
    }]);<|MERGE_RESOLUTION|>--- conflicted
+++ resolved
@@ -103,31 +103,6 @@
        */
       $scope.filter_search = function () {
         $scope.update_number_matched();
-<<<<<<< HEAD
-        building_services.search_buildings($scope.q, $scope.number_per_page, $scope.current_page,
-            $scope.order_by, $scope.sort_reverse, $scope.filter_params, $scope.file_select.file.id).then(
-            function(data) {
-                // resolve promise
-                // safe-guard against future init() calls
-                buildings_payload = data;
-
-                $scope.buildings = data.buildings;
-                $scope.number_matching_search = data.number_matching_search;
-                $scope.number_returned = data.number_returned;
-                $scope.num_pages = Math.ceil(data.number_matching_search / $scope.number_per_page);
-                update_start_end_paging();
-            },
-            function(data, status) {
-                // reject promise
-                console.log({data: data, status: status});
-                $scope.alerts.push({ type: 'danger', msg: 'Error searching' });
-            }
-        );
-    };
-
-
-     $scope.closeAlert = function(index) {
-=======
         inventory_service.search_matching_inventory($scope.q, $scope.number_per_page, $scope.current_page,
           $scope.order_by, $scope.sort_reverse, $scope.filter_params, $scope.file_select.file.id)
           .then(function (data) {
@@ -148,7 +123,6 @@
 
 
       $scope.closeAlert = function (index) {
->>>>>>> 05d78c45
         $scope.alerts.splice(index, 1);
       };
 
