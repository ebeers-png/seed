/**
 * :copyright: (c) 2014 Building Energy Inc
 */
angular.module('BE.seed.controller.menu', [])
.controller('seed_menu_controller', [
  '$scope',
  '$http',
  '$location',
  '$window',
  '$modal',
  '$log',
  'urls',
  'building_services',
  'project_service',
  'uploader_service',
  'organization_service',
  'user_service',
  '$timeout',
  '$route',
  function(
    $scope,
    $http,
    $location,
    $window,
    $modal,
    $log,
    urls,
    building_services,
    project_service,
    uploader_service,
    organization_service,
    user_service,
    $timeout,
    $route) {

    // initial state of css classes for menu and sidebar
    $scope.expanded_controller = false;
    $scope.collapsed_controller = false;
    $scope.narrow_controller = false;
    $scope.wide_controller = false;
    $scope.username = window.BE.username;
    $scope.urls = urls;
    $scope.buildings_count = 0;
    $scope.datasets_count = 0;
    $scope.projects_count = 0;
    $scope.search_input = "";
    $scope.menu = {};
    $scope.menu.project = {};
    $scope.menu.create_project_state = "create";
    $scope.menu.create_project_error = false;
    $scope.menu.create_project_error_message = "";
    $scope.saving_indicator = false;
    $scope.menu.route_load_error = false;
    $scope.menu.user = {};

    $scope.$on("$routeChangeError", function(event, current, previous, rejection) {
        $scope.menu.route_load_error = true;
        if (rejection === "not authorized" || rejection === "Your page could not be located!") {
            $scope.menu.error_message = rejection;
        }
    });
<<<<<<< HEAD
    $scope.$on("$routeChangeStart", function($event, next, current) {
        $scope.menu.loading = next.controller === "mapping_controller";
    });
=======
>>>>>>> a96f2f93
    $scope.$on("$routeChangeSuccess", function() {
        $scope.menu.route_load_error = false;
    });
    $scope.$on('app_error', function(event, data){
        $scope.menu.route_load_error = true;
        $scope.menu.error_message = data.message;
    });
    $scope.$on('project_created', function(event, data) {
        init();
    });
    $scope.$on('show_saving', function(event, data) {
        $scope.saving_indicator = true;
        start_saving_indicator(". . .   ", "");
    });
    $scope.$on('finished_saving', function(event, data) {
        $scope.saving_indicator = false;
    });

    $scope.input_search = function() {
        if ($location.absUrl().indexOf("#") === -1) {
            // not on SEED angularjs route managed page
            $window.location.href = urls.seed_home + "#/buildings?q=" + $scope.search_input;
        } else {
            $location.path('/buildings').search('q=' + $scope.search_input);
        }
    };


    $scope.is_active = function(menu_item) {
        if (menu_item === $location.path()) {
            return true;
        } else if (menu_item !== "/" && $location.path().indexOf(menu_item) === 0) {
            return true;
        } else if (menu_item === '/seed/data' && $location.absUrl().indexOf('#') === -1) {
            if ($location.absUrl().indexOf(menu_item) !== -1) {
                return true;
            }
            if ($location.absUrl().indexOf('worksheet') !== -1) {
                return true;
            }
            if ($location.absUrl().indexOf('mapping') !== -1) {
                return true;
            }
            if ($location.absUrl().indexOf('cleaning') !== -1) {
                return true;
            }
            if ($location.absUrl().indexOf('merge') !== -1) {
                return true;
            }
            if ($location.absUrl().indexOf('import') !== -1) {
                return true;
            }
            return false;
        }
        else {
            return false;
        }
    };

    $scope.href = function(url) {
        window.location = url;
    };

    $scope.reset_search_field = function() {
        $scope.search_input = "";
    };


    // returns true if menu toggle has never been clicked, i.e. first run, else returns false
    $scope.menu_toggle_has_never_been_clicked = function () {
        if ($scope.expanded_controller === $scope.collapsed_controller) {
            return true;
        } else {
            return false;
        }
    };

    $scope.is_initial_state = function() {
        return $scope.menu_toggle_has_never_been_clicked();
    };

    // expands and collapses the sidebar menu
    $scope.toggle_menu = function() {
        if ($scope.menu_toggle_has_never_been_clicked()) {
            $scope.expanded_controller = true;
            $scope.collapsed_controller = false;
            $scope.narrow_controller = true;
            $scope.wide_controller = false;
        }
        else {
            $scope.expanded_controller = !$scope.expanded_controller;
            $scope.collapsed_controller = !$scope.collapsed_controller;
            $scope.narrow_controller = !$scope.narrow_controller;
            $scope.wide_controller = !$scope.wide_controller;
        }
    };

    $scope.open_create_project_modal = function() {
        var modalInstance = $modal.open({
            templateUrl: urls.static_url + 'seed/partials/edit_project_modal.html',
            controller: 'edit_project_modal_ctrl',
            resolve: {
                project: function () {
                    return $scope.menu.project;
                },
                create_project: function () {
                    return true;
                }
            }
        });

        modalInstance.result.then(
            function (project) {
                $log.info(project);
                init();
                $scope.$broadcast('projects_updated');
        }, function (message) {
                $log.info(message);
                $log.info('Modal dismissed at: ' + new Date());
        });
    };

    /**
     * open_data_upload_modal: opens the data upload modal, passes in the 
     *  data_upload_modal_ctrl controller. 
     */
    $scope.open_data_upload_modal = function() {
        var dataModalInstance = $modal.open({
            templateUrl: urls.static_url + 'seed/partials/data_upload_modal.html',
            controller: 'data_upload_modal_ctrl',
            resolve: {
                step: function(){
                    return 1;
                },
                dataset: function(){
                    return {};
                }
            }
        });

        dataModalInstance.result.then(
            // modal close() function
            function () {
                $scope.$broadcast('datasets_updated');
                init();
            // modal dismiss() function
        }, function (message) {
                // dismiss
                $scope.$broadcast('datasets_updated');
                init();
        });
    };

    /**
     * start_saving_indicator: 'speaks' through a chuck of text. Used as a saving
     *              indicator. $scope.saving_indicator should be set to true
     *              for this to run.
     *
     *  TODO(Aleck): break out into a directive or service and make functional
     *               where the element is a param, as is the bool, and timing
     *
     *  e.g. start_saving_indicator(". . .  ", "") will update the DOM element with 
     *       class=saving_progress as follows:
     *       After 250ms: "."
     *       After 250ms: ". "
     *       After 250ms: ".  ."
     *       After 250ms: ".  . "
     *       After 250ms: ".  .  ."
     *       After 250ms: ".  .  . "
     *       After 250ms: ""
     *       After 250ms: "."
     *       After 250ms: ". "
     *  
     *  @params {string} full_text: indicator text to iterate and loop through
     *  @params {string} partial: the substring of the full_text displayed
     *  @local {bool} $scope.saving_indicator true to continue
     */
    var start_saving_indicator = function(full_text, partial) {
        var delay_ms = 250;
        angular.element(".saving_progress").html(partial);
        if (!$scope.saving_indicator) {
            return;
        }
        if (full_text === partial){
            start_saving_indicator(full_text, "");
        } else {
            $timeout(function(){
                start_saving_indicator(full_text, full_text.substring(0, partial.length + 1));
            }, delay_ms);
        }
    };

    /**
     * sets the users primary organization, reloads/refreshed the page
     * @param {obj} org
     */
    $scope.set_user_org = function (org) {
        user_service.set_organization(org);
        $scope.menu.user.organization = org;
        $route.reload();
        init();
    };

    var init = function() {
        // get the default org for the user
        $scope.menu.user.organization = user_service.get_organization();
        building_services.get_total_number_of_buildings_for_user().then(function(data) {
            // resolve promise
            $scope.buildings_count = data.buildings_count;
        });
        project_service.get_datasets_count().then(function(data) {
            // resolve promise
            $scope.datasets_count = data.datasets_count;
        });
        project_service.get_projects_count().then(function(data) {
            // resolve promise
            $scope.projects_count = data.projects_count;
        });
        organization_service.get_organizations().then(function (data) {
            // resolve promise
            $scope.menu.user.organizations = data.organizations;
        });
    };
    init();
}]);<|MERGE_RESOLUTION|>--- conflicted
+++ resolved
@@ -59,12 +59,9 @@
             $scope.menu.error_message = rejection;
         }
     });
-<<<<<<< HEAD
     $scope.$on("$routeChangeStart", function($event, next, current) {
         $scope.menu.loading = next.controller === "mapping_controller";
     });
-=======
->>>>>>> a96f2f93
     $scope.$on("$routeChangeSuccess", function() {
         $scope.menu.route_load_error = false;
     });
