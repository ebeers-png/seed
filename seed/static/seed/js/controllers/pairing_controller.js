--- conflicted
+++ resolved
@@ -291,12 +291,8 @@
       }
     };
 
-<<<<<<< HEAD
+    $scope.leftSearch = function (value) {
     //left and right filters, works with table flip
-    $scope.leftSearch = function (value, index, array) {
-=======
-    $scope.leftSearch = function (value) {
->>>>>>> 5fac6225
       for (var i = 0; i < $scope.leftColumns.length; i++) {
         if ($scope.leftColumns[i].searchText && value[$scope.leftColumns[i].name]) { 
           var searchTextLower = $scope.leftColumns[i].searchText.toLowerCase();
@@ -311,12 +307,8 @@
       }  
       return true;
     };
-<<<<<<< HEAD
-
-    $scope.rightSearch = function (value, index, array) {
-=======
+
     $scope.rightSearch = function (value) {
->>>>>>> 5fac6225
       for (var i = 0; i < $scope.rightColumns.length; i++) {
         // console.log("RC V: " + value[$scope.rightColumns[i].name]);
         if ($scope.rightColumns[i].searchText && value[$scope.rightColumns[i].name]) { 
