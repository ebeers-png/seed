angular.module('BE.seed.controller.sensor_readings_upload_modal', [])
  .controller('sensor_readings_upload_modal_controller', [
    '$scope',
    '$state',
    '$uibModalInstance',
    'uiGridConstants',
    'filler_cycle',
    'dataset_service',
    'organization_id',
    'uploader_service',
    'view_id',
    'datasets',
    'data_logger_id',
    function (
      $scope,
      $state,
      $uibModalInstance,
      uiGridConstants,
      filler_cycle,
      dataset_service,
      organization_id,
      uploader_service,
      view_id,
      datasets,
      data_logger_id,
    ) {
      $scope.step = {
        number: 1
      };
      $scope.view_id = view_id;
      $scope.selectedCycle = filler_cycle;
      $scope.organization_id = organization_id;
      $scope.datasets = datasets;
      $scope.data_logger_id = data_logger_id;

      if (datasets.length) $scope.selectedDataset = datasets[0];

      $scope.uploader = {
        invalid_file_contents: false,
        invalid_csv_extension_alert: false,
        progress: 0,
        status_message: ''
      };

      $scope.datasetChanged = function (dataset) {
        // set selectedDataset to null to rerender button
        $scope.selectedDataset = null;
        $scope.selectedDataset = dataset;
      };

      $scope.cancel = function () {
        // If step 2, GB import confirmation was not accepted by user, so delete file
        if ($scope.step.number === 2) {
          dataset_service.delete_file($scope.file_id).then(function (/*results*/) {
            $uibModalInstance.dismiss('cancel');
          });
        } else {
          $uibModalInstance.dismiss('cancel');
        }
      };

      $scope.uploaderfunc = function (event_message, file/*, progress*/) {
        switch (event_message) {
          case 'invalid_extension':
            $scope.$apply(function () {
              $scope.uploader.invalid_csv_extension_alert = true;
              $scope.uploader.invalid_file_contents = false;
            });
            break;

          case 'upload_complete':
            $scope.file_id = file.file_id;
            $scope.filename = file.filename;
            show_confirmation_info();
            break;
        }
      };

      const saveFailure = function (error) {
        // Delete file and present error message

        // file_id source varies depending on which step the error occurs
        const file_id = $scope.file_id || error.config.data.file_id;
        dataset_service.delete_file(file_id);

        $scope.uploader.invalid_csv_extension_alert = false;
        $scope.uploader.invalid_file_contents = true;

        // Be sure user is back to step 1 where the error is shown and they can upload another file
        $scope.step.number = 1;
      };

      const base_sensor_readings_col_defs = [{
        field: 'column_name',
        displayName: 'column name',
        enableHiding: false,
        type: 'string'
      }, {
        field: 'num_readings',
        displayName: 'number of readings',
        enableHiding: false
      }];

      const successfully_imported_col_def = {
        field: 'successfully_imported',
        enableHiding: false
      };

      const grid_rows_to_display = function (data) {
        return Math.min(data.length, 5);
      };

<<<<<<< HEAD
      var show_confirmation_info = function () {
        uploader_service.sensor_readings_preview($scope.file_id, $scope.organization_id, $scope.view_id, $scope.data_logger_id).then(function (result) {
          var addtional_columnDefs = [
            {
              field: 'exists',
              enableHiding: false
            }
          ]
=======
      const show_confirmation_info = function () {
        uploader_service.sensor_readings_preview($scope.file_id, $scope.organization_id, $scope.view_id).then(function (result) {
          const addtional_columnDefs = [{
            field: 'exists',
            enableHiding: false
          }];
>>>>>>> 1f654333

          $scope.proposed_imports_options = {
            data: result,
            columnDefs: [...base_sensor_readings_col_defs, ...addtional_columnDefs],
            enableColumnResizing: true,
            enableHorizontalScrollbar: uiGridConstants.scrollbars.NEVER,
            enableVerticalScrollbar: result.length <= 5 ? uiGridConstants.scrollbars.NEVER : uiGridConstants.scrollbars.WHEN_NEEDED,
            minRowsToShow: grid_rows_to_display(result)
          };

          const modal_element = angular.element(document.getElementsByClassName('modal-dialog'));
          modal_element.addClass('modal-lg');

          $scope.step.number = 2;
        }).catch(saveFailure);
      };

      const saveSuccess = function (progress_data) {
        // recheck progress in order to ensure message has been appended to progress_data
        uploader_service.check_progress(progress_data.progress_key).then(function (data) {
          $scope.uploader.status_message = 'saving complete';
          $scope.uploader.progress = 100;
          buildImportResults(data.message);
          $scope.step.number = 4;
        });
      };

      const buildImportResults = function (message) {
        const additional_columnDefs = [{
          field: 'errors',
          displayName: 'errors',
          enableHiding: false
        }];

        $scope.import_result_options = {
          data: message,
          columnDefs: [...base_sensor_readings_col_defs, ...additional_columnDefs],
          enableColumnResizing: true,
          enableHorizontalScrollbar: uiGridConstants.scrollbars.NEVER,
          enableVerticalScrollbar: message.length <= 5 ? uiGridConstants.scrollbars.NEVER : uiGridConstants.scrollbars.WHEN_NEEDED,
          minRowsToShow: grid_rows_to_display(message)
        };
      };

      $scope.accept_sensor_readings = function () {
        uploader_service.save_raw_data($scope.file_id, $scope.selectedCycle).then(function (data) {
          $scope.uploader.status_message = 'saving data';
          $scope.uploader.progress = 0;
          $scope.step.number = 3;

          const progress = _.clamp(data.progress, 0, 100);

          uploader_service.check_progress_loop(
            data.progress_key,
            progress,
            1 - (progress / 100),
            saveSuccess,
            saveFailure, // difficult to reach this as failures should be caught in confirmation step
            $scope.uploader
          );
        });
      };

      $scope.refresh_page = function () {
        $state.reload();
        $uibModalInstance.dismiss('cancel');
      };

    }]);<|MERGE_RESOLUTION|>--- conflicted
+++ resolved
@@ -110,7 +110,6 @@
         return Math.min(data.length, 5);
       };
 
-<<<<<<< HEAD
       var show_confirmation_info = function () {
         uploader_service.sensor_readings_preview($scope.file_id, $scope.organization_id, $scope.view_id, $scope.data_logger_id).then(function (result) {
           var addtional_columnDefs = [
@@ -119,14 +118,6 @@
               enableHiding: false
             }
           ]
-=======
-      const show_confirmation_info = function () {
-        uploader_service.sensor_readings_preview($scope.file_id, $scope.organization_id, $scope.view_id).then(function (result) {
-          const addtional_columnDefs = [{
-            field: 'exists',
-            enableHiding: false
-          }];
->>>>>>> 1f654333
 
           $scope.proposed_imports_options = {
             data: result,
