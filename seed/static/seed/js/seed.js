--- conflicted
+++ resolved
@@ -172,7 +172,6 @@
 SEED_app.run([
   'flippers',
   function (flippers) {
-<<<<<<< HEAD
     // wraps some minor UI that we'll need until we migrate to delete the old
     // PropertyState columns for EUI and area. This flipper should be removed
     // for 2.4 when we remove the archived "_orig" area and EUI columns.
@@ -181,10 +180,6 @@
 
     var make2 = _.partial(flippers.make_flipper, 'nicholas.long@nrel.gov', '2018-01-01T00:00:00Z');
     make2('release:bricr', 'boolean', true);
-=======
-    var make = _.partial(flippers.make_flipper, 'ryan@ryanmccuaig.net', '2018-01-01T00:00:00Z');
-    make('release:use_pint', 'boolean', false);
->>>>>>> 58a16ae7
   }
 ]);
 
