angular.module('BE.seed.service.analyses', [])
  .factory('analyses_service', [
    '$http',
    '$log',
    'user_service',
    function (
      $http,
      $log,
      user_service
    ) {

      let get_analyses_for_org = function (org_id) {
        return $http.get('/api/v3/analyses/?organization_id=' + org_id).then(function (response) {
          return response.data;
        });
      };

      let get_analyses_for_canonical_property = function (property_id) {
        let org = user_service.get_organization().id;
        return $http.get('/api/v3/analyses/?organization_id=' + org + '&property_id=' + property_id).then(function (response) {
          return response.data;
        });
      };

<<<<<<< HEAD
      let get_analysis_for_org = function (analysis_id, org_id) {
        return $http.get('/api/v3/analyses/' + analysis_id + '?organization_id=' + org_id).then(function (response) {
          return response.data;
        });
      };

      let get_analysis_messages_for_org = function (analysis_id, org_id) {
        return $http.get('/api/v3/analyses/' + analysis_id + '/messages/?organization_id=' + org_id).then(function (response) {
          return response.data;
        });
      };

      let get_analysis_views_for_org = function (analysis_id, org_id) {
        return $http.get('/api/v3/analyses/' + analysis_id + '/views/?organization_id=' + org_id).then(function (response) {
          return response.data;
        });
      };
=======
      let create_analysis = function(name, service, configuration, property_view_ids) {
        let organization_id = user_service.get_organization().id;
        return $http({
          url: '/api/v3/analyses/',
          method: 'POST',
          params: { organization_id: organization_id },
          data: {
            name: name,
            service: service,
            configuration: configuration,
            property_view_ids: property_view_ids,
          }
        }).then(function (response) {
          return response.data
        })
      }
>>>>>>> de444c50

      let analyses_factory = {
        get_analyses_for_org: get_analyses_for_org,
        get_analyses_for_canonical_property: get_analyses_for_canonical_property,
<<<<<<< HEAD
        get_analysis_for_org: get_analysis_for_org,
        get_analysis_messages_for_org: get_analysis_messages_for_org,
        get_analysis_views_for_org: get_analysis_views_for_org
=======
        create_analysis: create_analysis,
>>>>>>> de444c50
      };

      return analyses_factory;
    }]);<|MERGE_RESOLUTION|>--- conflicted
+++ resolved
@@ -22,13 +22,6 @@
         });
       };
 
-<<<<<<< HEAD
-      let get_analysis_for_org = function (analysis_id, org_id) {
-        return $http.get('/api/v3/analyses/' + analysis_id + '?organization_id=' + org_id).then(function (response) {
-          return response.data;
-        });
-      };
-
       let get_analysis_messages_for_org = function (analysis_id, org_id) {
         return $http.get('/api/v3/analyses/' + analysis_id + '/messages/?organization_id=' + org_id).then(function (response) {
           return response.data;
@@ -40,7 +33,7 @@
           return response.data;
         });
       };
-=======
+
       let create_analysis = function(name, service, configuration, property_view_ids) {
         let organization_id = user_service.get_organization().id;
         return $http({
@@ -57,18 +50,13 @@
           return response.data
         })
       }
->>>>>>> de444c50
 
       let analyses_factory = {
         get_analyses_for_org: get_analyses_for_org,
         get_analyses_for_canonical_property: get_analyses_for_canonical_property,
-<<<<<<< HEAD
-        get_analysis_for_org: get_analysis_for_org,
         get_analysis_messages_for_org: get_analysis_messages_for_org,
-        get_analysis_views_for_org: get_analysis_views_for_org
-=======
-        create_analysis: create_analysis,
->>>>>>> de444c50
+        get_analysis_views_for_org: get_analysis_views_for_org,
+        create_analysis: create_analysis
       };
 
       return analyses_factory;
