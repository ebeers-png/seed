angular.module('BE.seed.service.analyses', [])
  .factory('analyses_service', [
    '$http',
    '$log',
    'user_service',
    function (
      $http,
      $log,
      user_service
    ) {

      let get_analyses_for_org = function (org_id) {
        return $http.get('/api/v3/analyses/?organization_id=' + org_id).then(function (response) {
          return response.data;
        });
      };

      let get_analyses_for_canonical_property = function (property_id) {
        let org = user_service.get_organization().id;
        return $http.get('/api/v3/analyses/?organization_id=' + org + '&property_id=' + property_id).then(function (response) {
          return response.data;
        });
      };

      let get_analysis_for_org = function (analysis_id, org_id) {
        return $http.get('/api/v3/analyses/' + analysis_id + '?organization_id=' + org_id).then(function (response) {
          return response.data;
        });
      };

      let get_analysis_messages_for_org = function (analysis_id, org_id) {
        return $http.get('/api/v3/analyses/' + analysis_id + '/messages/?organization_id=' + org_id).then(function (response) {
          return response.data;
        });
      };

      let get_analysis_views_for_org = function (analysis_id, org_id) {
        return $http.get('/api/v3/analyses/' + analysis_id + '/views/?organization_id=' + org_id).then(function (response) {
          return response.data;
        });
      };

      let create_analysis = function(name, service, configuration, property_view_ids) {
        let organization_id = user_service.get_organization().id;
        return $http({
          url: '/api/v3/analyses/',
          method: 'POST',
          params: { organization_id: organization_id },
          data: {
            name: name,
            service: service,
            configuration: configuration,
            property_view_ids: property_view_ids,
          }
        }).then(function (response) {
          return response.data
        })
      }

      let start_analysis = function(analysis_id) {
        let organization_id = user_service.get_organization().id;
        return $http({
          url: '/api/v3/analyses/' + analysis_id + '/start/',
          method: 'POST',
          params: { organization_id: organization_id },
        }).then(function (response) {
          return response.data
        }).catch(function (response) {
          return response.data
        })
      }

      let analyses_factory = {
        get_analyses_for_org: get_analyses_for_org,
        get_analyses_for_canonical_property: get_analyses_for_canonical_property,
<<<<<<< HEAD
        create_analysis: create_analysis,
        start_analysis: start_analysis,
=======
        get_analysis_for_org: get_analysis_for_org,
        get_analysis_messages_for_org: get_analysis_messages_for_org,
        get_analysis_views_for_org: get_analysis_views_for_org,
        create_analysis: create_analysis
>>>>>>> c06105fe
      };

      return analyses_factory;
    }]);<|MERGE_RESOLUTION|>--- conflicted
+++ resolved
@@ -73,15 +73,11 @@
       let analyses_factory = {
         get_analyses_for_org: get_analyses_for_org,
         get_analyses_for_canonical_property: get_analyses_for_canonical_property,
-<<<<<<< HEAD
-        create_analysis: create_analysis,
-        start_analysis: start_analysis,
-=======
         get_analysis_for_org: get_analysis_for_org,
         get_analysis_messages_for_org: get_analysis_messages_for_org,
         get_analysis_views_for_org: get_analysis_views_for_org,
-        create_analysis: create_analysis
->>>>>>> c06105fe
+        create_analysis: create_analysis,
+        start_analysis: start_analysis
       };
 
       return analyses_factory;
