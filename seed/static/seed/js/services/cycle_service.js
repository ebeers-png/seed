/*
 * :copyright (c) 2014 - 2016, The Regents of the University of California, through Lawrence Berkeley National Laboratory (subject to receipt of any required approvals from the U.S. Department of Energy) and contributors. All rights reserved.
 * :author
 */
angular.module('BE.seed.service.cycle', []).factory('cycle_service', [
  '$http',
  '$q',
  '$timeout',
  '$log',
  'user_service',
  function ($http,
            $q,
            $timeout,
            $log,
            user_service) {

    var cycle_factory = {};
    /** Cycle Service:
        --------------------------------------------------
        Provides methods to add/edit cycles on the server.
    */


    /** Returns an array of cycles.

        Returned cycle objects should have the following properties,
        with 'text' and 'color' properties assigned locally.

            id {integer}            The id of the Cycle.
            name {string}           The text that appears in the Cycle.
            start_date {string}     Start date for Cycle.
            end_date {string}       End date for Cycle.

    */

<<<<<<< HEAD
    cycle_factory.get_cycles = function () {
      var defer = $q.defer();

      $http({
        method: 'GET',
        url: window.BE.urls.get_cycles,
        params: {
          organization_id: user_service.get_organization().id
        }
      }).success(function (data, status, headers, config) {
        defer.resolve(data);
      }).error(function (data, status, headers, config) {
        defer.reject(data, status);
      });
      return defer.promise;
    };
=======
    function get_cycles() {
        var defer = $q.defer();

        var searchArgs = {
            organization_id: user_service.get_organization().id
        };

        $http({
            method: 'GET',
            url: '/app/cycles/',
            params: searchArgs
        }).success(function(data, status, headers, config) {
            defer.resolve(data);
        }).error(function(data, status, headers, config) {
            defer.reject(data, status);
        });
        return defer.promise;
    }
>>>>>>> 262f5693


    /*  Add a cycle to an organization's list of cycles

        @param {object} cycle       Cycle object to use for creating cycle on server.

        @return {object}            Returns a promise object which will resolve
                                    with either a success if the cycle was created
                                    on the server, or an error if the cycle could not be
                                    created on the server.

    */
<<<<<<< HEAD
    cycle_factory.create_cycle = function (cycle) {
      var defer = $q.defer();
      $http({
        method: 'POST',
        url: window.BE.urls.create_cycle,
        data: cycle,
        params: {
          organization_id: user_service.get_organization().id
        }
      }).success(function (data, status, headers, config) {
        defer.resolve(data);
      }).error(function (data, status, headers, config) {
        defer.reject(data, status);
      });
      return defer.promise;
    };
=======
    function create_cycle(cycle){
        var defer = $q.defer();
        $http({
            method: 'POST',
            url: '/app/cycles/',
            data: cycle,
            params: {
                organization_id: user_service.get_organization().id
            }
        }).success(function(data, status, headers, config) {
            defer.resolve(data);
        }).error(function(data, status, headers, config) {
            defer.reject(data, status);
        });
        return defer.promise;
    }
>>>>>>> 262f5693


    /*  Update an existing a cycle in an organization

        @param {object} cycle   A cycle object with changed properties to update on server.
                                The object must include property 'id' for cycle ID.

        @return {object}        Returns a promise object which will resolve
                                with either a success if the cycle was updated,
                                or an error if not.
    */
<<<<<<< HEAD
    cycle_factory.update_cycle = function (cycle) {
      var defer = $q.defer();
      $http({
        method: 'PUT',
        url: window.BE.urls.update_cycle,
        data: cycle,
        params: {
          organization_id: user_service.get_organization().id
        }
      }).success(function (data, status, headers, config) {
        defer.resolve(data);
      }).error(function (data, status, headers, config) {
        defer.reject(data, status);
      });
      return defer.promise;
=======
    function update_cycle(cycle){
        var defer = $q.defer();
        $http({
            method: 'PUT',
            url: '/app/cycles/' + cycle.id + '/',
            data: cycle,
            params: {
                organization_id: user_service.get_organization().id
            }
        }).success(function(data, status, headers, config) {
            defer.resolve(data);
        }).error(function(data, status, headers, config) {
            defer.reject(data, status);
        });
        return defer.promise;
    }




    /* Public API */

    var cycle_factory = {

        //functions
        get_cycles : get_cycles,
        create_cycle : create_cycle,
        update_cycle : update_cycle

>>>>>>> 262f5693
    };

    return cycle_factory;

}]);<|MERGE_RESOLUTION|>--- conflicted
+++ resolved
@@ -33,7 +33,6 @@
 
     */
 
-<<<<<<< HEAD
     cycle_factory.get_cycles = function () {
       var defer = $q.defer();
 
@@ -50,26 +49,6 @@
       });
       return defer.promise;
     };
-=======
-    function get_cycles() {
-        var defer = $q.defer();
-
-        var searchArgs = {
-            organization_id: user_service.get_organization().id
-        };
-
-        $http({
-            method: 'GET',
-            url: '/app/cycles/',
-            params: searchArgs
-        }).success(function(data, status, headers, config) {
-            defer.resolve(data);
-        }).error(function(data, status, headers, config) {
-            defer.reject(data, status);
-        });
-        return defer.promise;
-    }
->>>>>>> 262f5693
 
 
     /*  Add a cycle to an organization's list of cycles
@@ -82,7 +61,6 @@
                                     created on the server.
 
     */
-<<<<<<< HEAD
     cycle_factory.create_cycle = function (cycle) {
       var defer = $q.defer();
       $http({
@@ -99,24 +77,6 @@
       });
       return defer.promise;
     };
-=======
-    function create_cycle(cycle){
-        var defer = $q.defer();
-        $http({
-            method: 'POST',
-            url: '/app/cycles/',
-            data: cycle,
-            params: {
-                organization_id: user_service.get_organization().id
-            }
-        }).success(function(data, status, headers, config) {
-            defer.resolve(data);
-        }).error(function(data, status, headers, config) {
-            defer.reject(data, status);
-        });
-        return defer.promise;
-    }
->>>>>>> 262f5693
 
 
     /*  Update an existing a cycle in an organization
@@ -128,12 +88,11 @@
                                 with either a success if the cycle was updated,
                                 or an error if not.
     */
-<<<<<<< HEAD
     cycle_factory.update_cycle = function (cycle) {
       var defer = $q.defer();
       $http({
         method: 'PUT',
-        url: window.BE.urls.update_cycle,
+        url: '/app/cycles/' + cycle.id + '/',
         data: cycle,
         params: {
           organization_id: user_service.get_organization().id
@@ -144,37 +103,6 @@
         defer.reject(data, status);
       });
       return defer.promise;
-=======
-    function update_cycle(cycle){
-        var defer = $q.defer();
-        $http({
-            method: 'PUT',
-            url: '/app/cycles/' + cycle.id + '/',
-            data: cycle,
-            params: {
-                organization_id: user_service.get_organization().id
-            }
-        }).success(function(data, status, headers, config) {
-            defer.resolve(data);
-        }).error(function(data, status, headers, config) {
-            defer.reject(data, status);
-        });
-        return defer.promise;
-    }
-
-
-
-
-    /* Public API */
-
-    var cycle_factory = {
-
-        //functions
-        get_cycles : get_cycles,
-        create_cycle : create_cycle,
-        update_cycle : update_cycle
-
->>>>>>> 262f5693
     };
 
     return cycle_factory;
