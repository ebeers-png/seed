--- conflicted
+++ resolved
@@ -53,13 +53,9 @@
     </div>
 </div>
 <div class="modal-footer">
-<<<<<<< HEAD
-  <a ng-href="/api/v2/data_quality_checks/{$ ::importFileId $}/csv/" download>
+  <!-- TODO: make the ng-href a method that resuts the data and not a hard coded URL -->
+  <a ng-href="/api/v2/data_quality_checks/{$ ::importFileId $}/csv/?organization_id={$ ::orgId $}" download>
     <button type="button" class="btn btn-default" ng-show="::importFileId" translate>Export</button>
   </a>
   <button type="button" class="btn btn-default" ng-click="close()" translate>Close</button>
-=======
-    <!-- TODO: make the ng-href a method that resuts the data and not a hard coded URL -->
-    <a ng-href="/api/v2/data_quality_checks/{$ ::importFileId $}/csv/?organization_id={$ ::orgId $}" download><button type="button" class="btn btn-default" ng-show="::importFileId">Export</button></a> <button type="button" class="btn btn-default" ng-click="close()">Close</button>
->>>>>>> 63efa9d5
 </div>