--- conflicted
+++ resolved
@@ -77,16 +77,9 @@
                             <a ng-click="unmerge()" class="yellow-bg">{$:: 'Unmerge Last' | translate $}</a>
                         </li>
 
-<<<<<<< HEAD
-                    <li role="menuitem">
-                        <a ng-click="open_match_merge_link_warning_modal(match_merge_link_record, 'manual')">Merge and Link Matches</a>
-                    </li>
-=======
                         <li role="menuitem">
-                            <!-- ng-click="open_match_merge_link_warning_modal(match_merge_link_record, 'manual')" -->
-                            <a style="opacity:.5;cursor:not-allowed;">Merge and Link Matches</a>
-                        </li>
->>>>>>> aaab5648
+                            <a ng-click="open_match_merge_link_warning_modal(match_merge_link_record, 'manual')">Merge and Link Matches</a>
+                        </li>
 
                         <li class="divider"></li>
 
