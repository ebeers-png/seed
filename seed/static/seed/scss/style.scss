--- conflicted
+++ resolved
@@ -2269,7 +2269,21 @@
     min-width: 275px;
 }
 
-<<<<<<< HEAD
+.glyphicon.spinning {
+    animation: spin 1s infinite linear;
+    -webkit-animation: spin2 1s infinite linear;
+}
+
+@keyframes spin {
+    from { transform: scale(1) rotate(0deg); }
+    to { transform: scale(1) rotate(360deg); }
+}
+
+@-webkit-keyframes spin2 {
+    from { -webkit-transform: rotate(0deg); }
+    to { -webkit-transform: rotate(360deg); }
+}
+
 
 /* ~~~~~~~~~~~~~~~~~~~~~~~~~~~~~~~~~~~~~~~~~ */
 /* Styles for mods to blue sky building list. /
@@ -2326,19 +2340,4 @@
 }
 .ui-grid-cell-contents {
     font-weight: normal;
-=======
-.glyphicon.spinning {
-    animation: spin 1s infinite linear;
-    -webkit-animation: spin2 1s infinite linear;
-}
-
-@keyframes spin {
-    from { transform: scale(1) rotate(0deg); }
-    to { transform: scale(1) rotate(360deg); }
-}
-
-@-webkit-keyframes spin2 {
-    from { -webkit-transform: rotate(0deg); }
-    to { -webkit-transform: rotate(360deg); }
->>>>>>> 4a4d14d0
-}
+}