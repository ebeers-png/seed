@import "fonts.scss";

@-webkit-keyframes fadein {
  from {
    opacity: 0;
  }
  to {
    opacity: 1;
  }
}

@-moz-keyframes fadein {
  from {
    opacity: 0;
  }
  to {
    opacity: 1;
  }
}

@-o-keyframes fadein {
  from {
    opacity: 0;
  }
  to {
    opacity: 1;
  }
}

@keyframes fadein {
  from {
    opacity: 0;
  }
  to {
    opacity: 1;
  }
}

$font-family-sans-serif: "PT Sans", "Helvetica Neue", Helvetica, Arial, sans-serif;
$font-family-sans-serif-narrow: "PT Sans Narrow", "Helvetica Neue", Helvetica, Arial, sans-serif;
$font-family-base: $font-family-sans-serif;
$font-family-base-narrow: $font-family-sans-serif-narrow;
$font-size-base: 13px;

$legibility: optimizeLegibility;
$knockout: antialiased;

$white: #fff;
$black: #222;
$gray: #4a4a52;
$gray_dark: #2b2b32;
$gray_lighter: #ccc;
$gray_lightest: #eee;
$blue: #428bca;
$beige: #f5f4ec;
$orange: #fc882a;
$green: #66b132;
$yellow: #ffc40d;
$purple: #90f;
$red: #ff4d4d;
$highlighter: #fff7d7;

$lightBlue: lighten($blue, 10%);
$darkBlue: darken($blue, 10%);
$grayLight: #999;
$grayDivider: #cecece;
$grayLighter: $gray_lighter;
$grayLightest: $gray_lightest;
$be-light-grey: $gray_lighter;
$grayDark: lighten($gray_dark, 10%);

$pairingCellWidth: 200px;

* {
  outline: none !important;
}

.red {
  color: $red;
}

.green {
  color: $green;
}

.yellow {
  color: $yellow;
}

.clearfix {
  *zoom: 1; // For IE 6/7 (trigger hasLayout)
  &:before, &:after {
    content: "";
    line-height: 0;
    display: table;
  }

  &:after {
    clear: both;
  }
}

// Form states and alerts
// -------------------------
$warningText: #c09853;
$warningBackground: #fcf8e3;
$warningBorder: darken(adjust-hue($warningBackground, -10), 3%);

$errorText: #b94a48;
$errorBackground: #f2dede;
$errorBorder: darken(adjust-hue($errorBackground, -10), 3%);

$successText: #468847;
$successBackground: #dff0d8;
$successBorder: darken(adjust-hue($successBackground, -10), 5%);

$infoText: #3a87ad;
$infoBackground: #d9edf7;
$infoBorder: darken(adjust-hue($infoBackground, -10), 7%);

// Transitions
@mixin transition($transition) {
  -webkit-transition: $transition;
  transition: $transition;
}

/* Hide transition when setting initial state of nav */
.hide_transition {
  transition: none !important;
  -webkit-transition: none !important;
  animation: none !important;
  -webkit-animation: none !important;
  -moz-animation: none !important;
  -o-animation: none !important;
}

// Box Shadows
@mixin box-shadow($shadow) {
  -webkit-box-shadow: $shadow; // iOS <4.3 & Android <4.1
  box-shadow: $shadow;
}

// Single side border-radius
@mixin border-top-radius($radius) {
  border-top-right-radius: $radius;
  border-top-left-radius: $radius;
}

@mixin border-right-radius($radius) {
  border-bottom-right-radius: $radius;
  border-top-right-radius: $radius;
}

@mixin border-bottom-radius($radius) {
  border-bottom-right-radius: $radius;
  border-bottom-left-radius: $radius;
}

@mixin border-left-radius($radius) {
  border-bottom-left-radius: $radius;
  border-top-left-radius: $radius;
}

body {
  margin: 0;
  font-family: $font-family-base;
  font-size: $font-size-base;
  text-rendering: $legibility;
  -webkit-font-smoothing: $knockout;
  color: $black;
}

h1, h2, h3, h4, h5, h6, .h1, .h2, .h3, .h4, .h5, .h6 {
  font-family: $font-family-base;
}

/* placeholder hyperlinks */
a:not([href]) {
  cursor: pointer;
}

.label {
  padding: 2.6px 7.8px;
  font-size: 100%;
}

.btn {
  -webkit-font-smoothing: initial;

  &.btn-default-gray {
    background-color: $grayLight;
    color: $white;

    .caret {
      border-top-color: $white;
    }
  }
}

.pointer {
  cursor: pointer;
}

.app {
  width: 100vw;
  margin-left: 0;
}

.ui-view-container {
  height: calc(100vh - 55px);
  max-height: calc(100vh - 55px);
  min-height: calc(100vh - 55px);
  overflow-x: auto;
}

.sidebar {
  margin-left: 0;
  position: fixed;
  float: none;
  height: 100%;
  background-color: $gray;
  white-space: nowrap;
  width: 56px;
  z-index: 10;

  .menu {
    margin: 0;
    position: relative;

    #sidebar-profile {
      text-overflow: ellipsis;
    }

    .item {
      position: relative;
      overflow: hidden;
      display: block;
      padding: 16px;
      width: 100%;
      height: 53px;
      color: $white;
      cursor: pointer;
      text-decoration: none;

      &:hover,
      &.active {
        color: $white;
      }

      &:hover {
        background-color: darken($gray, 5%);
        @include transition(all 0.2s ease);
      }

      &.active {
        font-weight: bold;
        color: $white;
        background-color: $gray_dark;
      }

      .icon {
        position: relative;
        float: left;
        width: 20px;
        text-align: center;
      }

      i {
        font-size: 20px;
      }

      .item_name {
        position: relative;
        top: 1px;
        margin-top: 0;
        margin-left: 16px;
        line-height: 0;
        text-transform: uppercase;
        font-weight: bold;
        letter-spacing: 2px;
      }

      .badge {
        position: absolute;
        top: 17px;
        right: 15px;
      }
    }

    .divider {
      margin: 0;
      height: 1px;
      background-color: $gray_dark;
    }
  }

  &.collapsed {
    margin-left: 0;
    width: 56px;
    @include transition(0.5s);

    .item_name,
    .badge {
      display: none;
      visibility: hidden;

    }
  }

  &.expanded {
    width: 260px;
    @include transition(0.5s);

    .item_name,
    .badge {
      font-size: 13px;
      visibility: visible;
      display: inline;
      -webkit-animation: fadein 0.5s; /* Safari 4+ */
      -moz-animation: fadein 0.5s; /* Fx 5+ */
      -o-animation: fadein 0.5s; /* Opera 12+ */
      animation: fadein 0.5s; /* IE 10+ */
    }
  }
}

.display {
  width: 100%;

  .content {
    margin-left: 56px;

    &.narrow {
      margin-left: 260px;
      @include transition(0.5s);
    }

    &.wide {
      margin-left: 56px;
      @include transition(0.5s);
    }

    .header {
      position: relative;
      width: 100%;
      height: 54px;
      border-bottom: 1px solid $gray_lighter;

      .menu_toggle_container,
      .logo_container,
      .add_menu_container {
        position: relative;
        float: left;
      }

      .menu_toggle_container {

        .menu_toggle {
          display: block;
          cursor: pointer;
          padding: 18px 20px 15px 20px;
          border-right: 1px solid $gray_lighter;

          i {
            font-size: 18px;
          }

          &:hover {
            background-color: $gray_lightest;
          }
        }
      }

      .logo_container {

        .logo {
          display: block;

          .logo_text {
            width: 234px;
            padding: 11px 20px 10px 18px;
            font-size: 24px;
            font-family: $font-family-base-narrow;

            font-weight: normal;
            text-transform: uppercase;

            .logo_text_seed {
              font-family: $font-family-base;
              font-weight: bold;
            }
          }
        }
      }

      .add_menu_container {
        float: right;

        .btn-group {

          &.open {

            .dropdown-toggle {
              @include box-shadow(inset 0 0 0 rgba(0, 0, 0, 0));
            }
          }

          .btn {
            padding: 14px 20px 12px;
            font-size: 18px;
            color: $blue;
            background-color: rgba(255, 255, 255, 0);
            border-radius: 0;

            &.btn:hover,
            &.btn:active,
            &.btn:focus {
              background-color: $gray_lightest;
              @include box-shadow(inset 0 0 0 rgba(0, 0, 0, 0));
            }
          }

          ul.dropdown-menu {

            text-align: center;

            li {

              &.divider {
                margin: 0;
              }

              &.dropdown-header {
                padding: 8px 0;
                font-size: 14px;
                color: #000;
                font-weight: bold;
                text-align: center;
              }

              a {
                padding: 8px 40px 8px 8px;
                position: relative;
                color: $blue;
              }
            }
          }

          &.org-dropdown {

            button {
              border: none;
              font-family: $font-family-base-narrow;
              font-size: 16px;
              padding-top: 16px;
              padding-bottom: 15px;
            }

            ul {
              max-height: calc(100vh - 60px);
              overflow-y: auto;
              right: 0;
              left: inherit;
              text-align: left;

              .fa {
                position: absolute;
                right: 5px;
                top: 10px;
              }
            }
          }

        }
      }
    }
  }
}

.page {
  clear: both;
  position: relative;

  .page_header_container {
    clear: both;
    display: block;

    .page_header {
      position: relative;
      height: 40px;
      border-bottom: 1px solid $gray_lighter;

      .page_action_container {
        position: relative;
        float: left;
        padding: 11px 20px 7px;

        &.left {
          float: left;
          width: 30%;

          a {
            i {
              padding-right: 6px;
            }
          }
        }

        &.right {
          float: right;
          width: 30%;
          text-align: right;
        }

        &.page_action_btn {
          padding: 5px 14px 2px 10px;

          .uib-dropdown-menu {
            text-align: left;
          }
        }

        .page_action {
          text-decoration: none;

          &.activity {
          }
        }
      }

      .page_title {
        position: relative;
        width: 40%;
        padding: 11px 20px 7px;
        float: left;
        text-align: center;
        overflow: hidden;
        text-overflow: ellipsis;

        h1 {
          display: inline;
          font-size: 18px;
          font-weight: bold;
          white-space: nowrap;
        }
      }

      .filters {
        position: absolute;
        top: 32px;
        z-index: 1;
        right: 16px;
        width: 200px;
        height: 200px;
        text-align: left;
        background-color: $white;
        border: 1px solid $gray_lighter;
        border-radius: 4px;
        box-shadow: 0 6px 12px rgba(0, 0, 0, 0.175);
        background-clip: padding-box;

        .filter_label {
          clear: both;
          padding-top: 10px;
          padding-bottom: 2px;
          font-size: 12px;
          font-weight: bold;
          text-transform: uppercase;
          color: gray;
        }

        .apply_filters {
          padding-top: 20px;
        }
      }
    }
  }
}

.section_nav_container {
  min-height: 38px;
  position: relative;
  border-bottom: 1px solid $gray_lighter;

  .section_nav {
    position: relative;
    text-align: center;

    a {
      display: inline-block;
      padding: 10px;

      &:hover,
      &.active {
        background-color: $gray_lightest;
        text-decoration: none;
      }
    }
  }
}

.section {
  clear: both;
  display: block;
}

.alert_container {
  padding: 20px 10px 20px;
}

.section_tab_container {
  padding: 16px;
  font-size: 14px;

  .nav-tabs {
    li {
      a {
        cursor: pointer;
      }
    }
  }

  .row {
    margin-left: 0;
    margin-right: 0;
    border-left: 1px solid #ddd;
    border-right: 1px solid #ddd;
    border-bottom: 1px solid #ddd;
  }

  .tab_content {
    &.narrow {
      padding: 16px 20% 16px 16px;
    }

    &.wide {
      padding: 16px;
    }
  }
}

.section_header_container {
  position: relative;
  border-bottom: 1px solid $gray_lighter;

  &.has_no_border {
    border-bottom: none;
  }

  &.has_btm_margin {
    margin-bottom: 16px;
  }

  .section_header {
    position: relative;
    padding: 20px 20px 10px;

    &.has_no_padding {
      padding: 0 20px;

      .section_action_container {
        padding-top: 20px;

        &.section_action_btn {
          padding-top: 9px;
        }
      }
    }

    &.fixed_height {
      height: 64px;
    }

    &.fixed_height_short {
      min-height: 48px;
    }

    h2 {
      display: inline;
      padding-right: 10px;
      font-size: 16px;
      font-weight: bold;
    }

    i {
      padding-right: 8px;
    }

    .active {
      background-color: $blue;
    }

    .section_action_container {
      position: relative;

      &.left {
        float: left;
        width: 25%;
      }

      &.left_40 {
        float: left;
        width: 40%;
      }

      &.left_wide {
        float: left;
        width: 75%;
      }

      &.center {
        float: left;
        padding-top: 4px;
        text-align: center;
        width: 50%;

        .field_title {
          padding-left: 10px;
          font-family: $font-family-base-narrow;
          text-transform: uppercase;
          font-weight: bold;
        }
      }

      &.right {
        float: right;
        width: 25%;
        text-align: right;

        i {
          padding-right: 0;
        }
      }

      &.right_40 {
        float: right;
        width: 40%;
        text-align: right;

        i {
          padding-right: 0;
        }
      }

      &.right_60 {
        float: right;
        width: 60%;
        text-align: right;

        button {
          margin-left: 7px;
        }
      }

      &.right_wide {
        float: right;
        width: 75%;
        text-align: right;

        button {
          margin-left: 7px;
        }
      }

      &.section_action_btn {
        padding: 0;

        .uib-dropdown-menu {
          text-align: left;

        }

        i {
          padding-right: 8px;

          &.align_right {
            padding-right: 0;
          }
        }
      }

      .check_action {
        display: inline-block;

        input[type="checkbox"] {
          margin-right: 10px;
        }

        .btn-group {

          ul.dropdown-menu {

            li {
              .dropdown_menu_title {
                display: block;
                padding: 3px 20px;
                clear: both;
                font-weight: bold;
                white-space: nowrap;
              }

              a {
                color: $blue;
              }
            }
          }
        }
      }
    }
  }
}

.section_content_container {

  &.has_top_margin {
    margin-top: 20px;
  }

  .section_content {

    &.with_padding {
      padding-top: 0;
      padding-left: 20px;
      padding-right: 20px;
    }

    h3 {
      font-size: 14px;
      font-weight: bold;
      margin-top: 26px;
      margin-bottom: 6px;
    }

    .content_block {
      padding: 20px 30px 30px 72px;

      h1 {
        font-weight: bold;
        font-size: 44px;
      }

      p {
        font-size: 18px;
      }
    }

    .home_jump_nav_container {
      position: relative;

      .home_jump_nav {
        margin: 0 auto;
        padding: 0 10%;
        position: relative;
        overflow: auto;
        text-align: center;

        a {
          width: 25%;
          position: relative;
          overflow: auto;
          float: left;
          display: block;
          padding: 20px;
          font-size: 18px;
          text-decoration: none;

          i {
            padding-right: 12px;
          }

          &:hover {
            background-color: $gray_lightest;
            text-decoration: none;
          }
        }
      }
    }

    .jumbotron {
      background: url('../../seed/images/kc_2.jpg') no-repeat center bottom;
      background-size: cover;
      height: 402px;
      margin-bottom: 0;
      padding: 30px 10%;
      color: $white;

      .home_hero_content_container {
        background-color: rgba(20, 20, 50, 0.3);
        margin: 0 18% 0 0;
        padding: 30px;
        border-radius: 10px;

        h1 {
          font-weight: bold;
          margin-top: 0;
          color: $white;
        }

        .btn {
          margin-top: 20px;
        }
      }

      p {
        margin-bottom: 0;
      }
    }

    .whats_new_container {
      padding: 0 10%;

      .whats_new {

        h2 {
          font-weight: bold;
          margin: 0;
          padding: 20px 0;
          text-align: center;
          border-bottom: 1px solid $gray_lightest;

        }

        .content_col {
          margin-top: 10px;

          .content_col_header {
            position: relative;
            overflow: auto;

            .content_col_header_left {
              position: relative;
              float: left;

              i {
                padding-top: 7px;
                padding-right: 10px;
                font-size: 48px;

                &.fa-cloud-upload {
                  color: $lightBlue;
                }

                &.fa-exchange {
                  color: lighten($purple, 25%);
                }

                &.fa-check-square {
                  color: lighten($green, 20%);
                }
              }
            }

            .content_col_header_right {
              h3 {
                font-size: 20px;
                font-weight: bold;
              }
            }
          }

          .copy {
            clear: both;
            padding: 5px 30px 0 0;
            font-size: 16px;
          }
        }
      }
    }

    .section_form_container {
      padding-top: 15px;
      padding-left: 15px;
    }

    .vert_table_scroll_container {
      height: 400px;
      overflow-y: scroll;
      border-bottom: 1px solid $gray_lighter;
      background: url('../../seed/images/bg_first_td.png') repeat-x top center;
    }

    .table_list_container {
      &.has_borders {
        border-left: 1px solid $gray_lighter;
        border-right: 1px solid $gray_lighter;
      }

      &.remove_buildings_table {
        width: 100%;
      }

      table {
        margin-bottom: 10px;

        &.has_no_btm_margin {
          margin-bottom: 0;
        }

        &.resizable {
          max-width: none; // override bootstrap
          min-width: 100%;
        }

        &.fixed-layout {
          /* use in combination with th.ellipsis-resizable for resizable columns */
          table-layout: fixed;
        }

        th, td {
          font-family: $font-family-base-narrow;
          white-space: nowrap;
          padding: 6px 10px 5px;

          &:not(:last-child) {
            border-right: 1px solid $gray_lighter;
          }

          &.is_aligned_left {
            text-align: left;
          }

          &.is_aligned_right {
            text-align: right;
          }

          &.is_aligned_center {
            text-align: center;
          }

          &.whitespace {
            white-space: normal;
          }

          &.check {
            width: 33px;
          }

          &.has_no_padding {
            padding: 0;
          }

          .subtitle {
            color: lighten($gray, 20%);
          }

          &.compliance-check {
            .checkbox {
              margin-top: 0;
              margin-bottom: 0;
              min-height: 0;
            }
          }

          span.is_aligned_right {
            float: right;
          }

          &.is_master {
            padding: 0;

            a {
              border-left: 3px solid $green;
              display: block;
              padding: 12px 10px;
              color: $black;
              text-decoration: none;

              &:hover {
                color: #000;
              }
            }
          }

          &.is_not_master {
            padding: 0;

            a {
              color: darken($grayLighter, 10%);
              padding: 12px 10px;
              display: block;
              text-decoration: none;

              &:hover {
                border-left: 3px solid $grayLight;
                color: #000;
              }
            }
          }
        }

        th {
          text-transform: uppercase;
          background: darken($gray_lightest, 13%);
          text-shadow: 0 1px 0 white;
          border-bottom: 1px solid darken($gray_lighter, 10%);

          &:not(:last-child) {
            border-right: 1px solid darken($gray_lighter, 10%);
          }

          &.ellipsis {
            max-width: 80px;
            text-overflow: ellipsis;
            /* Required for text-overflow to do anything */
            white-space: nowrap;
            overflow: hidden;
          }

          &.ellipsis-resizable {
            /* use in combination with table.fixed-layout for resizable columns */
            min-width: 80px;
            text-overflow: ellipsis;
            /* Required for text-overflow to do anything */
            white-space: nowrap;
            overflow: hidden;
          }

          &.sorted {
            position: relative;
            white-space: nowrap;
            background: $blue;
            border-bottom: 1px solid $blue;
            border-right: 1px solid $blue;
            color: $white;
            text-shadow: none;

            .subtitle {
              color: lighten($blue, 30%);
            }
          }

          &.sort_asc:after {
            position: absolute;
            font-family: FontAwesome;
            top: 7px;
            right: 7px;
            content: "\f0dd";
          }

          &.sort_desc:after {
            position: absolute;
            font-family: FontAwesome;
            top: 7px;
            right: 7px;
            content: "\f0de";
          }

          &.sub_head {
            background: darken($gray_lightest, 5%);
            font-weight: normal;

            .col-xs-6 {
              padding-right: 0;
              padding-left: 0;
            }

            .active {
              background-color: $highlighter;
            }

            .btn-group {
              text-transform: capitalize;

              ul.uib-dropdown-menu {

                li {
                  text-align: left;

                  a {
                    color: $blue;
                  }
                }
              }
            }

            &.sub_org {
              padding-left: 30px;
              border-left: none;
              border-right: none;
              border-bottom: 1px solid $grayLightest;
              text-transform: none;
              background-color: $white;

              &.right {
                text-align: right;
                padding-right: 10px;

                i {
                  padding-right: 6px;
                }

                a {
                  visibility: hidden;
                  padding: 0 10px;
                }

                i.fa-cog {
                  color: $gray_lighter;
                }

                &:hover {
                  a {
                    visibility: visible;
                  }

                  i.fa-cog {
                    color: $gray;
                  }
                }
              }
            }
          }

          &.source_data {
            background-color: lighten($gray, 20%);
            color: $white;
            text-shadow: none;
            border: none;
            font-size: 18px;
            text-align: left;
            text-transform: none;
            border-radius: 6px 6px 0 0;

            &.blank {
              background-color: $white;
              border-right: none;
              border-bottom: none;
              border-right: none;
              border-radius: 0;
            }

            select {
              color: $black;
              font-weight: normal;
            }
          }

          &.mid_column {
            background-color: $white;
            border-right: none;
            border-top: none;
            border-right: none;
            padding: 0 4px;

            div {
              padding: 5px 5px;
              background-color: lighten($gray, 20%);
              color: $white;
              text-shadow: none;
              border-radius: 6px 6px 0 0;
            }
          }

          input {
            font-weight: normal;
            min-width: 50px;
          }

          &.is_master {
            padding: 0;

            a {
              padding: 6px 10px 5px;
            }
          }

          &.is_not_master {
            padding: 0;

            a {
              padding: 6px 10px 5px;
              color: darken($grayLighter, 40%);
            }
          }

          &.account_pending {
            background-color: $warningBackground;
            border-bottom: 1px solid $gray_lighter;

            &.left {
              border-right: none;
            }
          }

          &.condensed_head {
            min-width: 70px;
            white-space: normal;
            text-align: center;
          }

        }

        td {
          border-top: none;
          border-bottom: 1px solid #e7e7e7;
          vertical-align: middle;
          /* max-width: 200px; */

          .progress {
            margin-bottom: 0;
          }

          .table_name_link {
            float: left;
          }

          .table_action_link {
            float: right;
            padding: 0 4px;
          }

          label.checkbox_fill_area {
            display: block;
            cursor: pointer;
            padding: 6px 0 0;
          }

          &.parent_org {
            font-size: 18px;
          }

          &.account_org {
            padding-left: 20px;
            border-right: none;

            i {
              padding-right: 6px;
            }

            &.left {
              padding-left: 40px;
            }

            &.right {
              text-align: right;

              a {
                visibility: hidden;
                padding: 0 10px;
              }

              i.fa-cog {
                color: $gray_lighter;
              }

              &:hover {
                a {
                  visibility: visible;
                }

                i.fa-cog {
                  color: $gray;
                }
              }
            }
          }

          &.account_pending {
            background-color: $white;

            &.left {
              border-right: none;
              font-weight: normal !important;
            }
          }

          &.align_to_top {
            vertical-align: top;
          }

          &.note {
            label {
              margin-right: 2px;
            }

            i {
              padding-right: 2px;
            }

            a.note_edit {
              padding-left: 2px;
            }
          }

          &.ellipsis {
            max-width: 80px;
            text-overflow: ellipsis;
            /* Required for text-overflow to do anything */
            white-space: nowrap;
            overflow: hidden;
          }

        }

        &.sortable {
          th {
            cursor: pointer;

            &::selection {
              background: transparent;
            }

            &::-moz-selection {
              background: transparent;
            }
          }
        }
      }

      /* To embolden entries in the first column */
      .table_highlight_first tbody tr td:nth-child(1) {
        font-weight: bold;
        width: 20%;
        min-width: 280px;

        &.has_no_min_width {
          min-width: 0;
        }
      }

      /* For highlighting a sorted column */
      .table-striped tbody tr:nth-child(odd) td {

        &.sorted {
          background: lighten($gray_lightest, 2%);
        }
      }

      .table-striped tbody tr:nth-child(even) td {

        &.sorted {
          background: darken($white, 2%);
        }
      }

      //.table-striped tbody tr:nth-child(1) td {
      //  background: url('../../seed/images/bg_first_td.png') repeat-x;
      //
      //  &.sorted {
      //    background: url('../../seed/images/bg_first_td.png') repeat-x;
      //  }
      //}
      .table-striped tbody tr td h3 {
        font-weight: 400;
        font-size: 20px;
        margin: 10px 0;
      }

      .table-striped thead tr th:last-child, .table-striped tbody tr td:last-child {
        border-right: none;
      }

      .table-striped tbody tr td.high_confidence {
        background-color: $green;
      }

      .table-striped tbody tr td.med_confidence {
        background-color: $yellow;
      }

      .table-striped tbody tr td.low_confidence {
        background-color: $red;
      }

      /* Buildis a scrollable table */
      &.table_scroll {
        overflow-x: scroll;
        overflow-y: visible;
        margin-left: 24.9%;

        table {
          border-collapse: separate;

          th, td {
            overflow: hidden;
          }

          .sub_head {

            .check_row {
              height: 49px;
            }
          }
        }

        .table-striped thead tr th:nth-child(1), .table-striped tbody tr td:nth-child(1) {
          position: absolute;
          top: auto;
          left: 0;
          width: 5%;
        }

        .table-striped thead tr th:nth-child(2), .table-striped tbody tr td:nth-child(2) {
          position: absolute;
          top: auto;
          left: 5%;
          width: 8%;
        }

        .table-striped thead tr th:nth-child(3), .table-striped tbody tr td:nth-child(3) {
          position: absolute;
          top: auto;
          left: 13%;
          width: 12%;
        }
      }

      /* Dataset List */
      &.dataset_list {
        .replace_file_button {
          float: right;
        }

        .delete_link {
          float: right;
        }
      }

      /* Worksheet */
      &.worksheet {
        td {
          &.sub_head {
            background-color: lighten($beige, 1%);
            border-right: none;
            color: lighten($gray, 30%);
          }
        }

        .data_file_name {
          padding: 0 20px;
        }

        .table-striped thead tr th:nth-child(1), .table-striped tbody tr td:nth-child(1) {
          border-right: none;
        }

        .table-striped thead tr th:nth-child(2), .table-striped tbody tr td:nth-child(2) {
          text-align: right;

          .btn-group {
            float: right;
          }
        }

        i.fa-check, i.fa-check-circle {
          text-decoration: none;
          color: $green;
        }
      }

      /* Mapping */
      &.mapping {
        select option {
          word-spacing: normal;
        }

        tr.concat_parent {
          background-color: $beige;

          td {
            color: rgba(0, 0, 0, 0.5);
          }

          td:nth-child(1) {
            background-color: $white;
          }
        }
      }

      /* Matching Detail */
      &.matching_detail {
        .table-striped tbody tr.info, .table-striped tbody tr.success {
          td {
            font-weight: bold;
          }
        }

        td.potential_matches {
          color: lighten($gray, 15%);

          span {
            padding: 0 5px;
          }
        }
      }
    }

    .table_footer {
      position: relative;
      overflow: auto;
      padding-bottom: 20px;

      .counts {
        float: left;
        text-align: center;
        margin-top: 17px;
      }

      .display_number_entries {
        position: relative;
        margin-top: 10px;

        .display_number_entries_text {
          margin: 7px 5px 0;
          float: left;
        }

        .display_number_entries_select {
          margin-top: 3px;
          float: left;
        }

      }

      .pager_container {
        float: right;
        margin-top: 10px;
        text-align: right;

        ul.pager, ul.pagination {
          float: right;
          margin: 0;

          li.disabled {
            cursor: not-allowed;

            > a {
              pointer-events: none;
            }
          }
        }
      }

      .table_footer_right {
        float: right;
        margin-top: 10px;
      }

      &.has_no_padding {
        padding: 0;
      }
    }
  }
}

.section_bottom_container {
  padding: 5px 0;
  margin: 0 auto;
  overflow: auto;

  i {
    padding-right: 8px;
  }
}

.badge_menu {
  background-color: $gray;
}

// hides data uploaded processing files text
.qq-drop-processing {
  display: none;
}

// New styles for better modal living.

@media (min-width: 1042px) {
  .modal-lg {
    width: 950px;
  }
}

@media (min-width: 1300px) {
  .modal-lg {
    width: 1230px;
  }
}

.modal-header {
  .close {
    margin-top: -14px;
    margin-right: -63px;
    padding: 8px 11px;
    border-radius: 20px;
    font-size: 24px;
    background-color: $white;
    opacity: 1;
    font-weight: normal;
    line-height: 0.5;
    color: $grayDark;

    &:hover {
      color: $red;
    }
  }

  .modal-links {
    font-size: 18px;
  }
}

.modal-body {
  &.no_bottom_padding {
    padding-bottom: 0;
  }

  .alert {
    margin-left: 15px;
    margin-right: 15px;

    &.green-button-preview {
      margin: 0;
    }
  }

  .form-group {

    p {
      margin: 0 0 8px;
      font-weight: bold;
      font-size: 14px;
    }

    .column_container {
      height: 290px;
      overflow-x: scroll;
    }

    ul.column {
      padding-left: 0;
      list-style-type: none;
    }

    .checkbox {
      margin-bottom: 6px;
      padding-left: 26px;
      padding-top: 6px;
      padding-bottom: 6px;
      background-color: $gray_lightest;
      border-radius: 5px;

      &.complianceCheckbox {
        padding-top: 0;
        padding-left: 20px;
        background-color: $white;
      }

      label {
        display: block;
      }
    }

    table {
      th {
        label {
          margin-left: 6px;
        }

        .search-icon {
          float: right;
          position: relative;
          top: 21px;
          right: 8px;
        }
      }

    }
  }

  .form-group_faux_horizontal {
    padding-left: 0;
  }

}

.modal-footer {
  div.row {
    margin-top: 20px;
    margin-bottom: 20px;
    padding-left: 15px;
    padding-right: 15px;

    button {
      float: none;
    }
  }

  .btn {
    min-width: 90px;
  }
}

#newCustomViewModal {
  .modal-body {
    padding-bottom: 0;
  }
}

.inset_badge {
  padding: 0;
}

.badge {

  &.left {
    padding: 0 0 0 7px;
  }

  &.right {
    margin-left: 3px;
  }

  &.to_do {
    background-color: $purple;

    .left {

      background-color: $purple
    }

    .right {

      background-color: lighten($purple, 15%);
    }
  }

  &.done {
    background-color: $green;

    .left {

      background-color: $green;
    }

    .right {

      background-color: lighten($green, 15%);
    }
  }

  &.high_confidence {
    background-color: $green;

    .left {

      background-color: $green;
    }

    .right {

      background-color: lighten($green, 15%);
    }
  }

  &.med_confidence {
    background-color: $yellow;

    .left {

      background-color: $yellow;
    }

    .right {

      background-color: lighten($yellow, 15%);
    }
  }

  &.low_confidence {
    background-color: $red;

    .left {

      background-color: $red;
    }

    .right {

      background-color: lighten($red, 15%);
    }
  }
}

.matchmaking {
  color: black;
  padding-left: 10px;
}

.is_underlined {
  text-decoration: underline;
}

div[sd-uploader][disabled], button[sd-uploader][disabled] {
  pointer-events: none;

  .qq-upload-button {
    opacity: 0.3;
  }
}

.qq-upload-button {
  font-weight: bold;
}

.alert {
  .alert_instructions {
    font-size: 14px;
    margin-bottom: 13px;
  }
}

.tcm_field {
  min-width: 165px;
}

.progress_bar_container {

  &.progressbar_fill_area {
    padding: 100px 25%;
  }

  .progress_bar_copy_top {
    padding: 0 0 5px 5px;
  }

  .progress {
    margin-bottom: 0;
  }

  .progress_bar_copy_bottom {
    padding: 5px 0 0 5px;
  }
}

.btn-sm, .btn-xs {
  font-size: 13px;
}

.table_header_persistent .table {
  margin-bottom: 0;

  thead > tr > th {
    border-bottom: 1px solid $grayLighter;
  }
}

.table_body_persistent {
  position: relative;
  height: 205px;
  overflow-y: scroll;
  border-right: 1px solid $grayLighter;
  border-left: 1px solid $grayLighter;
  border-bottom: 1px solid $grayLighter;
}

.table-xscroll-fixed-header-container {
  overflow: auto;
  margin: 20px 5px;
  border: 1px solid #F1F1F1;

  table {
    table-layout: fixed;
    margin-bottom: 0px;
  }

  th, td {
    width: 225px;
  }

  .table_item_detail {
    border: 0px;
    margin: 0px;
  }

  .table-body-x-scroll {
    overflow-x: hidden;
    overflow-y: auto;
    height: 600px;
  }
}

.tbody-striped > tbody:nth-child(odd) td, .tbody-striped > tbody:nth-child(odd) > th {
  background-color: #F9F9F9
}

.data-quality-error td:last-child {
  background-color: #FFB7B7 !important;
}

.data-quality-warning td:last-child {
  background-color: #FDF4BF !important;
}

select {
  &.error-bg {
    background-color: #FFB7B7;
  }

  &.warning-bg {
    background-color: #FDF4BF;
  }

  > option {
    background-color: #F7F7F7;
  }
}

.export_radio .radio-inline {
  input[type=radio] {
    margin-top: 2px;
  }
}

.input-sm {
  font-size: 13px;
}

.form-group {
  .matching_toggle {
    label {
      font-size: 14px;
    }

    .radio-inline {
      input[type=radio] {
        margin-top: 2px;
      }
    }
  }
}

.number_unmatched {
  color: rgba(34, 34, 34, 0.5);
}

.tip, .important-tip {
  position: relative;

  &:before {
    font-size: 18px;
    padding: 4px 8px;
    -webkit-transform: rotate(-5deg) translateX(-25px) translateY(-25px);
    content: 'Tip!';
    background: #5bc0de;
    line-height: 24px;
    color: #FFF;
    position: absolute;
    left: -26px;
    top: 0;
    box-shadow: 0 2px 4px rgba(0, 0, 0, 0.2);
    border-radius: 6px;
  }

  i.fa {
    padding-right: 0;
  }
}

/* A more subtle alternative to the above 'tip' class */
.tip-subtle {
  position: relative;
  margin-top: 5px;
  margin-left: 35px;
  margin-bottom: 0;
  color: #999;

  &:before {
    font-size: 12px;
    font-family: FontAwesome;
    padding: 4px 8px 4px 8px;
    content: '\f129';
    background: #5bc0de;
    line-height: 12px;
    color: #FFF;
    position: absolute;
    left: -30px;
    top: 0;
    border-radius: 6px;
  }

  i.fa {
    padding-right: 0;
  }
}

.important-tip:before {
  top: -10px;
  background: $red;
  content: 'Important!';
}

.ignored_row td {
  color: $grayLight;
}

.footer {
  margin-top: 100px;
  padding: 30px 5%;
  width: 100%;
  position: relative;
  border-top: 1px solid $gray_lighter;

  table {
    width: 100%;
    overflow: hidden;
    text-align: center;

    td {
      width: 33.333%;
    }
  }

  .row {
    .col-md-4 {
      text-align: center;
      background-color: gray;
    }
  }
}

.green_button .btn-primary {
  background-color: $green;
  border-color: darken($green, 5%);

  &:hover {
    background-color: darken($green, 5%);
  }
}

.orange_button .btn-primary {
  background-color: $orange;
  border-color: darken($orange, 5%);

  &:hover {
    background-color: darken($orange, 5%);
  }
}

.ui-sortable .ui-sortable-handle {
  cursor: move;
}

/* STYLES FOR REPORTS */

/* Styles for building reports page */
.building-reports {

  /* The section containing the UI controls for updating the charts */
  .chart-inputs {
    padding: 10px;
    border-radius: .5em;
    background-color: #d8e3ed;

    label {
      margin-right: 5px;
      color: #222;
    }

    .form-group {
      margin-left: 20px;
    }

    /*  This is a fix for a bug in bootstrap 3.1
        (fixed in 3.2, but we're using 3.1 right now)
    We can remove when we update.
    */
    .input-group {
      display: inline-table;
      vertical-align: middle;

      .input-group-addon, .input-group-btn, .form-control {
        width: auto !important;
        max-width: 120px;
      }
    }
  }

  /* This is a small floating box
    above the chart that shows the chart's status
    when loading or when it has no data. */
  .status-message {
    position: absolute;
    top: 50%;
    left: 50%;
    margin: -30px 0 0 -60px;
    text-align: center;
    width: 120px;
    padding-top: 10px;
    padding-bottom: 10px;
    background-color: #FFF;
    border: 1px solid #F1F1F1;
    border-radius: 5px;
  }

  .chart-holder {
    border-radius: .5em;
    background-color: #F6F6F6;
    border: 1px solid #F6F6F6;
    position: relative;
  }

  .reportingTableHolder {
    margin-top: 20px;
    padding: 0 60px 0 105px;
  }

  .progress {
    margin: 5px 10px 0;
  }
}

.tree-node {
  border: 1px solid #dae2ea;
  background: #f8faff;
  color: #7c9eb2;
}

.tree-node-content {
  margin: 10px;
}

.fa-arrows {
  padding-right: 7px;
  color: #444;
}

.tree-handle {
  padding: 10px;
  background: #428bca;
  color: #FFF;
  margin-right: 10px;
}

.angular-ui-tree-handle:hover {
}

.angular-ui-tree-placeholder {
  background: #f0f9ff;
  border: 2px dashed #bed2db;
  box-sizing: border-box;
}

/* STYLES FOR LABELS AND RELATED */

/* Holds inline form for creating new labels */
.newLabelInput {
  margin: 20px;
  border: 1px solid #EEE;
  padding: 10px 10px 5px 10px;
  border-radius: 5px;
  background-color: #F1F1F1;
}

#label_admin {
  .sectionLabel {
    font-family: "PT Sans Narrow", "Helvetica Neue", Helvetica, Arial, sans-serif;
  }

  .tableHeader {
    font-family: "PT Sans Narrow", "Helvetica Neue", Helvetica, Arial, sans-serif;
    white-space: nowrap;
    padding: 6px 10px 5px 10px;
    text-transform: uppercase;
    background-color: #cdcdcd !important;
    text-shadow: 0 1px 0 white;
    border-bottom: 1px solid #b3b3b3;
  }

  /* Get xeditable fields to extend 100% of td */
  form[editable-form] > div {
    margin: 10px 0;
  }

  .editable-wrap {
    width: 100%;
  }

}

.label-edit-section {

  margin: 5px 10px 10px 20px;

  .label-action {
    display: inline-block;

    .label-edit-text {
      margin-right: 20px;
    }

    a {
      margin-right: 20px;
    }
  }

  .label-container {
    display: inline-block;
  }

  .label {
    padding: .6em .6em .5em .6em;
    display: inline-block;
    margin-bottom: 5px;
  }
}

.label {
  margin-right: 5px;
}

/* Styles for update labels modal */

#update-building-labels-modal {

  .labels-status-msg {
    min-height: 150px;
    display: flex;
    height: 100%;
    align-items: center;
    justify-content: center;
  }

  .add_text, .edit_text {
    font-weight: bold;
    margin-bottom: 5px;
  }

  .edit_text {
    margin-left: 10px;
  }

  .add-label-row {
    margin-right: -5px;
    margin-bottom: 20px;
  }

  .btn-default {
    min-width: 70px;
  }

  .table-list-container {
    border: 1px solid #EEE;
    overflow-y: auto;
    max-height: 350px;
    margin-bottom: 10px;

    table {

    }

    th, td {
      border: 0;
    }
  }

}

/* Cycle admin */

#cycle_admin {

  .newCycleInput {
    margin: 20px;
    border: 1px solid #eee;
    padding: 10px 10px 5px 10px;
    border-radius: 5px;
    background-color: #f1f1f1;
  }

  .sectionCycle {
    font-family: "PT Sans Narrow", "Helvetica Neue", Helvetica, Arial, sans-serif;
  }

  .tableHeader {
    font-family: "PT Sans Narrow", "Helvetica Neue", Helvetica, Arial, sans-serif;
    white-space: nowrap;
    padding: 6px 10px 5px 10px;
    text-transform: uppercase;
    background-color: #cdcdcd !important;
    text-shadow: 0 1px 0 white;
    border-bottom: 1px solid #b3b3b3;
  }

  /* Get xeditable fields to extend 100% of td */
  form[editable-form] > div {
    margin: 10px 0;
  }

  .editable-wrap {
    width: 100%;
  }

}

.cycle-edit-section {

  margin: 5px 10px 10px 20px;

  .cycle-action {
    display: inline-block;

    .label-edit-text {
      margin-right: 20px;
    }

    a {
      margin-right: 20px;
    }
  }

  .cycle-container {
    display: inline-block;
  }

  .cycle {
    padding: .6em .6em .5em .6em;
    display: inline-block;
    margin-bottom: 5px;
  }
}

/* DMcQ: Once Bluesky refactoring is complete, remove old #update-building-labels-modal above */

#update-property-labels-modal {

  .labels-status-msg {
    min-height: 150px;
    display: flex;
    height: 100%;
    align-items: center;
    justify-content: center;
  }

  .add_text, .edit_text {
    font-weight: bold;
    margin-bottom: 5px;
  }

  .edit_text {
    margin-left: 10px;
  }

  .add-label-row {
    margin-right: -5px;
    margin-bottom: 20px;
  }

  .btn-default {
    min-width: 70px;
  }

  .table-list-container {
    border: 1px solid #EEE;
    overflow-y: auto;
    max-height: 350px;
    margin-bottom: 10px;

    table {

    }

    th, td {
      border: 0;
    }
  }

}

/* Styles to override ngInputTags to get correct tag colors */

tags-input .tags {
  min-width: 550px;
}

.tag-primary {
  border-color: #428bca !important;
  background: #428bca !important;
}

.tag-success {
  border-color: #5cb85c !important;
  background: #5cb85c !important;
}

.tag-info {
  border-color: #5bc0de !important;
  background: #5bc0de !important;
}

.tag-warning {
  border-color: #f0ad4e !important;
  background: #f0ad4e !important;
}

.tag-danger {
  border-color: #d43f3a !important;
  background: #d43f3a !important;
}

gs-input .tags .tag-item .remove-button {
  color: #FFF;
}

/* NOTIFICATIONS */

.ui-notification {

  background-color: #EEE;
  color: #000;
  border-left: thick solid $blue;

  &.warning {
    border-left: thick solid $warningBackground;
  }

  &.error {
    border-left: thick solid $errorBackground;
  }

  &.success {
    border-left: thick solid $successBackground;
  }

  &.info {
    border-left: thick solid $infoBackground;
  }

  &:hover {
    opacity: 0.7;
  }
}

/* OTHER */

/* Styles for building list controls and table */
.inventory-list-controls {
  padding: 20px 10px;

  .form-group {
    margin-right: 20px;
    margin-bottom: 0;
  }

  & + .buildingListControls {
    padding-top: 0;
  }
}

/* Styles for building page */

#building-fields {
  //  set a min width for the field column
  min-width: 275px;
}

.glyphicon.spinning {
  animation: spin 1s infinite linear;
  -webkit-animation: spin2 1s infinite linear;
}

@keyframes spin {
  from {
    transform: scale(1) rotate(0deg);
  }
  to {
    transform: scale(1) rotate(360deg);
  }
}

@-webkit-keyframes spin2 {
  from {
    -webkit-transform: rotate(0deg);
  }
  to {
    -webkit-transform: rotate(360deg);
  }
}

/* ~~~~~~~~~~~~~~~~~~~~~~~~~~~~~~~~~~~~~~~~~ */
/* Styles for mods to blue sky building list. /
/* ~~~~~~~~~~~~~~~~~~~~~~~~~~~~~~~~~~~~~~~~~ */

/* Placing these style here for initial dev. These should be integrated into styles above once approved */

/* Tabs: The section_tab_container defined above doesn't seem to fit well with how we wants tabs to
         appear in the building list. So defining a style here that can hopefully be refactored into
         the styles above at a later point. */

.inventory-list-tab-container, .matching-tab-container {
  margin-left: 10px;
  margin-bottom: -2px;

  .item-count {
    float: right;
    margin-right: 20px;
    margin-top: 10px;
  }

  .nav-tabs {
    position: relative;
    margin-bottom: -2px;
    z-index: 99;

    > li {
      margin-right: 4px;

      > a {
        background-color: #D6D6D6;
        border: 1px solid #bbb;
        color: #222;
        border-radius: 6px 6px 0 0;

        &:hover {
          background-color: $blue;
          color: #FFF;
        }
      }
    }
  }

  .nav-tabs > li.active > a, .nav-tabs > li.active > a:hover {
    background-color: #F1F1F1;
    border: 1px solid #D1D1D1;
    font-weight: bold;
    color: #000;
    border-bottom: 1px solid #F1F1F1;
  }
}

.matching-tab-container {
  margin-bottom: -1px;

  .nav-tabs {
    border-bottom: 0;

    > li > a {
      background-color: #F1F1F1;
      border: 1px solid #D1D1D1;
      border-bottom: 0;
    }
  }

  .nav-tabs > li.active > a, .nav-tabs > li.active > a:hover {
    background-color: #7B7B87;
    border: 1px solid #D1D1D1;
    border-bottom: 1px solid #7B7B87;
    color: #FFF;
    font-weight: bold;
  }
}

.matching-detail-container {
  padding: 0 0 15px 15px;

  .paginate {
    padding: 5px 15px 0;
  }
}

.data-quality-tab-container {
  margin-bottom: 0;

  .nav-tabs {
    border-bottom: 0;

    > li {
      margin-right: 4px;

      > a {
        background-color: #F1F1F1;
        border: 1px solid #D1D1D1;
        border-bottom: 0;
        color: #222;

        &:hover {
          background-color: $blue;
          color: #FFF;
        }
      }
    }
  }

  .nav-tabs > li.active > a, .nav-tabs > li.active > a:hover {
    background-color: #CDCDCD;
    border: 1px solid #D1D1D1;
    border-bottom: 0;
    color: #000;
    font-weight: bold;
  }
}

.table_item_detail {
  margin: 0 10px;
  border: 1px solid #F1F1F1;

  td {
    overflow: hidden;
    text-overflow: ellipsis;
  }
}

.highlight {
  background-color: $highlighter;
}

#swagger-frame {
  height: calc(100vh - 60px);
  width: 100%;
}

/* UI Grid modifications */
/* Remove gradient on top bar. It's distracting and decreases legibility */
.ui-grid-top-panel {
  background: #F1F1F1;
  filter: none;
}

.ui-grid-row-header-link {
  //background-color: #f0f0ee;
  height: 30px;
  width: 30px;

  > a {
    display: block;
  }
}

.ui-grid-row:not(:last-child) .ui-grid-row-header-link {
  border-bottom: solid 1px #d4d4d4;
}

//.ui-grid-row.ui-grid-row-selected > [ui-grid-row] > .ui-grid-cell > .ui-grid-row-header-link {
//  background-color: #c9dde1;
//}

.ui-grid-cell-contents {
  font-weight: normal;

  &.pinnable[disabled] {
    color: #222;
    opacity: 0.1;
  }
}

.ui-grid-row:nth-child(odd) .ui-grid-cell .inventory-settings-cell::after {
  color: #d7d7d7;
}

.ui-grid-row:nth-child(even) .ui-grid-cell .inventory-settings-cell::after {
  color: #cbcbcb;
}

.ui-grid-row:nth-child(odd) .ui-grid-cell {
  background-color: #fdfdfd;
}

.ui-grid-row:nth-child(even) .ui-grid-cell {
  background-color: #f3f3f3;
}

.ui-grid-row:nth-child(odd):hover .ui-grid-cell {
  background-color: #fdfdfd;
}

.ui-grid-row:nth-child(even):hover .ui-grid-cell {
  background-color: #f3f3f3;
}

.ui-grid-row.ui-grid-row-selected:nth-child(odd) > [ui-grid-row] > .ui-grid-cell {
  background-color: #fdfdfd;
}

.ui-grid-row.ui-grid-row-selected:nth-child(even) > [ui-grid-row] > .ui-grid-cell {
  background-color: #f3f3f3;
}

.inventory-settings-cell {
  &::after {
    content: attr(data-after-content);
    float: right;
    opacity: 0;
    transition: opacity .25s ease-in-out;
  }

  &:hover::after {
    opacity: 1;
  }
}

// Nested rows
.ui-grid-row:not(.ui-grid-tree-header-row) {
  /*.ui-grid-cell-contents {
    color: #444;
  }*/
  /*&:nth-child(odd) .ui-grid-cell {
    background-color: #fbfbf3;
  }
  &:nth-child(even) .ui-grid-cell {
    background-color: #f8f6e7;
  }*/
}

#nav-inventory {
  span {
    padding-right: 12px;

    > svg {
      height: 18px;

      path {
        fill: #337ab7;
      }
    }
  }

  &:hover {
    span > svg path {
      fill: #23527c;
    }
  }
}

.ui-grid-draggable-row-target {
  opacity: 0.5 !important;
}

.ui-grid-draggable-row {
  cursor: grab;
  height: 30px;
}

.ui-grid-draggable-row-over {
  position: relative;

  &:before {
    content: "";
    display: block;
    position: absolute;
    left: 0;
    width: 100%;
    border-bottom: 2px dashed #AAA;
  }

  &--above:before {
    top: 0;
  }

  &--below:before {
    bottom: 0;
  }
}

#inventory-actions-dropdown, #inventory-detail-actions-dropdown, #inventory-detail-edit {
  &#inventory-detail-actions-dropdown {
    width: 200px;
  }

  li {
    cursor: default;
  }

  a[disabled] {
    color: gray;
    pointer-events: none;
  }
}

#inventory-detail-buttons {
  a[disabled] {
    pointer-events: none;
  }
}

// Pairing page:
.pairing {
  padding-bottom: 20px;
}

// Main container: initialize the flex, direction is row
.pairing-data-row, .pairing-headers-row {
  display: flex;
  flex-direction: row;
  flex-grow: 0;
  flex-wrap: nowrap;
  width: 100%;

  border-bottom: 2px solid #e0e0e0;
  border-collapse: collapse;

  .is-paired-child {
    width: 10%;
  }
}

// Mismatch row colors
.pairing-data-row:nth-child(even) {
  background-color: #fdfdfd;
}

.pairing-data-row:nth-child(odd) {
  background-color: #f3f3f3;
}

// Child rows, indented
//removed padding left 40px, added 20px padding under .pairing-cell for better alignment
.pairing-data-row-indent {
  display: flex;
  display: -webkit-flex;
  flex-direction: row;
  -webkit-flex-direction: row;
  flex-grow: 0;
  -webkit-flex-grow: 0;
  flex-wrap: wrap;
  -webkit-flex-wrap: wrap;
  width: 100%;
  //changed from 40px to 15px update: has to stay 40px maybe more for when tables are switched
  padding-left: 40px;
  padding-right: 15px;

  border-collapse: collapse;
  color: #A0A0A0;

  .unpaired {
    width: 100%;
    color: lightskyblue;
  }
}

.grab-pairing-left {
  cursor: grab;
}

.unpair-child {
  cursor: pointer;
  color: #428bca;

  > span {
    font-size: 20px;
    line-height: 10px;
    position: relative;
  }
}

.pairing-child {
  width: 100%;
  min-height: 15px;
}

.pairing-headers-row {
  background-color: #E0E0E0;
  border-bottom: 2px solid #A0A0A0;
}

.pairing-container {
  border: 1px solid #A0A0A0;
  overflow-x: hidden;
}

.pairing-rows {
  max-height: 600px;
  overflow-y: scroll;
}

.pairing-list-controls-full {
  margin-top: 15px;
}

.pairing-other-title {
  margin-top: 40px;
}

.pairing-data-row-col-indent {
  flex-grow: 0;
}

// Text based cells: grow, truncate and show ellipsis when there is not enough space
//added 20px padding to left to align data under columns
.pairing-cell {
  flex-grow: 0;
  overflow: hidden;
  white-space: nowrap;
  text-overflow: ellipsis;
  // padding-right: 20px;
}

table.import_results a[disabled] {
  pointer-events: none;
}

.noselect {
  user-select: none;
}

#mapped-table td, div.table_list_container.matching td, div.table_list_container.matching_detail td {
  max-width: 350px;
  overflow: hidden;
  text-overflow: ellipsis;
  white-space: nowrap;
}

div.table_list_container.matching, div.table_list_container.matching_detail {
  td, th {
    height: 34px;
    position: relative;
  }

  tr td {
    background-color: #fff;
  }

  tr:nth-of-type(odd) td {
    background-color: #f9f9f9;
  }

  td, th {
    &.matching-link {
      left: 0;
      margin-top: 1px;
      min-width: 34px;
      padding: 0;
      position: absolute;
      text-align: center;
      z-index: 10;

      > a {
        width: 100%;
        height: 100%;
        display: block;
        padding-top: 8px;
      }

      &.column-row {
        height: 35px;
        margin: 0;
      }

      &.sub_head {
        height: 36px;
      }

      + td, + th {
        padding-left: 43px;
      }
    }
  }
}

#data-quality-admin-table, #admin-organizations-table, #data-set-list-table, #data-set-detail-table, #organizations-table, #my-organizations-table, #labels-table, #sub-organizations-table {
  tr.disabled {
    opacity: 0.4;
  }

  thead {
    th {
      position: sticky;
      z-index: 1;

      // This is necessary for sticky headers, https://stackoverflow.com/a/45042852
      &:after {
        border-bottom: 1px solid darken($gray_lighter, 10%);
        border-right: 1px solid darken($gray_lighter, 10%);
        bottom: -1px;
        content: '';
        height: 100%;
        left: 0;
        pointer-events: none;
        position: absolute;
        width: calc(100% + 1px);
      }

      &:last-child:after {
        border-right: 0 none;
        width: 100%;
      }
    }

    tr:first-child th {
      top: 0;
    }
  }
}

#column-table, #members-table {
  input.ng-invalid-required {
    border-color: #dd2c00;
  }

  th {
    position: sticky;
    z-index: 1;

    // This is necessary for sticky headers, https://stackoverflow.com/a/45042852
    &:after {
      border-bottom: 1px solid darken($gray_lighter, 10%);
      border-right: 1px solid darken($gray_lighter, 10%);
      bottom: -1px;
      content: '';
      height: 100%;
      left: 0;
      pointer-events: none;
      position: absolute;
      width: calc(100% + 1px);
    }

    &:last-child:after {
      border-right: 0 none;
      width: 100%;
    }
  }

  tr:first-child th {
    top: 0;
  }

  tr:nth-child(2) th {
    top: 29px;
  }
}

.no-click {
  pointer-events: none;
}

.arrow-up {
  width: 0;
  height: 0;
  border-left: 5px solid transparent;
  border-right: 5px solid transparent;
  border-bottom: 10px solid black;
  display: inline-block;
}

.arrow-down {
  width: 0;
  height: 0;
  border-left: 5px solid transparent;
  border-right: 5px solid transparent;
  border-top: 10px solid black;
  display: inline-block;
}

.pairing {
  .table_header_text {
    text-transform: uppercase;
    white-space: nowrap;
    text-shadow: 0 1px 0 white;
    // border-bottom: 1px solid darken($gray_lighter, 10%);
    // border-right: 1px solid darken($gray_lighter, 10%);
    font-weight: bold;
    padding: 6px 2px 5px;
  }

  .pairing-headers-row {
    //justify-content: space-between;
    padding: 0;
  }

  div.pairing-headers {
    padding: 3px;
    border-left: 1px solid #b3b3b3;

    &:first-child {
      border-left: 0;
    }
  }

  .data-slide {
    padding-left: 6%;
  }
}

.pairing-data-row-col {
  min-width: $pairingCellWidth;
  padding: 2px;
  width: $pairingCellWidth;
}

.pairing-data-row-col-indent {
  width: 30%;
}

.disableable[disabled] {
  pointer-events: none;
  color: gray;
}

.paginate {
  float: right;
  padding: 0 15px;
  position: relative;
  z-index: 100;
}

.filter-row input {
  width: 100%;
}

.filter-unmatched .filter-unmatched-hide {
  display: none !important;
}

$pairingCellWidth: 200px;
$pairedCellWidth: 60px;
.pairing-container-2 {
  border: 1px solid #A0A0A0;
  overflow-x: hidden;

  .pairing-header {
    display: flex;
    flex-direction: row;
    flex-grow: 0;
    flex-wrap: nowrap;
    overflow-x: hidden;
    width: 100%;

    border-bottom: 2px solid #e0e0e0;
    border-collapse: collapse;

    .is-paired-child {
      width: 10%;
    }

    background-color: #E0E0E0;
    border-bottom: 2px solid #A0A0A0;

    > div {
      min-width: $pairingCellWidth;
      width: $pairingCellWidth;

      &.paired-column {
        min-width: $pairedCellWidth;
        max-width: $pairedCellWidth;
      }

      .title {
        font-weight: bold;
        padding: 6px 2px 5px;
        text-shadow: 0 1px 0 white;
        text-transform: uppercase;
        white-space: nowrap;
      }

      input {
        width: 100%;
      }
    }
  }

  .pairing-body {
    max-height: 600px;
    overflow-y: scroll;
  }

}

.pairing-row {
  display: table-row;

  &:nth-child(even) {
    background-color: #fdfdfd;
  }

  &:nth-child(odd) {
    background-color: #f3f3f3;
  }

  > div {
    border-bottom: 1px solid #e0e0e0;
    border-top: 1pt solid #e0e0e0;
    display: table-cell;
    max-width: $pairingCellWidth;
    min-width: $pairingCellWidth;
    overflow: hidden;
    padding: 2px 2px 2px 10px;
    text-overflow: ellipsis;
    white-space: nowrap;

    &.paired-column {
      max-width: 45px;
      min-width: 45px;
    }

  }

}

.right-pairing-container {
  display: table-row;

  &:nth-child(even) {
    background-color: #fdfdfd;
  }

  &:nth-child(odd) {
    background-color: #f3f3f3;
  }

  .right-pairing-row {
    display: table-row;

    > div {
      border-top: 1px solid #e0e0e0;
      display: table-cell;
      max-width: $pairingCellWidth;
      min-width: $pairingCellWidth;
      overflow: hidden;
      padding: 2px 2px 2px 10px;
      text-overflow: ellipsis;
      white-space: nowrap;

      &.paired-column {
        max-width: 45px;
        min-width: 45px;
      }

    }

  }

  .right-paired-row {
    color: #a0a0a0;

    > div {
      display: table-row;

      &:last-child > div {
        border-bottom: 1px solid #e0e0e0;
      }

      > div {
        border-top: 2px solid transparent;
        display: table-cell;
        max-width: $pairingCellWidth;
        min-width: $pairingCellWidth;
        overflow: hidden;
        padding: 2px 2px 2px 10px;
        text-overflow: ellipsis;
        white-space: nowrap;

        &.unpair-child {
          max-width: 45px;
          min-width: 45px;
        }

      }

    }

    .unpaired {
      color: lightskyblue;
      overflow: visible;
      padding-left: 40px;
      width: 100%;

      .pairing-cell {
        overflow: visible;
      }

    }

  }

}

.merge-modal .modal-dialog {
  max-height: 80vh;
  width: 750px;
  max-width: 85vw;
}

.merge-modal .merge-grid .ui-grid-menu-button {
  height: 28px;
}

.pm_import {
  [disabled] {
    pointer-events: none;
  }

  select {
    width: 100%;
  }

  small {
    color: #999;
  }
}

.notes-button {
  font-size: 9px;
  text-decoration: none !important;

  i.fa {
    font-size: 13px;
    padding-left: 3px;

    &.text-muted {
      color: #222;
      opacity: 0.1;
    }
  }

  div {
    position: relative;
    text-align: right;
    top: -2px;
    width: 20px;
  }
}

.merged-indicator {
  -webkit-transform: scaleY(-1);
  transform: scaleY(-1);
  padding-top: 8px;

  i.fa {
    font-size: 16px;
    padding-left: 5px;

    &.text-muted {
      color: #222;
      opacity: 0.1;
    }
  }
}

.settings_profile {
  padding-top: 10px !important;

  select {
    display: inline-block;
    margin-left: 20px;
    width: 200px;
  }

  button {
    margin-top: -5px;
    padding: 4px 7px;

    &[disabled] {
      opacity: 0.25;
    }
  }
}

.pink-bg {
  background-color: rgba(255, 0, 0, 0.07);

  &:hover {
    background-color: rgba(255, 0, 0, 0.12) !important;
  }
}

.yellow-bg {
  background-color: #f0ad4e;
  color: #fff !important;

  &:hover {
    background-color: #ec971f !important;
  }
}

:not(.active) .typeahead-native {
  background-color: rgba(100, 255, 100, 0.15);
}

.upload-btn {
  display: block;
  font-weight: bold;
}

.lock {
  color: #444;
  padding-left: 6px;
}

.text-wrap {
  white-space: pre-wrap;
}

.upload-list-item {
  > div {
    padding: 3px 20px;
  }

  &:hover {
    background-color: #f5f5f5;
  }
}

.pad-right-20 {
  padding-right: 20px;
}

.pad-left-20 {
  padding-left: 20px;
}

<<<<<<< HEAD
.matching-column-header .ui-grid-header-cell-label {
  font-weight: bolder;
=======
.inventory-progress-modal {
  display: flex !important;
  justify-content: center;
  align-items: center;
>>>>>>> b0c344f2
}<|MERGE_RESOLUTION|>--- conflicted
+++ resolved
@@ -3496,13 +3496,12 @@
   padding-left: 20px;
 }
 
-<<<<<<< HEAD
 .matching-column-header .ui-grid-header-cell-label {
   font-weight: bolder;
-=======
+}
+
 .inventory-progress-modal {
   display: flex !important;
   justify-content: center;
   align-items: center;
->>>>>>> b0c344f2
 }