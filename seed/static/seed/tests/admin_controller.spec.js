--- conflicted
+++ resolved
@@ -17,21 +17,6 @@
               user: {first_name: 'b', last_name: 'd'}
             }
         });
-<<<<<<< HEAD
-=======
-
-        mock_organization_service = organization_service;
-        spyOn(mock_organization_service, 'delete_organization_inventory')
-                .andCallFake(function(){
-                    // return $q.reject for error scenario
-                    return $q.when(
-                        {
-                            status: 'success'
-                        }
-                    );
-                }
-            );
->>>>>>> 795e6b65
     }));
     describe('update_alert', function() {
         it('should set the show state to true', function() {
@@ -46,20 +31,6 @@
         });
     });
 
-<<<<<<< HEAD
-=======
-    it('should call the delete_org_inventory service', function() {
-        // arrange
-
-        // act
-        this.scope.delete_org_inventory({org_id: 44});
-
-        // assertions
-        expect(mock_organization_service.delete_organization_inventory)
-        .toHaveBeenCalledWith(44);
-    });
-
->>>>>>> 795e6b65
     it('should raise an confirm window when the delete buildings button is clicked', function() {
         // arrange
         var oldConfirm = confirm;
