// test Data Quality, Sharing, Reports, delete function and other misc items after data is loaded
var EC = protractor.ExpectedConditions;


describe('When I do miscellaneous things', function () {

<<<<<<< HEAD
  it('should reset sync', function () {
    browser.ignoreSynchronization = false;
  });

  //Data Quality
  it('should see my organizations', function () {
    browser.get("/app/#/accounts");
=======
  it ('should reset sync', function () {
    browser.ignoreSynchronization = false;
  });

	//Data Quality
  it('should see my organizations', function () {
    browser.get('/app/#/accounts');
>>>>>>> 535604f9
    var rows = element.all(by.repeater('org in orgs_I_own'));
    expect(rows.count()).not.toBeLessThan(1);
  });

  it('should go to parent organization', function () {
    var myNewOrg = element(by.cssContainingText('.account_org.parent_org', browser.params.testOrg.parent))
<<<<<<< HEAD
        .element(by.xpath('..')).$('.account_org.right');
=======
      .element(by.xpath('..')).$('.account_org.right');
>>>>>>> 535604f9
    expect(myNewOrg.isPresent()).toBe(true);
    browser.actions().mouseMove(myNewOrg).perform();
    myNewOrg.$$('a').first().click();
  });

  it('should select Data Quality tab', function () {
    var myOptions = element.all(by.css('a')).filter(function (elm) {
      return elm.getText().then(function (label) {
<<<<<<< HEAD
        return label == 'Data Quality';
=======
        return label === 'Data Quality';
>>>>>>> 535604f9
      });
    }).first();
    myOptions.click();
    expect($('.table_list_container').isPresent()).toBe(true);
  });

  it('should select and edit one rule, click save settings', function () {
    var rowCount = element.all(by.repeater('rule in ruleGroup'));
    expect(rowCount.count()).toBe(1);

    $$('[ng-model="rule.min"]').first().click().clear().then(function () {
      $$('[ng-model="rule.min"]').first().sendKeys('0');
    });
    $$('[ng-click="create_new_rule()"]').first().click();
    expect(rowCount.count()).toBe(2);

    $$('[ng-click="save_settings()"]').first().click();
<<<<<<< HEAD
    browser.wait(EC.presenceOf($('.fa-check')), 5000);
    browser.driver.navigate().refresh();
  }, 60000);

  it('should refresh and change a rule', function () {
    var rowCount = element.all(by.repeater('rule in ruleGroup'));
=======
    browser.wait(EC.presenceOf($('.fa-check')), 10000);
    browser.driver.navigate().refresh();
>>>>>>> 535604f9
    expect(rowCount.count()).toBe(1);

    $$('[ng-model="rule.data_type"]').first().click();
    $('[label="Number"]').click();

    $$('[ng-click="change_required(rule)"]').first().click();

    $$('[ng-model="rule.severity"]').first().click();
    $('[value="warning"]').click();

    $$('[ng-model="rule.units"]').first().click();
    $('[label="square feet"]').click();

    $$('[ng-click="rule.rule_type = 1; rule.enabled = !rule.enabled"]').first().click().click();

    $$('[ng-click="save_settings()"]').first().click();
<<<<<<< HEAD
    browser.wait(EC.presenceOf($('.fa-check')), 5000);
    browser.driver.navigate().refresh();
  }, 60000);

  it('should create new label and associate with rule', function () {
    //no rule should have a label
    expect($('.form-control.label.label-primary').isPresent()).toBe(false);

    //create label but select not created one
=======
    browser.wait(EC.presenceOf($('.fa-check')), 10000);
    browser.driver.navigate().refresh();
  });

  it('should create new label and associate with rule', function () {
		//no rule should have a label
    expect($('.form-control.label.label-primary').isPresent()).toBe(false);

		//create label but select not created one
>>>>>>> 535604f9
    $$('[ng-click="create_label(rule, $index)"]').first().click();
    expect($('.modal-title').isPresent()).toBe(true);
    $('#labelName').sendKeys('ruleLabel');
    $$('.btn.btn-primary').first().click();
<<<<<<< HEAD
    $$('.btn-default.action_link').get(2).click();

    //check label was attached after save and refresh
    $$('[ng-click="save_settings()"]').first().click();
    browser.driver.navigate().refresh();
  }, 60000);
=======
    $$('.btn-default.action_link').get(1).click();

		//check label was attached after save and refresh
    $$('[ng-click="save_settings()"]').first().click();
    browser.driver.navigate().refresh();
  });
>>>>>>> 535604f9

  it('should reset all rules and add labels', function () {
    $$('[ng-click="restore_defaults()"]').first().click();
    var rowCount = element.all(by.repeater('rule in ruleGroup'));
    expect(rowCount.count()).toBe(21);
    $$('[ng-click="reset_all_rules()"]').first().click();
    expect(rowCount.count()).toBe(20);
  });

  it('should add labels to previous rules', function () {
    $('[ui-sref="organization_data_quality({organization_id: org.id, inventory_type: \'taxlots\'})"]').click();
    $$('[ng-click="create_label(rule, $index)"]').first().click();
<<<<<<< HEAD
    $$('.btn.btn-sm.btn-default.action_link').get(2).click();

    $$('[label="Text"]').get(1).click();

    $$('[ng-repeat="field in sortedRuleGroups()"]').get(1).$('[ng-model="rule.text_match"]').sendKeys("1234");
    $$('[ng-click="create_label(rule, $index)"]').first().click();
    $$('.btn-default.action_link').get(3).click();
    $$('[ng-click="save_settings()"]').first().click();
    browser.driver.navigate().refresh();
  }, 60000);

  it('should refesh and rules are correctly saved', function () {
=======
    $$('.btn.btn-sm.btn-default.action_link').first().click();

    $$('[label="Text"]').get(1).click();

    $$('[ng-repeat="field in sortedRuleGroups()"]').get(1).$('[ng-model="rule.text_match"]').sendKeys('1234');
    $$('[ng-click="create_label(rule, $index)"]').first().click();
    $$('.btn-default.action_link').get(2).click();
    $$('[ng-click="save_settings()"]').first().click();
  });

  it('should refesh and rules are correctly saved', function () {
    browser.driver.navigate().refresh();
>>>>>>> 535604f9
    expect(element.all(by.repeater('rule in ruleGroup')).first().$('.form-control.label.label-primary').isPresent()).toBe(true);
    $$('[ng-click="removeLabelFromRule(rule)"]').first().click();
    expect(element.all(by.repeater('rule in ruleGroup')).first().$('.form-control.label.label-primary').isPresent()).toBe(false);
    $$('[ng-click="save_settings()"]').first().click();
<<<<<<< HEAD
    browser.driver.navigate().refresh();
  }, 60000);

  it('should refesh again and check rules', function () {
    expect(element.all(by.repeater('rule in ruleGroup')).first().$('.form-control.label.label-primary').isPresent()).toBe(false);
    $$('[ng-click="create_label(rule, $index)"]').first().click();
    $$('.btn.btn-sm.btn-default.action_link').get(2).click();
=======
  });

  it('should refesh again and check rules', function () {
    browser.driver.navigate().refresh();
    expect(element.all(by.repeater('rule in ruleGroup')).first().$('.form-control.label.label-primary').isPresent()).toBe(false);
    $$('[ng-click="create_label(rule, $index)"]').first().click();
    $$('.btn.btn-sm.btn-default.action_link').first().click();
>>>>>>> 535604f9
    $$('[ng-click="save_settings()"]').first().click();
  });

  it('should go to labels page and check that new label was created with new rule', function () {
    var myOptions2 = element.all(by.css('a')).filter(function (elm) {
      return elm.getText().then(function (label) {
<<<<<<< HEAD
        return label == 'Labels';
=======
        return label === 'Labels';
>>>>>>> 535604f9
      });
    }).first();
    myOptions2.click();
    expect($('b').getText()).toContain('Existing Labels');

    var labelRowCount = element.all(by.repeater('label in labels'));
    expect(labelRowCount.count()).toBe(15);
  });

  // Check data quality on inventory page
  it('should select first item and test data quality modal and presence of rows', function () {
    $('#sidebar-inventory').click();

    $$('[ng-click="toggleMenu($event)"]').first().click();
    $$('[ng-click="itemAction($event, title)"]').first().click();

    $$('[ng-click="selectButtonClick(row, $event)"]').first().click();
    $('#btnInventoryActions').click();
    $$('[ng-click="run_data_quality_check()"]').click();
    expect($('.modal-title').getText()).toContain('Data Quality Results');
    var rowCount = element.all(by.repeater('result in row.data_quality_results'));

    expect(rowCount.count()).toBe(0);
    $$('[ng-click="close()"]').click();
  });

  it('should go to taxlots and and test the same', function () {

    //run on taxlots
    $('[ui-sref="inventory_list({inventory_type: \'taxlots\'})"]').click();

    $$('[ng-click="toggleMenu($event)"]').first().click();
    $$('[ng-click="itemAction($event, title)"]').first().click();

    $$('[ng-click="selectButtonClick(row, $event)"]').first().click();
    $$('[ng-click="selectButtonClick(row, $event)"]').get(1).click();
    $$('[ng-click="selectButtonClick(row, $event)"]').get(2).click();
    $('#btnInventoryActions').click();
    $$('[ng-click="run_data_quality_check()"]').click();
    expect($('.modal-title').getText()).toContain('Data Quality Results');
    var rowCount3 = element.all(by.repeater('result in row.data_quality_results'));

    expect(rowCount3.count()).toBe(5);
    $$('[ng-click="close()"]').click();

  });

  it('should test labels were applied correctly', function () {
    var rows = $('.left.ui-grid-render-container-left.ui-grid-render-container')
<<<<<<< HEAD
        .all(by.repeater('(rowRenderIndex, row) in rowContainer.renderedRows'));

    //check labels -
=======
      .all(by.repeater('(rowRenderIndex, row) in rowContainer.renderedRows'));

    //check labels
>>>>>>> 535604f9
    $('[ng-click="clear_labels()"]').click();
    $('#tagsInput').click();
    $$('.suggestion-item.selected').first().click();

    expect(rows.count()).toBe(3);
    $('[uib-btn-radio="\'and\'"]').click();
    $('#tagsInput').click();
    $$('.suggestion-item.selected').first().click();

    expect(rows.count()).toBe(2);
    $('[uib-btn-radio="\'or\'"]').click();
    expect(rows.count()).toBe(3);
    $('[ng-click="clear_labels()"]').click();
    expect(rows.count()).toBe(11);

  });

  //Delete
  it('should delete data stuffs', function () {
<<<<<<< HEAD
    browser.get("/app/#/data");
=======
    browser.get('/app/#/data');
>>>>>>> 535604f9
    $$('[ui-sref="dataset_detail({dataset_id: d.id})"]').first().click();
    $$('.delete_link').get(1).click();
    $$('[ng-click="delete_file()"]').click();
    var rows = element.all(by.repeater('f in dataset.importfiles'));
    expect(rows.count()).toBe(1);
    $$('[ui-sref="dataset_list"]').first().click();

    $('[ng-click="open_data_upload_modal(d)"]').click();
    $('[ng-click="cancel()"].btn-default').click();
    browser.sleep(1000);
    $('[ng-click="edit_dataset_name(d)"]').click();
    $('[ng-click="cancel_edit_name(d)"]').click();
    browser.sleep(2000);
    $('[ng-click="edit_dataset_name(d)"]').click();
    $('#editDatasetName').sendKeys('2');
    $('[ng-click="save_dataset_name(d)"]').click();
    browser.sleep(2000);

    $$('[ng-click="confirm_delete(d)"]').first().click();
    $$('[ng-click="delete_dataset()"]').first().click();
    rows = element.all(by.repeater('d in datasets'));
    expect(rows.count()).toBe(0);
  });

});<|MERGE_RESOLUTION|>--- conflicted
+++ resolved
@@ -4,34 +4,20 @@
 
 describe('When I do miscellaneous things', function () {
 
-<<<<<<< HEAD
   it('should reset sync', function () {
     browser.ignoreSynchronization = false;
   });
 
   //Data Quality
   it('should see my organizations', function () {
-    browser.get("/app/#/accounts");
-=======
-  it ('should reset sync', function () {
-    browser.ignoreSynchronization = false;
-  });
-
-	//Data Quality
-  it('should see my organizations', function () {
     browser.get('/app/#/accounts');
->>>>>>> 535604f9
     var rows = element.all(by.repeater('org in orgs_I_own'));
     expect(rows.count()).not.toBeLessThan(1);
   });
 
   it('should go to parent organization', function () {
     var myNewOrg = element(by.cssContainingText('.account_org.parent_org', browser.params.testOrg.parent))
-<<<<<<< HEAD
-        .element(by.xpath('..')).$('.account_org.right');
-=======
       .element(by.xpath('..')).$('.account_org.right');
->>>>>>> 535604f9
     expect(myNewOrg.isPresent()).toBe(true);
     browser.actions().mouseMove(myNewOrg).perform();
     myNewOrg.$$('a').first().click();
@@ -40,11 +26,7 @@
   it('should select Data Quality tab', function () {
     var myOptions = element.all(by.css('a')).filter(function (elm) {
       return elm.getText().then(function (label) {
-<<<<<<< HEAD
         return label == 'Data Quality';
-=======
-        return label === 'Data Quality';
->>>>>>> 535604f9
       });
     }).first();
     myOptions.click();
@@ -62,17 +44,12 @@
     expect(rowCount.count()).toBe(2);
 
     $$('[ng-click="save_settings()"]').first().click();
-<<<<<<< HEAD
     browser.wait(EC.presenceOf($('.fa-check')), 5000);
     browser.driver.navigate().refresh();
   }, 60000);
 
   it('should refresh and change a rule', function () {
     var rowCount = element.all(by.repeater('rule in ruleGroup'));
-=======
-    browser.wait(EC.presenceOf($('.fa-check')), 10000);
-    browser.driver.navigate().refresh();
->>>>>>> 535604f9
     expect(rowCount.count()).toBe(1);
 
     $$('[ng-model="rule.data_type"]').first().click();
@@ -89,7 +66,6 @@
     $$('[ng-click="rule.rule_type = 1; rule.enabled = !rule.enabled"]').first().click().click();
 
     $$('[ng-click="save_settings()"]').first().click();
-<<<<<<< HEAD
     browser.wait(EC.presenceOf($('.fa-check')), 5000);
     browser.driver.navigate().refresh();
   }, 60000);
@@ -99,36 +75,16 @@
     expect($('.form-control.label.label-primary').isPresent()).toBe(false);
 
     //create label but select not created one
-=======
-    browser.wait(EC.presenceOf($('.fa-check')), 10000);
-    browser.driver.navigate().refresh();
-  });
-
-  it('should create new label and associate with rule', function () {
-		//no rule should have a label
-    expect($('.form-control.label.label-primary').isPresent()).toBe(false);
-
-		//create label but select not created one
->>>>>>> 535604f9
     $$('[ng-click="create_label(rule, $index)"]').first().click();
     expect($('.modal-title').isPresent()).toBe(true);
     $('#labelName').sendKeys('ruleLabel');
     $$('.btn.btn-primary').first().click();
-<<<<<<< HEAD
     $$('.btn-default.action_link').get(2).click();
 
     //check label was attached after save and refresh
     $$('[ng-click="save_settings()"]').first().click();
     browser.driver.navigate().refresh();
   }, 60000);
-=======
-    $$('.btn-default.action_link').get(1).click();
-
-		//check label was attached after save and refresh
-    $$('[ng-click="save_settings()"]').first().click();
-    browser.driver.navigate().refresh();
-  });
->>>>>>> 535604f9
 
   it('should reset all rules and add labels', function () {
     $$('[ng-click="restore_defaults()"]').first().click();
@@ -141,12 +97,11 @@
   it('should add labels to previous rules', function () {
     $('[ui-sref="organization_data_quality({organization_id: org.id, inventory_type: \'taxlots\'})"]').click();
     $$('[ng-click="create_label(rule, $index)"]').first().click();
-<<<<<<< HEAD
     $$('.btn.btn-sm.btn-default.action_link').get(2).click();
 
     $$('[label="Text"]').get(1).click();
 
-    $$('[ng-repeat="field in sortedRuleGroups()"]').get(1).$('[ng-model="rule.text_match"]').sendKeys("1234");
+    $$('[ng-repeat="field in sortedRuleGroups()"]').get(1).$('[ng-model="rule.text_match"]').sendKeys('1234');
     $$('[ng-click="create_label(rule, $index)"]').first().click();
     $$('.btn-default.action_link').get(3).click();
     $$('[ng-click="save_settings()"]').first().click();
@@ -154,25 +109,10 @@
   }, 60000);
 
   it('should refesh and rules are correctly saved', function () {
-=======
-    $$('.btn.btn-sm.btn-default.action_link').first().click();
-
-    $$('[label="Text"]').get(1).click();
-
-    $$('[ng-repeat="field in sortedRuleGroups()"]').get(1).$('[ng-model="rule.text_match"]').sendKeys('1234');
-    $$('[ng-click="create_label(rule, $index)"]').first().click();
-    $$('.btn-default.action_link').get(2).click();
-    $$('[ng-click="save_settings()"]').first().click();
-  });
-
-  it('should refesh and rules are correctly saved', function () {
-    browser.driver.navigate().refresh();
->>>>>>> 535604f9
     expect(element.all(by.repeater('rule in ruleGroup')).first().$('.form-control.label.label-primary').isPresent()).toBe(true);
     $$('[ng-click="removeLabelFromRule(rule)"]').first().click();
     expect(element.all(by.repeater('rule in ruleGroup')).first().$('.form-control.label.label-primary').isPresent()).toBe(false);
     $$('[ng-click="save_settings()"]').first().click();
-<<<<<<< HEAD
     browser.driver.navigate().refresh();
   }, 60000);
 
@@ -180,26 +120,13 @@
     expect(element.all(by.repeater('rule in ruleGroup')).first().$('.form-control.label.label-primary').isPresent()).toBe(false);
     $$('[ng-click="create_label(rule, $index)"]').first().click();
     $$('.btn.btn-sm.btn-default.action_link').get(2).click();
-=======
-  });
-
-  it('should refesh again and check rules', function () {
-    browser.driver.navigate().refresh();
-    expect(element.all(by.repeater('rule in ruleGroup')).first().$('.form-control.label.label-primary').isPresent()).toBe(false);
-    $$('[ng-click="create_label(rule, $index)"]').first().click();
-    $$('.btn.btn-sm.btn-default.action_link').first().click();
->>>>>>> 535604f9
     $$('[ng-click="save_settings()"]').first().click();
   });
 
   it('should go to labels page and check that new label was created with new rule', function () {
     var myOptions2 = element.all(by.css('a')).filter(function (elm) {
       return elm.getText().then(function (label) {
-<<<<<<< HEAD
         return label == 'Labels';
-=======
-        return label === 'Labels';
->>>>>>> 535604f9
       });
     }).first();
     myOptions2.click();
@@ -249,15 +176,9 @@
 
   it('should test labels were applied correctly', function () {
     var rows = $('.left.ui-grid-render-container-left.ui-grid-render-container')
-<<<<<<< HEAD
-        .all(by.repeater('(rowRenderIndex, row) in rowContainer.renderedRows'));
+      .all(by.repeater('(rowRenderIndex, row) in rowContainer.renderedRows'));
 
     //check labels -
-=======
-      .all(by.repeater('(rowRenderIndex, row) in rowContainer.renderedRows'));
-
-    //check labels
->>>>>>> 535604f9
     $('[ng-click="clear_labels()"]').click();
     $('#tagsInput').click();
     $$('.suggestion-item.selected').first().click();
@@ -277,11 +198,7 @@
 
   //Delete
   it('should delete data stuffs', function () {
-<<<<<<< HEAD
-    browser.get("/app/#/data");
-=======
     browser.get('/app/#/data');
->>>>>>> 535604f9
     $$('[ui-sref="dataset_detail({dataset_id: d.id})"]').first().click();
     $$('.delete_link').get(1).click();
     $$('[ng-click="delete_file()"]').click();
