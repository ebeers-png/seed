--- conflicted
+++ resolved
@@ -95,14 +95,13 @@
     exporter = Exporter(export_id, export_name, export_type)
     if not exporter.valid_export_type():
         _row_cb(-1)  # this means there was an error
-        return {'status': 'errored'}
+        return
 
     file = exporter.export(selected_buildings, selected_fields, _row_cb)
     # file return value is not used
 
     _row_cb(selected_buildings.count())  # means we're done!
 
-    return {'status': 'success'}
 
 @shared_task
 def invite_to_seed(domain, email_address, token, user_pk, first_name):
@@ -126,7 +125,6 @@
     reset_email = settings.SERVER_EMAIL
     send_mail(subject, email_body, reset_email, [email_address])
 
-    return {'status': 'success'}
 
 # TODO (AK): Ensure this gets tested in PR #61
 @shared_task
@@ -252,8 +250,6 @@
         )
         compliance.save()
 
-    return {'status': 'success'}
-
 
 @shared_task
 def remove_buildings(project_slug, project_dict, user_pk):
@@ -343,7 +339,6 @@
         {'percentage_done': 100, 'numerator': i, 'denominator': denominator}
     )
 
-    return {'status': 'success'}
 
 #
 ## New MCM tasks for importing ESPM data.
@@ -359,7 +354,7 @@
     for _task in tasks:
         _task.args = _task.args + (increment,)
 
-    return {'status': 'success'}
+    return tasks
 
 
 @shared_task
@@ -380,7 +375,6 @@
     import_record.status = STATUS_READY_TO_MERGE
     import_record.save()
 
-    return {'status': 'success'}
 
 @shared_task
 def finish_mapping(results, file_pk):
@@ -394,7 +388,6 @@
     # now call cleansing
     _cleanse_data(file_pk)
 
-    return {'status': 'success'}
 
 def _translate_unit_to_type(unit):
     if unit is None or unit == 'String':
@@ -434,7 +427,7 @@
 def apply_extra_data(model, key, value):
     """Function sent to MCM to apply mapped columns into extra_data."""
     model.extra_data[key] = value
-    return {'status': 'success'}
+
 
 def apply_data_func(mappable_columns):
     """Returns a function that captures mappable_types in a closure
@@ -514,7 +507,6 @@
         save_column_names(model, mapping=mapping)
 
     increment_cache(prog_key, increment)
-    return {'status': 'success'}
 
 
 @shared_task
@@ -526,15 +518,10 @@
     :param file_pk: int, the id of the import_file we're working with.
 
     """
-<<<<<<< HEAD
-    print "IN _ MAP DATA TASKS, PK=%s" % file_pk
-=======
-
->>>>>>> 851b1c28
+
     import_file = ImportFile.objects.get(pk=file_pk)
     # Don't perform this task if it's already been completed.
     if import_file.mapping_done:
-        print "IN IMPORT FILE MAPPING DONE"
         prog_key = get_prog_key('map_data', file_pk)
         result = {
             'status': 'warning',
@@ -547,12 +534,9 @@
     # If we haven't finished saving, we shouldn't proceed with mapping
     # Re-queue this task.
     if not import_file.raw_save_done:
-        print map_data
-        map_data.apply_async(args=[file_pk], countdown=60, expires=120, priority=9)
-        print "SAVING NOT COMPLETE. RETURNING STATUS ERROR."
+        map_data.apply_async(args=[file_pk], countdown=60, expires=120)
         return {'status': 'error', 'message': 'waiting for raw data save.'}
 
-    print "BEGINNING SOURCE TYPE LOADING"
     source_type_dict = {
         'Portfolio Raw': PORTFOLIO_RAW,
         'Assessed Raw': ASSESSED_RAW,
@@ -560,14 +544,10 @@
     }
     source_type = source_type_dict.get(import_file.source_type, ASSESSED_RAW)
 
-    print "BEGINNING BS ITERATOR"
-
     qs = BuildingSnapshot.objects.filter(
         import_file=import_file,
         source_type=source_type,
     ).iterator()
-
-    print "BEGINNING GET PROGRESS KEY"
 
     prog_key = get_prog_key('map_data', file_pk)
     tasks = []
@@ -575,19 +555,13 @@
         serialized_data = [obj.extra_data for obj in chunk]
         tasks.append(map_row_chunk.s(serialized_data, file_pk, source_type, prog_key))
 
-<<<<<<< HEAD
-    print "BEGINNING ADD CACHE INCREMENT PARAMETERS"
-
-=======
     # need to rework how the progress keys are implemented here, but at least the method gets called above for cleansing
->>>>>>> 851b1c28
     tasks = add_cache_increment_parameter(tasks)
     if tasks:
         chord(tasks, interval=15)(finish_mapping.subtask([file_pk]))
     else:
         finish_mapping.subtask(file_pk)
 
-    print "RETURNING STATUS SUCCESS"
     return {'status': 'success'}
 
 
@@ -643,20 +617,14 @@
 @shared_task
 def map_data(file_pk, *args, **kwargs):
     """Small wrapper to ensure we isolate our mapping process from requests."""
-<<<<<<< HEAD
-    print "IN MAP DATA TASKS"
-    _map_data.delay(file_pk, *args, **kwargs)
-=======
     _map_data.delay(file_pk)
 
     return {'status': 'success'}
->>>>>>> 851b1c28
 
 
 @shared_task
 def _save_raw_data_chunk(chunk, file_pk, prog_key, increment, *args, **kwargs):
     """Save the raw data to the database."""
-    print "IN _ SAVE RAW DATA CHUNK"
     import_file = ImportFile.objects.get(pk=file_pk)
     # Save our "column headers" and sample rows for F/E.
     source_type = get_source_type(import_file)
@@ -677,7 +645,6 @@
 
     # Indicate progress
     increment_cache(prog_key, increment)
-    return {'status': 'success'}
 
     return True
 
@@ -739,7 +706,6 @@
 
     # Reset our file pointer for mapping.
     parser.seek_to_beginning()
-    return {'status': 'success'}
 
 
 @shared_task
@@ -773,12 +739,8 @@
 @shared_task
 @lock_and_track
 def _save_raw_data(file_pk, *args, **kwargs):
-<<<<<<< HEAD
-    """Chunk up the CSV and save data into the DB raw."""
-=======
     """Chunk up the CSV or XLSX file and save the raw data into the DB BuildingSnapshot table."""
 
->>>>>>> 851b1c28
     result = {'status': 'success', 'progress': 100}
     prog_key = get_prog_key('save_raw_data', file_pk)
     try:
@@ -809,12 +771,7 @@
         # need to rework how the progress keys are implemented here
         tasks = add_cache_increment_parameter(tasks)
         if tasks:
-<<<<<<< HEAD
-            print finish_raw_save.subtast([file_pk])._type
-            chord(tasks, interval=15)(finish_raw_save.subtask([file_pk]))
-=======
             chord(tasks, interval=15)(finish_raw_save.s(file_pk))
->>>>>>> 851b1c28
         else:
             finish_raw_save.s(file_pk)
 
@@ -896,8 +853,6 @@
         organization=bs.super_organization,
     )
 
-    return {'status': 'success'}
-
 
 @shared_task
 @lock_and_track
@@ -1004,7 +959,7 @@
         unmatched_bs.custom_id_1
     )
     if not id_matches.exists():
-        return {'status': 'success'}
+        return
 
     # Check to see if there are any duplicates here
     for can_snap in id_matches:
@@ -1063,10 +1018,6 @@
     import_file.matching_done = True
     import_file.mapping_completion = 100
     import_file.save()
-<<<<<<< HEAD
-    cache.set(progress_key, 100)
-    return {'status': 'success'}
-=======
     set_cache(progress_key, 'success', 100)
 
 
@@ -1095,7 +1046,6 @@
 def _normalize_address_post_type(post_type):
     value = post_type.lower().replace('.', '')
     return POST_TYPE_MAP.get(value, value)
->>>>>>> 851b1c28
 
 
 def _normalize_address_str(address_val):
@@ -1191,9 +1141,6 @@
     # If we don't find any unmatched buildings, there's nothing left to do.
     if not unmatched_buildings:
         _finish_matching(import_file, prog_key)
-<<<<<<< HEAD
-        return {'status': 'success'}
-=======
         return
 
     # here we deal with duplicates
@@ -1201,7 +1148,6 @@
     if not unmatched_buildings:
         _finish_matching(import_file, prog_key)
         return
->>>>>>> 851b1c28
         # here we are going to normalize the addresses to match on address_1 field, this is not ideal because you could match on two locations with same address_1 but different city
     #     unmatched_normalized_addresses=[]
 
@@ -1230,7 +1176,7 @@
                 increment_cache(prog_key, increment * 100)
 
         _finish_matching(import_file, prog_key)
-        return {'status': 'success'}
+        return
 
     # This allows us to retrieve the PK for a given NGram after a match.
     can_rev_idx = {
@@ -1303,10 +1249,7 @@
     import_file.mapping_completion = None
     import_file.save()
 
-    print "CALLING MAP DATA FROM _ REMAP DATA"
     map_data(import_file_pk)
-
-    return {'status': 'success'}
 
 
 @shared_task
@@ -1314,7 +1257,6 @@
     """"Delete mapped buildings for current import file, re-map them."""
     import_file = ImportFile.objects.get(pk=import_file_pk)
     # Check to ensure that the building has not already been merged.
-    print "IN REMAP DATA TASK"
     mapping_cache_key = get_prog_key('map_data', import_file.pk)
     if import_file.matching_done or import_file.matching_completion:
         result = {
@@ -1368,13 +1310,8 @@
         org_pk
     )
     if not ids:
-<<<<<<< HEAD
-        cache.set(deleting_cache_key, 100)
-        return {'status': 'success'}
-=======
         set_cache(deleting_cache_key, 'success', 100)
         return
->>>>>>> 851b1c28
 
     # delete the canonical buildings
     can_ids = CanonicalBuilding.objects.filter(
@@ -1393,7 +1330,6 @@
             )
         )
     chord(tasks, interval=15)(finish_delete.subtask([org_pk]))
-    return {'status': 'success'}
 
 
 @shared_task
@@ -1403,18 +1339,12 @@
     qs = BuildingSnapshot.objects.filter(super_organization=org_pk)
     qs.filter(pk__in=del_ids).delete()
     increment_cache(prog_key, increment * 100)
-    return {'status': 'success'}
 
 
 @shared_task
 def finish_delete(results, org_pk):
     prog_key = get_prog_key('delete_organization_buildings', org_pk)
-<<<<<<< HEAD
-    cache.set(prog_key, 100)
-    return {'status': 'success'}
-=======
     set_cache(prog_key, 'success', 100)
->>>>>>> 851b1c28
 
 
 @shared_task
@@ -1427,7 +1357,6 @@
     """
     for del_ids in batch(ids, chunk_size):
         CanonicalBuilding.objects.filter(pk__in=del_ids).delete()
-    return {'status': 'success'}
 
 
 @shared_task
@@ -1444,5 +1373,4 @@
                 organization=b.super_organization,
                 action='delete_building',
                 action_note='Deleted building.'
-            )
-    return {'status': 'success'}+            )