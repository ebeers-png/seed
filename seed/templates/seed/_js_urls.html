{% load app_urls %}
<script>
        // config URLs
        window.BE = window.BE || {};
        // new URLs
        window.BE.app_urls = {% namespaced_urls %};
        window.BE.app_urls.STATIC_URL = "{{ STATIC_URL }}";

        // old URLs
        window.BE.urls = window.BE.urls || {};
        // static URLs
        window.BE.urls.STATIC_URL = "{{ STATIC_URL }}";

        window.BE.urls.get_building_url = '{% url "seed:get_building" %}';
        window.BE.urls.get_total_number_of_buildings_for_user_url = '{% url "seed:get_total_number_of_buildings_for_user" %}';
        window.BE.urls.search_buildings_url = '{% url "seed:search_buildings" %}';
        window.BE.urls.save_match_url = '{% url "seed:save_match" %}';
        window.BE.urls.get_columns_url = '{% url "seed:get_columns" %}';
        window.BE.urls.get_PM_filter_by_counts_url = '{% url "seed:get_PM_filter_by_counts" %}';
        window.BE.urls.delete_duplicates_from_import_file_url = '{% url "seed:delete_duplicates_from_import_file" %}';
        window.BE.urls.seed_home = '{% url "seed:home" %}';

        window.BE.urls.delete_file      = '{% url "seed:delete_file" %}';

        // Reports URLS
        window.BE.urls.get_inventory_report_data             = '{% url "app:property_report_data" %}';
        window.BE.urls.get_aggregated_inventory_report_data  = '{% url "app:aggregated_property_report_data" %}';

<<<<<<< HEAD
        // cycle URLs
        window.BE.urls.create_cycle             = '{% url "seed:create_cycle" %}';
        window.BE.urls.get_cycles               = '{% url "seed:get_cycles" %}';
        window.BE.urls.update_cycle             = '{% url "seed:update_cycle" %}';
        window.BE.urls.delete_cycle             = '{% url "seed:delete_cycle" %}';
=======

        //label management URLs
        window.BE.urls.label_list               = '{% url "labels:label-list" %}';
        window.BE.urls.taxlot_labels            = '{% url "labels:taxlot_labels" %}';
        window.BE.urls.property_labels          = '{% url "labels:property_labels" %}';
>>>>>>> 3a6051b5

        // uploader URLs
        window.BE.urls.remap_buildings          = '{% url "seed:remap_buildings" %}';

        // export URLs
        window.BE.urls.export_buildings             = '{% url "seed:export_buildings" %}';
        window.BE.urls.export_buildings_progress    = '{% url "seed:export_buildings_progress" %}';
        window.BE.urls.export_buildings_download    = '{% url "seed:export_buildings_download" %}';

        // org
        window.BE.urls.delete_organization_buildings = '{% url "seed:delete_organization_buildings" %}';
        window.BE.urls.delete_organization_inventory = '{% url "seed:delete_organization_inventory" %}';

</script><|MERGE_RESOLUTION|>--- conflicted
+++ resolved
@@ -26,20 +26,6 @@
         window.BE.urls.get_inventory_report_data             = '{% url "app:property_report_data" %}';
         window.BE.urls.get_aggregated_inventory_report_data  = '{% url "app:aggregated_property_report_data" %}';
 
-<<<<<<< HEAD
-        // cycle URLs
-        window.BE.urls.create_cycle             = '{% url "seed:create_cycle" %}';
-        window.BE.urls.get_cycles               = '{% url "seed:get_cycles" %}';
-        window.BE.urls.update_cycle             = '{% url "seed:update_cycle" %}';
-        window.BE.urls.delete_cycle             = '{% url "seed:delete_cycle" %}';
-=======
-
-        //label management URLs
-        window.BE.urls.label_list               = '{% url "labels:label-list" %}';
-        window.BE.urls.taxlot_labels            = '{% url "labels:taxlot_labels" %}';
-        window.BE.urls.property_labels          = '{% url "labels:property_labels" %}';
->>>>>>> 3a6051b5
-
         // uploader URLs
         window.BE.urls.remap_buildings          = '{% url "seed:remap_buildings" %}';
 
