{% load compress %}{# requires menu_controller angularjs controller and menu_controller.js #}
<div ng-class="{expanded: expanded_controller, collapsed: collapsed_controller, sidebar: true, hide_transition:is_initial_state}">
    <div class="menu">
<<<<<<< HEAD
<!--         <div class="menu_toggle_container">
            <a class="menu_toggle" ng-click="toggle_menu()">
                <i class="fa fa-bars"></i>
            </a>
        </div> -->
        <a id="sidebar-menu" class="item" ng-click="toggle_menu()">
            <div class="icon"><i class="fa fa-bars"></i><i ng-show="!expanded_controller" id="sidebar-menu-open" class="fa fa-chevron-right"></i><i ng-show="expanded_controller" id="sidebar-menu-close" class="fa fa-chevron-left"></i></div>
        </a>
        <a id="sidebar-profile" class="item" ui-sref="profile" ui-sref-active="active">
=======
        <a id="sidebar-toggle" class="item" ng-click="toggle_menu()">
            <div class="icon" ng-class>
                <i class="fa fa-bars"></i>
                <i id="expand-collapse-icon" class="fa" ng-class="{'fa-arrow-right': collapsed_controller, 'fa-arrow-left': expanded_controller}"></i>
            </div>
        </a>
        <div class="divider"></div>
        <a id="sidebar-profile" class="item" ng-class="{active: is_active('/profile'), 'disabled-item': !logged_in}" href="{% url "seed:home" %}#/profile">
>>>>>>> 3547ce6e
            <div class="icon"><i class="fa fa-cog"></i></div>
            <div class="item_name">{$ username $}</div>
        </a>
        <div class="divider"></div>
<<<<<<< HEAD
        <a id="sidebar-inventory" ng-class="{item: true, active: is_active('/properties') || is_active('/taxlots')}" href="{% url "seed:home" %}#/properties">
            <div class="icon"><img src="{{ STATIC_URL }}seed/images/icon-city.svg" title="{$:: 'Inventory' | translate $}"></div>
            <div class="item_name" translate>Inventory</div>
=======
        <a id="sidebar-inventory" ng-class="{item: true, active: is_active('/properties') || is_active('/taxlots'), 'disabled-item': !logged_in}" href="{% url "seed:home" %}#/properties">
            <div class="icon">
                <img src="{{ STATIC_URL }}seed/images/icon-city.svg" title="{$:: 'Inventory' | translate $}">
            </div>
            <div ng-show="!is_initial_state" class="item_name" translate>Inventory</div>
>>>>>>> 3547ce6e
        </a>
        <a id="sidebar-data" ng-class="{item: true, active: is_active('/data'), 'disabled-item': !logged_in}" title="{$:: 'Data' | translate $}" href="{% url "seed:home" %}#/data" ng-show="menu.user.organization.user_role !== 'viewer'">
            <div class="icon"><i class="fa fa-sitemap"></i></div>
<<<<<<< HEAD
            <div class="item_name" translate>Data</div>
            <div class="badge badge_menu">{$ datasets_count | number:0 $}</div>
=======
            <div ng-show="!is_initial_state" class="item_name" translate>Data</div>
            <div ng-show="!is_initial_state && logged_in" class="badge badge_menu">{$ datasets_count | number:0 $}</div>
>>>>>>> 3547ce6e
        </a>
        <a id="sidebar-accounts" ng-class="{item: true, active: is_active('/accounts'), 'disabled-item': !logged_in}" title="{$:: 'Organizations' | translate $}" href="{% url "seed:home" %}#/accounts">
            <div class="icon"><i class="fa fa-users"></i></div>
<<<<<<< HEAD
            <div class="item_name" translate>Organizations</div>
            <div class="badge badge_menu">{$ organizations_count | number:0 $}</div>
=======
            <div ng-show="!is_initial_state" class="item_name" translate>Organizations</div>
            <div ng-show="!is_initial_state && logged_in" class="badge badge_menu">{$ organizations_count | number:0 $}</div>
>>>>>>> 3547ce6e
        </a>

        <div class="divider"></div>

        <a id="sidebar-api" ng-class="{item: true, active: is_active('/api/swagger'), 'disabled-item': !logged_in}" title="{$:: 'API Documentation' | translate $}" href="{% url "seed:home" %}#/api/swagger">
            <div class="icon"><i class="fa fa-code"></i></div>
            <div class="item_name" translate>API Documentation</div>
        </a>
        <a id="sidebar-contact" ng-class="{item: true, active: is_active('/contact'), 'disabled-item': !logged_in}" title="{$:: 'Contact' | translate $}" href="{% url "seed:home" %}#/contact">
            <div class="icon"><i class="fa fa-question-circle"></i></div>
            <div class="item_name" translate>Contact</div>
        </a>
        <a id="sidebar-about" ng-class="{item: true, active: is_active('/about'), 'disabled-item': !logged_in}" title="{$:: 'About' | translate $}" href="{% url "seed:home" %}#/about">
            <div class="icon"><i class="fa fa-info-circle"></i></div>
            <div class="item_name" translate>About</div>
        </a>
        <a id="sidebar-docs" ng-class="{item: true, active: is_active('/documentation/', true)}" title="{$:: 'Documentation' | translate $}" href="{% url "docs:documentation" %}#/">
            <div class="icon"><i class="fa fa-book"></i></div>
            <div ng-show="!is_initial_state" class="item_name" translate>Documentation</div>
        </a>
        <a id="sidebar-logout" class="item" ng-class="{'disabled-item': !logged_in}" title="{$:: 'Logout' | translate $}" href="{% url "landing:logout" %}">
            <div class="icon"><i class="fa fa-sign-out"></i></div>
            <div class="item_name" translate>Logout</div>
        </a>
    </div>
</div><|MERGE_RESOLUTION|>--- conflicted
+++ resolved
@@ -1,61 +1,33 @@
 {% load compress %}{# requires menu_controller angularjs controller and menu_controller.js #}
 <div ng-class="{expanded: expanded_controller, collapsed: collapsed_controller, sidebar: true, hide_transition:is_initial_state}">
     <div class="menu">
-<<<<<<< HEAD
-<!--         <div class="menu_toggle_container">
-            <a class="menu_toggle" ng-click="toggle_menu()">
+        <a id="sidebar-menu" class="item" ng-click="toggle_menu()">
+            <div class="icon">
                 <i class="fa fa-bars"></i>
-            </a>
-        </div> -->
-        <a id="sidebar-menu" class="item" ng-click="toggle_menu()">
-            <div class="icon"><i class="fa fa-bars"></i><i ng-show="!expanded_controller" id="sidebar-menu-open" class="fa fa-chevron-right"></i><i ng-show="expanded_controller" id="sidebar-menu-close" class="fa fa-chevron-left"></i></div>
+                <i ng-show="!expanded_controller" id="sidebar-menu-open" class="fa fa-chevron-right"></i>
+                <i ng-show="expanded_controller" id="sidebar-menu-close" class="fa fa-chevron-left"></i>
+            </div>
         </a>
         <a id="sidebar-profile" class="item" ui-sref="profile" ui-sref-active="active">
-=======
-        <a id="sidebar-toggle" class="item" ng-click="toggle_menu()">
-            <div class="icon" ng-class>
-                <i class="fa fa-bars"></i>
-                <i id="expand-collapse-icon" class="fa" ng-class="{'fa-arrow-right': collapsed_controller, 'fa-arrow-left': expanded_controller}"></i>
-            </div>
-        </a>
-        <div class="divider"></div>
-        <a id="sidebar-profile" class="item" ng-class="{active: is_active('/profile'), 'disabled-item': !logged_in}" href="{% url "seed:home" %}#/profile">
->>>>>>> 3547ce6e
             <div class="icon"><i class="fa fa-cog"></i></div>
             <div class="item_name">{$ username $}</div>
         </a>
         <div class="divider"></div>
-<<<<<<< HEAD
-        <a id="sidebar-inventory" ng-class="{item: true, active: is_active('/properties') || is_active('/taxlots')}" href="{% url "seed:home" %}#/properties">
-            <div class="icon"><img src="{{ STATIC_URL }}seed/images/icon-city.svg" title="{$:: 'Inventory' | translate $}"></div>
-            <div class="item_name" translate>Inventory</div>
-=======
         <a id="sidebar-inventory" ng-class="{item: true, active: is_active('/properties') || is_active('/taxlots'), 'disabled-item': !logged_in}" href="{% url "seed:home" %}#/properties">
             <div class="icon">
                 <img src="{{ STATIC_URL }}seed/images/icon-city.svg" title="{$:: 'Inventory' | translate $}">
             </div>
             <div ng-show="!is_initial_state" class="item_name" translate>Inventory</div>
->>>>>>> 3547ce6e
         </a>
         <a id="sidebar-data" ng-class="{item: true, active: is_active('/data'), 'disabled-item': !logged_in}" title="{$:: 'Data' | translate $}" href="{% url "seed:home" %}#/data" ng-show="menu.user.organization.user_role !== 'viewer'">
             <div class="icon"><i class="fa fa-sitemap"></i></div>
-<<<<<<< HEAD
-            <div class="item_name" translate>Data</div>
-            <div class="badge badge_menu">{$ datasets_count | number:0 $}</div>
-=======
             <div ng-show="!is_initial_state" class="item_name" translate>Data</div>
             <div ng-show="!is_initial_state && logged_in" class="badge badge_menu">{$ datasets_count | number:0 $}</div>
->>>>>>> 3547ce6e
         </a>
         <a id="sidebar-accounts" ng-class="{item: true, active: is_active('/accounts'), 'disabled-item': !logged_in}" title="{$:: 'Organizations' | translate $}" href="{% url "seed:home" %}#/accounts">
             <div class="icon"><i class="fa fa-users"></i></div>
-<<<<<<< HEAD
-            <div class="item_name" translate>Organizations</div>
-            <div class="badge badge_menu">{$ organizations_count | number:0 $}</div>
-=======
             <div ng-show="!is_initial_state" class="item_name" translate>Organizations</div>
             <div ng-show="!is_initial_state && logged_in" class="badge badge_menu">{$ organizations_count | number:0 $}</div>
->>>>>>> 3547ce6e
         </a>
 
         <div class="divider"></div>
