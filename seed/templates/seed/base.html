--- conflicted
+++ resolved
@@ -121,14 +121,9 @@
         <!-- reports -->
         <script src="/static/node_modules/d3/dist/d3.min.js"></script>
         <script src="/static/node_modules/dimple/dist/dimple.latest.min.js"></script>
-<<<<<<< HEAD
-        <script src="/static/node_modules/chart.js/dist/chart.js"></script>
-=======
-        <script src="/static/node_modules/dimple/dist/dimple.latest.min.js"></script>
         <script src="/static/node_modules/chart.js/dist/chart.js"></script>
         <script src="/static/node_modules/hammerjs/hammer.min.js"></script>
         <script src="/static/node_modules/chartjs-plugin-zoom/dist/chartjs-plugin-zoom.min.js"></script>
->>>>>>> 6c70768b
         <!-- / reports -->
 
         <script src="/static/node_modules/angular-xeditable/dist/js/xeditable.min.js"></script>
