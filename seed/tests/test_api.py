# !/usr/bin/env python
# encoding: utf-8
"""
:copyright (c) 2014 - 2016, The Regents of the University of California, through Lawrence Berkeley National Laboratory (subject to receipt of any required approvals from the U.S. Department of Energy) and contributors. All rights reserved.  # NOQA
:author
"""
import json
import os
import time
from unittest import skip

from django.core.urlresolvers import reverse_lazy, reverse
from django.test import TestCase

from seed.factory import SEEDFactory
from seed.landing.models import SEEDUser as User
from seed.lib.superperms.orgs.models import Organization, OrganizationUser
from seed.models import CanonicalBuilding
from seed.utils.api import get_api_endpoints


class ApiAuthenticationTests(TestCase):
    """
    Tests of various ways of authenticating to the API.

    Uses the get_building endpoint in all cases.
    """

    def setUp(self):
        user_details = {
            'username': 'test_user@demo.com',
            'password': 'test_pass',
            'email': 'test_user@demo.com'
        }
        self.user = User.objects.create_user(**user_details)
        self.user.generate_key()
        self.org = Organization.objects.create()
        OrganizationUser.objects.create(user=self.user, organization=self.org)

        cb = CanonicalBuilding(active=True)
        cb.save()
        b = SEEDFactory.building_snapshot(canonical_building=cb,
                                          property_name='ADMIN BUILDING',
                                          address_line_1='100 Admin St')
        cb.canonical_snapshot = b
        cb.save()
        b.super_organization = self.org
        b.save()
        self.building = b

        self.api_url = reverse_lazy('seed:get_building')
        self.params = {
            'building_id': cb.pk,
            'organization_id': self.org.pk,
        }
        self.auth_string = '%s:%s' % (self.user.username, self.user.api_key)

    # TODO replace with test for inventory report
    @skip("Fix for new data model")
    def test_get(self):
        """
        Test auth via GET parameter.
        """
        headers = {'HTTP_AUTHORIZATION': self.auth_string}
        resp = self.client.get(self.api_url, data=self.params, **headers)
        self.assertEqual(resp.status_code, 200)
        body = json.loads(resp.content)
        self.assertEqual(body['status'], 'success')
        self.assertEqual(body['building']['address_line_1'],
                         self.building.address_line_1)

    # TODO replace with test for inventory report
    @skip("Fix for new data model")
    def test_no_auth(self):
        """
        Test forgetting to provide API key in any form.
        """
        resp = self.client.get(self.api_url, data=self.params)
        self.assertEqual(resp.status_code, 302)
        self.assertEqual(resp.content, '')


class SchemaGenerationTests(TestCase):

    def test_get_api_endpoints_utils(self):
        """
        Test of function that traverses all URLs looking for api endpoints.
        """
        res = get_api_endpoints()
        for url, fn in res.items():
            self.assertTrue(fn.is_api_endpoint)
            self.assertTrue(url.startswith('/'))
            self.assertTrue(url.endswith('/'),
                            "Endpoint %s doesn't end with / as expected" % url)

    def test_get_api_schema(self):
        """
        Test of 'schema' generator.
        """
        url = reverse('api:get_api_schema')
        res = self.client.get(url)
        self.assertEqual(res.status_code, 200)
        endpoints = json.loads(res.content)

        # the url we just hit should be in here
        self.assertTrue(url in endpoints)
        endpoint = endpoints[url]
        self.assertEqual(endpoint['name'], 'get_api_schema')
        self.assertTrue('description' in endpoint)


class TestApi(TestCase):

    def setUp(self):
        user_details = {
            'username': 'test_user@demo.com',  # the username needs to be in the form of an email.
            'password': 'test_pass',
            'email': 'test_user@demo.com',
            'first_name': 'Jaqen',
            'last_name': 'H\'ghar'
        }
        self.user = User.objects.create_user(**user_details)
        self.user.generate_key()
        self.org = Organization.objects.create()
        OrganizationUser.objects.create(user=self.user, organization=self.org)

        self.headers = {'HTTP_AUTHORIZATION': '%s:%s' % (self.user.username, self.user.api_key)}

    def get_org_id(self, dict, username):
        '''Return the org id from the passed dictionary and username'''
        id = None
        for ctr in range(len(dict['organizations'])):
            if dict['organizations'][ctr]['owners'][0]['email'] == username:
                id = dict['organizations'][ctr]['org_id']
                break

        return id

    def test_user_profile(self):
        # test logging in with the password, the remaining versions will use the HTTP Authentication
        self.client.login(username='test_user@demo.com', password='test_pass')
        r = self.client.get('/api/v2/users/' + str(self.user.pk) + '/', follow=True)
        self.assertEqual(r.status_code, 200)

        r = json.loads(r.content)
        self.assertEqual(r['status'], 'success')
        self.assertEqual(r['first_name'], 'Jaqen')
        self.assertEqual(r['last_name'], 'H\'ghar')
        self.client.logout()

    def test_with_http_authorization(self):
        r = self.client.get('/api/v2/users/' + str(self.user.pk) + '/', follow=True, **self.headers)
        self.assertEqual(r.status_code, 200)
        r = json.loads(r.content)
        self.assertNotEqual(r, None)

    def test_organization(self):
        self.client.login(username='test_user@demo.com', password='test_pass')
        r = self.client.get('/api/v2/organizations/', follow=True, **self.headers)
        self.assertEqual(r.status_code, 200)

        # {
        # "organizations": [
        #   { "sub_orgs": [], "num_buildings": 0, "owners": [{...}],
        #     "number_of_users": 1, "name": "", "user_role": "owner", "is_parent": true, "org_id": 1, "id": 1,
        #     "user_is_owner": true}
        #   ]
        # }
        r = json.loads(r.content)
        self.assertEqual(len(r['organizations']), 1)
        self.assertEqual(len(r['organizations'][0]['sub_orgs']), 0)
        self.assertEqual(r['organizations'][0]['num_buildings'], 0)
        self.assertEqual(len(r['organizations'][0]['owners']), 1)
        self.assertEqual(r['organizations'][0]['number_of_users'], 1)
        self.assertEqual(r['organizations'][0]['user_role'], 'owner')
        self.assertEqual(r['organizations'][0]['owners'][0]['first_name'], 'Jaqen')
        self.assertEqual(r['organizations'][0]['num_buildings'], 0)

    def test_organization_details(self):
        r = self.client.get('/api/v2/organizations/', follow=True, **self.headers)
        r = json.loads(r.content)
        organization_id = self.get_org_id(r, self.user.username)

        # get details on the organization
<<<<<<< HEAD
        r = self.client.get('/api/v2/organizations/' + str(organization_id) + '/', follow=True,
=======
        r = self.client.get('/app/accounts/get_organization/?organization_id=%s' % organization_id,
                            follow=True,
>>>>>>> b899771d
                            **self.headers)
        self.assertEqual(r.status_code, 200)

        # {
        #     "status": "success",
        #     "organization": {
        #         "sub_orgs": [],
        #         "num_buildings": 0,
        #         "owners": [
        #             {
        #                 "first_name": "Jaqen",
        #                 "last_name": "H'ghar",
        #                 "email": "test_user@demo.com",
        #                 "id": 2
        #             }
        #         ],
        #         "number_of_users": 1,
        #         "name": "",
        #         "user_role": "owner",
        #         "is_parent": true,
        #         "org_id": 2,
        #         "id": 2,
        #         "user_is_owner": true
        #     }
        # }

        r = json.loads(r.content)
        self.assertEqual(r['status'], 'success')
        self.assertEqual(r['organization']['num_buildings'], 0)
        self.assertEqual(r['organization']['number_of_users'], 1)
        self.assertEqual(len(r['organization']['owners']), 1)
        self.assertEqual(r['organization']['user_is_owner'], True)

    def test_update_user(self):
        user_payload = {
            'first_name': 'Arya',
            'last_name': 'Stark',
            'email': self.user.username
        }
        r = self.client.put('/api/v2/users/%s/' % self.user.pk, data=json.dumps(user_payload),
                            content_type='application/json', **self.headers)

        # re-retrieve the user profile
        r = self.client.get('/api/v2/users/' + str(self.user.pk) + '/', follow=True, **self.headers)
        r = json.loads(r.content)

        self.assertEqual(r['status'], 'success')
        self.assertEqual(r['first_name'], 'Arya')
        self.assertEqual(r['last_name'], 'Stark')

    def test_adding_user(self):
        r = self.client.get('/api/v2/organizations/', follow=True, **self.headers)
        r = json.loads(r.content)
        organization_id = self.get_org_id(r, self.user.username)
        new_user = {
            'organization_id': organization_id,
            'first_name': 'Brienne',
            'last_name': 'Tarth',
            'email': 'test+1@demo.com',
            'role': 'member'
        }

<<<<<<< HEAD
        r = self.client.post('/api/v2/users/?organization_id=' + str(organization_id),
                             data=json.dumps(new_user),
=======
        r = self.client.post('/app/accounts/add_user/', data=json.dumps(new_user),
>>>>>>> b899771d
                             content_type='application/json',
                             **self.headers)
        self.assertEqual(r.status_code, 200)

<<<<<<< HEAD
        r = self.client.get('/api/v2/organizations/%s/' % organization_id, follow=True,
=======
        r = self.client.get('/app/accounts/get_organization/?organization_id=%s' % organization_id,
                            follow=True,
>>>>>>> b899771d
                            **self.headers)
        self.assertEqual(r.status_code, 200)
        r = json.loads(r.content)
        self.assertEqual(r['organization']['number_of_users'], 2)

        # get org users
<<<<<<< HEAD
        r = self.client.get('/api/v2/organizations/%s/users/' % organization_id,
                            content_type='application/json', **self.headers)
=======
        r = self.client.post('/app/accounts/get_organizations_users/',
                             data='{"organization_id": %s}' % organization_id,
                             content_type='application/json', **self.headers)
>>>>>>> b899771d
        self.assertEqual(r.status_code, 200)
        # {
        #     "status": "success",
        #     "users": [
        #         {
        #             "role": "owner",
        #             "first_name": "Jaqen",
        #             "last_name": "H'ghar",
        #             "user_id": 1,
        #             "email": "test_user@demo.com"
        #         },
        #         {
        #             "role": "member",
        #             "first_name": "Brienne",
        #             "last_name": "Tarth",
        #             "user_id": 2,
        #             "email": "test+1@demo.com"
        #         }
        #     ]
        # }

        r = json.loads(r.content)
        self.assertEqual(r['status'], 'success')
        self.assertEqual(len(r['users']), 2)

        # get the user id of the new user
        user_id = [i for i in r['users'] if i['last_name'] == 'Tarth'][0]['user_id']

        # Change the user role
        payload = {
            'organization_id': organization_id,
            'role': 'owner'
        }

<<<<<<< HEAD
        r = self.client.put('/api/v2/users/%s/update_role/?organization_id=%s' % (user_id, organization_id),
                            data=json.dumps(payload),
                            content_type='application/json',
                            **self.headers)
=======
        r = self.client.post('/app/accounts/update_role/', data=json.dumps(payload),
                             content_type='application/json',
                             **self.headers)
>>>>>>> b899771d

        self.assertEqual(r.status_code, 200)
        r = json.loads(r.content)
        self.assertEqual(r['status'], 'success')

<<<<<<< HEAD
        r = self.client.get('/api/v2/organizations/%s/users/' % organization_id,
                            content_type='application/json', **self.headers)
=======
        r = self.client.post('/app/accounts/get_organizations_users/',
                             data='{"organization_id": %s}' % organization_id,
                             content_type='application/json', **self.headers)
>>>>>>> b899771d
        self.assertEqual(r.status_code, 200)
        r = json.loads(r.content)
        new_user = [i for i in r['users'] if i['last_name'] == 'Tarth'][0]
        self.assertEqual(new_user['role'], 'owner')

    def test_get_query_threshold(self):
        r = self.client.get('/api/v2/organizations/', follow=True, **self.headers)
        r = json.loads(r.content)
        organization_id = self.get_org_id(r, self.user.username)

<<<<<<< HEAD
        r = self.client.get("/api/v2/organizations/%s/query_threshold/" % organization_id, follow=True,
                            **self.headers)
=======
        r = self.client.get(
            "/app/accounts/get_query_threshold/?organization_id=%s" % organization_id, follow=True,
            **self.headers)
>>>>>>> b899771d
        self.assertEqual(r.status_code, 200)
        r = json.loads(r.content)
        self.assertEqual(r['status'], 'success')
        self.assertEqual(r['query_threshold'], None)

    def test_shared_fields(self):
        r = self.client.get('/api/v2/organizations/', follow=True, **self.headers)
        r = json.loads(r.content)
        organization_id = self.get_org_id(r, self.user.username)

<<<<<<< HEAD
        r = self.client.get("/api/v2/organizations/%s/shared_fields/" % organization_id, follow=True,
=======
        r = self.client.get("/app/accounts/get_shared_fields/?organization_id=%s" % organization_id,
                            follow=True,
>>>>>>> b899771d
                            **self.headers)

        self.assertEqual(r.status_code, 200)
        r = json.loads(r.content)
        self.assertEqual(r['status'], 'success')
        self.assertEqual(r['public_fields'], [])
        self.assertEqual(r['shared_fields'], [])

    def test_upload_buildings_file(self):
        r = self.client.get('/api/v2/organizations/', follow=True, **self.headers)
        r = json.loads(r.content)
        organization_id = self.get_org_id(r, self.user.username)

        raw_building_file = os.path.relpath(
            os.path.join('seed/tests/data', 'covered-buildings-sample.csv'))
        self.assertTrue(os.path.isfile(raw_building_file), 'could not find file')

        payload = {'name': 'API Test'}

        # create the data set
<<<<<<< HEAD
        r = self.client.post('/api/v2/datasets/?organization_id=' + str(organization_id), data=json.dumps(payload), content_type='application/json',
=======
        r = self.client.post('/app/create_dataset/', data=json.dumps(payload),
                             content_type='application/json',
>>>>>>> b899771d
                             **self.headers)
        self.assertEqual(r.status_code, 200)
        r = json.loads(r.content)
        self.assertEqual(r['status'], 'success')

        data_set_id = r['id']

        # retrieve the upload details
        upload_details = self.client.get('/data/get_upload_details/', follow=True, **self.headers)
        self.assertEqual(upload_details.status_code, 200)
        upload_details = json.loads(upload_details.content)
        self.assertEqual(upload_details['upload_mode'], 'filesystem')

        # create hash for /data/upload/
        fsysparams = {
            'qqfile': raw_building_file,
            'import_record': data_set_id,
            'source_type': 'Assessed Raw',
            'filename': open(raw_building_file, 'rb')
        }

        # upload data and check response
        r = self.client.post(upload_details['upload_path'], fsysparams, follow=True, **self.headers)
        self.assertEqual(r.status_code, 200)

        r = json.loads(r.content)
        self.assertEqual(r['success'], True)
        import_file_id = r['import_file_id']
        self.assertNotEqual(import_file_id, None)

        # Save the data to BuildingSnapshots
        payload = {
            'file_id': import_file_id,
            'organization_id': organization_id
        }
        r = self.client.post('/app/save_raw_data/', data=json.dumps(payload),
                             content_type='application/json',
                             follow=True, **self.headers)
        self.assertEqual(r.status_code, 200)

        # {
        #     "status": "success",
        #     "progress_key": ":1:SEED:save_raw_data:PROG:1"
        # }
        r = json.loads(r.content)
        self.assertEqual(r['status'], 'success')
        self.assertNotEqual(r['progress_key'], None)
        time.sleep(15)

        # check the progress bar
        progress_key = r['progress_key']
        r = self.client.post('/app/progress/', data=json.dumps({'progress_key': progress_key}),
                             content_type='application/json', follow=True, **self.headers)
        self.assertEqual(r.status_code, 200)

        r = json.loads(r.content)
        # {
        #   "status": "success",
        #   "progress": 100,
        #   "progress_key": ":1:SEED:save_raw_data:PROG:1"
        # }
        self.assertEqual(r['status'], 'success')
        self.assertEqual(r['progress'], 100)

        # Save the column mappings.
        payload = {
            'import_file_id': import_file_id,
            'organization_id': organization_id,
            'mappings': [
                {
                    'from_field': 'City',  # raw field in import file
                    'to_field': 'city',
                    'to_table_name': 'PropertyState',
                }, {
                    'from_field': 'Zip',  # raw field in import file
                    'to_field': 'postal_code',
                    'to_table_name': 'PropertyState',
                }, {
                    'from_field': 'GBA',  # raw field in import file
                    'to_field': 'gross_floor_area',
                    'to_table_name': 'PropertyState',
                }, {
                    'from_field': 'BLDGS',  # raw field in import file
                    'to_field': 'building_count',
                    'to_table_name': 'PropertyState',
                }, {
                    'from_field': 'UBI',  # raw field in import file
                    'to_field': 'jurisdiction_taxlot_identifier',
                    'to_table_name': 'TaxLotState',
                }, {
                    'from_field': 'State',  # raw field in import file
                    'to_field': 'state_province',
                    'to_table_name': 'PropertyState',
                }, {
                    'from_field': 'Address',  # raw field in import file
                    'to_field': 'address_line_1',
                    'to_table_name': 'PropertyState',
                }, {
                    'from_field': 'Owner',  # raw field in import file
                    'to_field': 'owner',
                    'to_table_name': 'PropertyState',
                }, {
                    'from_field': 'Property Type',  # raw field in import file
                    'to_field': 'use_description',
                    'to_table_name': 'PropertyState',
                }, {
                    'from_field': 'AYB_YearBuilt',  # raw field in import file
                    'to_field': 'year_built',
                    'to_table_name': 'PropertyState',
                }
            ]
        }

        r = self.client.post('/app/save_column_mappings/', data=json.dumps(payload),
                             content_type='application/json', follow=True, **self.headers)
        self.assertEqual(r.status_code, 200)
        r = json.loads(r.content)

        # {
        #   "status": "success"
        # }
        self.assertEqual(r['status'], 'success')

        # Map the buildings with new column mappings.
        payload = {
            'file_id': import_file_id,
            'organization_id': organization_id
        }
        r = self.client.post('/app/remap_buildings/', data=json.dumps(payload),
                             content_type='application/json', follow=True, **self.headers)
        self.assertEqual(r.status_code, 200)
        r = json.loads(r.content)

        # {
        #     "status": "success",
        #     "progress_key": ":1:SEED:map_data:PROG:1"
        # }

        self.assertEqual(r['status'], 'success')
        self.assertNotEqual(r['progress_key'], None)

        # time.sleep(10)
        # TODO: create a loop to check the progress. stop when status is success

        # check the progress bar
        progress_key = r['progress_key']
        r = self.client.post('/app/progress/', data=json.dumps({'progress_key': progress_key}),
                             content_type='application/json', follow=True, **self.headers)
        self.assertEqual(r.status_code, 200)

        r = json.loads(r.content)
        # {
        #   "status": "success",
        #   "progress": 100,
        #   "progress_key": ":1:SEED:map_data:PROG:1"
        # }

        # self.assertEqual(r['status'], 'success')
        # self.assertEqual(r['progress'], 100)

        # # Get the mapping suggestions
        r = self.client.post(
            '/api/v2/data_files/{}/mapping_suggestions/?organization_id={}'.format(import_file_id, organization_id),
            content_type='application/json',
            follow=True,
            **self.headers
        )<|MERGE_RESOLUTION|>--- conflicted
+++ resolved
@@ -182,12 +182,7 @@
         organization_id = self.get_org_id(r, self.user.username)
 
         # get details on the organization
-<<<<<<< HEAD
         r = self.client.get('/api/v2/organizations/' + str(organization_id) + '/', follow=True,
-=======
-        r = self.client.get('/app/accounts/get_organization/?organization_id=%s' % organization_id,
-                            follow=True,
->>>>>>> b899771d
                             **self.headers)
         self.assertEqual(r.status_code, 200)
 
@@ -250,36 +245,21 @@
             'role': 'member'
         }
 
-<<<<<<< HEAD
         r = self.client.post('/api/v2/users/?organization_id=' + str(organization_id),
                              data=json.dumps(new_user),
-=======
-        r = self.client.post('/app/accounts/add_user/', data=json.dumps(new_user),
->>>>>>> b899771d
                              content_type='application/json',
                              **self.headers)
         self.assertEqual(r.status_code, 200)
 
-<<<<<<< HEAD
         r = self.client.get('/api/v2/organizations/%s/' % organization_id, follow=True,
-=======
-        r = self.client.get('/app/accounts/get_organization/?organization_id=%s' % organization_id,
-                            follow=True,
->>>>>>> b899771d
                             **self.headers)
         self.assertEqual(r.status_code, 200)
         r = json.loads(r.content)
         self.assertEqual(r['organization']['number_of_users'], 2)
 
         # get org users
-<<<<<<< HEAD
         r = self.client.get('/api/v2/organizations/%s/users/' % organization_id,
                             content_type='application/json', **self.headers)
-=======
-        r = self.client.post('/app/accounts/get_organizations_users/',
-                             data='{"organization_id": %s}' % organization_id,
-                             content_type='application/json', **self.headers)
->>>>>>> b899771d
         self.assertEqual(r.status_code, 200)
         # {
         #     "status": "success",
@@ -314,29 +294,16 @@
             'role': 'owner'
         }
 
-<<<<<<< HEAD
         r = self.client.put('/api/v2/users/%s/update_role/?organization_id=%s' % (user_id, organization_id),
                             data=json.dumps(payload),
                             content_type='application/json',
                             **self.headers)
-=======
-        r = self.client.post('/app/accounts/update_role/', data=json.dumps(payload),
-                             content_type='application/json',
-                             **self.headers)
->>>>>>> b899771d
-
-        self.assertEqual(r.status_code, 200)
-        r = json.loads(r.content)
-        self.assertEqual(r['status'], 'success')
-
-<<<<<<< HEAD
+        self.assertEqual(r.status_code, 200)
+        r = json.loads(r.content)
+        self.assertEqual(r['status'], 'success')
+
         r = self.client.get('/api/v2/organizations/%s/users/' % organization_id,
                             content_type='application/json', **self.headers)
-=======
-        r = self.client.post('/app/accounts/get_organizations_users/',
-                             data='{"organization_id": %s}' % organization_id,
-                             content_type='application/json', **self.headers)
->>>>>>> b899771d
         self.assertEqual(r.status_code, 200)
         r = json.loads(r.content)
         new_user = [i for i in r['users'] if i['last_name'] == 'Tarth'][0]
@@ -347,14 +314,8 @@
         r = json.loads(r.content)
         organization_id = self.get_org_id(r, self.user.username)
 
-<<<<<<< HEAD
         r = self.client.get("/api/v2/organizations/%s/query_threshold/" % organization_id, follow=True,
                             **self.headers)
-=======
-        r = self.client.get(
-            "/app/accounts/get_query_threshold/?organization_id=%s" % organization_id, follow=True,
-            **self.headers)
->>>>>>> b899771d
         self.assertEqual(r.status_code, 200)
         r = json.loads(r.content)
         self.assertEqual(r['status'], 'success')
@@ -365,12 +326,7 @@
         r = json.loads(r.content)
         organization_id = self.get_org_id(r, self.user.username)
 
-<<<<<<< HEAD
         r = self.client.get("/api/v2/organizations/%s/shared_fields/" % organization_id, follow=True,
-=======
-        r = self.client.get("/app/accounts/get_shared_fields/?organization_id=%s" % organization_id,
-                            follow=True,
->>>>>>> b899771d
                             **self.headers)
 
         self.assertEqual(r.status_code, 200)
@@ -391,12 +347,9 @@
         payload = {'name': 'API Test'}
 
         # create the data set
-<<<<<<< HEAD
-        r = self.client.post('/api/v2/datasets/?organization_id=' + str(organization_id), data=json.dumps(payload), content_type='application/json',
-=======
-        r = self.client.post('/app/create_dataset/', data=json.dumps(payload),
+        r = self.client.post('/api/v2/datasets/?organization_id=' + str(organization_id),
+                             data=json.dumps(payload),
                              content_type='application/json',
->>>>>>> b899771d
                              **self.headers)
         self.assertEqual(r.status_code, 200)
         r = json.loads(r.content)
