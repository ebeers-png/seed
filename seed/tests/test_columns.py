# !/usr/bin/env python
# encoding: utf-8
"""
:copyright (c) 2014 - 2017, The Regents of the University of California, through Lawrence Berkeley National Laboratory (subject to receipt of any required approvals from the U.S. Department of Energy) and contributors. All rights reserved.  # NOQA
:author
"""

import os.path

from django.test import TestCase

from seed import models as seed_models
from seed.landing.models import SEEDUser as User
from seed.lib.superperms.orgs.models import Organization, OrganizationUser
from seed.models import (
    PropertyState,
    Column,
    ColumnMapping,
)


class TestColumns(TestCase):
    """Test the clean methods on BuildingSnapshotModel."""

    def setUp(self):
        self.fake_user = User.objects.create(username='test')
        self.fake_org = Organization.objects.create()
        OrganizationUser.objects.create(
            user=self.fake_user,
            organization=self.fake_org
        )

    def test_get_column_mapping(self):
        """Honor organizational bounds, get mapping data."""
        org1 = Organization.objects.create()
        org2 = Organization.objects.create()

        # Raw columns don't have a table name!
        raw_column = seed_models.Column.objects.create(
            column_name=u'Some Weird City ID',
            organization=org2
        )
        mapped_column = seed_models.Column.objects.create(
            table_name=u'PropertyState',
            column_name=u'custom_id_1',
            organization=org2
        )
        column_mapping1 = seed_models.ColumnMapping.objects.create(
            super_organization=org2,
        )
        column_mapping1.column_raw.add(raw_column)
        column_mapping1.column_mapped.add(mapped_column)

        # Test that it Doesn't give us a mapping from another org.
        self.assertEqual(
            seed_models.get_column_mapping(raw_column, org1, 'column_mapped'),
            None
        )

        # Correct org, but incorrect destination column.
        self.assertEqual(
            seed_models.get_column_mapping('random', org2, 'column_mapped'),
            None
        )

        # Fully correct example
        self.assertEqual(
            seed_models.get_column_mapping(raw_column.column_name, org2, 'column_mapped'),
            (u'PropertyState', u'custom_id_1', 100)
        )

    def test_get_column_mappings(self):
        """We produce appropriate data structure for mapping"""
        raw_data = [
            {
                "from_field": "raw_data_0",
                "to_field": "destination_0",
                "to_table_name": "PropertyState"
            }, {
                "from_field": "raw_data_1",
                "to_field": "destination_1",
                "to_table_name": "PropertyState"
            }, {
                "from_field": "raw_data_2",
                "to_field": "destination_0",
                "to_table_name": "TaxLotState"
            },
        ]

        Column.create_mappings(raw_data, self.fake_org, self.fake_user)

        expected = {
            u'raw_data_0': (u'PropertyState', u'destination_0'),
            u'raw_data_1': (u'PropertyState', u'destination_1'),
            u'raw_data_2': (u'TaxLotState', u'destination_0'),
        }

        test_mapping, no_concat = ColumnMapping.get_column_mappings(self.fake_org)
        self.assertDictEqual(test_mapping, expected)
        self.assertEqual(no_concat, [])

    def test_save_mappings_dict(self):
        """
        Test the way of saving mappings, which is dict-based instead of list of list of list.
        """

        test_map = [
            {
                'from_field': 'eui',
                'to_field': 'site_eui',
                'to_table_name': 'PropertyState',
            },
            {
                'from_field': 'address',
                'to_field': 'address',
                'to_table_name': 'TaxLotState'
            },
            {
                'from_field': 'Wookiee',
                'to_field': 'Dothraki',
                'to_table_name': 'PropertyState',
            },
            {
                'from_field': 'Ewok',
                'to_field': 'Merovingian',
                'to_table_name': 'TaxLotState',
            },
            {
                'from_field': 'Ewok',
                'to_field': 'Hattin',
                'to_table_name': 'TaxLotState',
            },
        ]

        seed_models.Column.create_mappings(test_map, self.fake_org, self.fake_user)
        test_mapping, _ = ColumnMapping.get_column_mappings(self.fake_org)
        expected = {
            u'Wookiee': (u'PropertyState', u'Dothraki'),
            u'address': (u'TaxLotState', u'address'),
            u'eui': (u'PropertyState', u'site_eui'),
            # u'Ewok': (u'TaxLotState', u'Merovingian'), # this does not show up because it was set before the last one
            u'Ewok': (u'TaxLotState', u'Hattin'),
        }
        self.assertDictEqual(expected, test_mapping)
        self.assertTrue(test_mapping['Ewok'], 'Hattin')

        c_wookiee = Column.objects.filter(column_name='Wookiee')[0]
        # Since the raw column is wookiee, then it should NOT be extra data
        self.assertEqual(c_wookiee.is_extra_data, False)
        self.assertEqual(c_wookiee.table_name, '')
        c_merovingian = Column.objects.filter(column_name='Merovingian')[0]
        self.assertEqual(c_merovingian.is_extra_data, True)
        self.assertEqual(c_merovingian.table_name, 'TaxLotState')

        # Check the database for the mapped columns since create_mappings does not return anything!
        cm = ColumnMapping.objects.filter(super_organization=self.fake_org,
                                          column_raw__in=[c_wookiee]).first()

        column = cm.column_mapped.first()
        self.assertEqual(column.is_extra_data, True)
        self.assertEqual(column.table_name, "PropertyState")
        self.assertEqual(column.column_name, "Dothraki")

        # test by table name sorting
        test_mapping = ColumnMapping.get_column_mappings_by_table_name(self.fake_org)
        expected = {
            u'PropertyState': {
                u'Wookiee': (u'PropertyState', u'Dothraki'),
                u'eui': (u'PropertyState', u'site_eui'),
            },
            u'TaxLotState': {
                u'address': (u'TaxLotState', u'address'),
                u'Ewok': (u'TaxLotState', u'Hattin'),
            }
        }
        self.assertDictEqual(test_mapping, expected)

    def test_save_columns(self):
        # create

        ps = PropertyState.objects.create(
            organization=self.fake_org,
            extra_data={'a': 123, 'lab': 'hawkins national laboratory'}
        )
        Column.save_column_names(ps)

        c = Column.objects.filter(column_name='lab')[0]

        self.assertEqual(c.is_extra_data, True)
        self.assertEqual(c.table_name, 'PropertyState')
        self.assertEqual(ps.extra_data['lab'], 'hawkins national laboratory')

    def test_save_column_mapping_by_file_exception(self):
        self.mapping_import_file = os.path.abspath("./no-file.csv")
        with self.assertRaisesRegexp(Exception, "Mapping file does not exist: .*/seed/no-file.csv"):
            Column.create_mappings_from_file(self.mapping_import_file, self.fake_org, self.fake_user)

    def test_save_column_mapping_by_file(self):
        self.mapping_import_file = os.path.abspath("./seed/tests/data/test_mapping.csv")
        Column.create_mappings_from_file(self.mapping_import_file, self.fake_org, self.fake_user)

        expected = {
            u'City': (u'PropertyState', u'city'),
            u'Custom ID': (u'PropertyState', u'custom_id_1'),
            u'Zip': (u'PropertyState', u'postal_code'),
            u'GBA': (u'PropertyState', u'gross_floor_area'),
            u'PM Property ID': (u'PropertyState', u'pm_property_id'),
            u'BLDGS': (u'PropertyState', u'building_count'),
            u'AYB_YearBuilt': (u'PropertyState', u'year_build'),
            u'State': (u'PropertyState', u'state'),
            u'Address': (u'PropertyState', u'address_line_1'),
            u'Owner': (u'PropertyState', u'owner'),
            u'Raw Column': (u'Table Name', u'Field Name'),
            u'Property Type': (u'PropertyState', u'property_type'),
            u'UBI': (u'TaxLotState', u'jurisdiction_tax_lot_id')
        }

        test_mapping, _ = ColumnMapping.get_column_mappings(self.fake_org)
        self.assertItemsEqual(expected, test_mapping)


class TestColumnMapping(TestCase):
    """Test ColumnMapping utility methods."""

    def setUp(self):
        foo_col = seed_models.Column.objects.create(column_name="foo")
        bar_col = seed_models.Column.objects.create(column_name="bar")
        baz_col = seed_models.Column.objects.create(column_name="baz")

        dm = seed_models.ColumnMapping.objects.create()
        dm.column_raw.add(foo_col)
        dm.column_mapped.add(baz_col)

        cm = seed_models.ColumnMapping.objects.create()
        cm.column_raw.add(foo_col, bar_col)
        cm.column_mapped.add(baz_col)

        self.directMapping = dm
        self.concatenatedMapping = cm

    def test_is_direct(self):
        self.assertEqual(self.directMapping.is_direct(), True)
        self.assertEqual(self.concatenatedMapping.is_direct(), False)

    def test_is_concatenated(self):
        self.assertEqual(self.directMapping.is_concatenated(), False)
        self.assertEqual(self.concatenatedMapping.is_concatenated(), True)


class TestColumnsByInventory(TestCase):

    def setUp(self):
        self.fake_user = User.objects.create(username='test')
        self.fake_org = Organization.objects.create()
        OrganizationUser.objects.create(
            user=self.fake_user,
            organization=self.fake_org
        )

    def test_column_retrieve_all(self):
        seed_models.Column.objects.create(
            column_name=u'Column A',
            table_name=u'PropertyState',
            organization=self.fake_org,
            is_extra_data=True
        )
        seed_models.Column.objects.create(
            column_name=u"Apostrophe's Field",
            table_name=u'PropertyState',
            organization=self.fake_org,
            is_extra_data=True
        )
        seed_models.Column.objects.create(
            column_name=u'id',
            table_name=u'PropertyState',
            organization=self.fake_org,
            is_extra_data=True
        )
        seed_models.Column.objects.create(
            column_name=u'not extra data',
            table_name=u'PropertyState',
            organization=self.fake_org,
            is_extra_data=False
        )
        seed_models.Column.objects.create(
            column_name=u'not mapped data',
            organization=self.fake_org,
        )

        columns = Column.retrieve_all(self.fake_org.pk, 'property')
        # import json
        # print json.dumps(columns, indent=2)

        # Check for new column
        c = {
            'table': u'PropertyState',
            'extraData': True,
            'displayName': u'Column A',
            'name': u'Column A',
            'related': False,
        }
        self.assertIn(c, columns)

        # Check that display_name doesn't capitalize after apostrophe
        c = {
            'table': u'PropertyState',
            'extraData': True,
            'displayName': u"Apostrophe's Field",
            'name': u"Apostrophe's Field",
            'related': False,
        }
        self.assertIn(c, columns)

        # Check 'id' field if extra_data
        c = {
            "table": "PropertyState",
            "extraData": True,
            "displayName": "Id",
            "name": "id_extra",
            "related": False,
        }
        self.assertIn(c, columns)

        # check the 'pinIfNative' argument
        c = {
            "name": "pm_property_id",
            "related": False,
            "table": "PropertyState",
            "displayName": "PM Property ID",
            "dataType": "string",
            "pinnedLeft": True,
        }
        self.assertIn(c, columns)

        # verity that the 'duplicateNameInOtherTable' is working
        c = {
            "related": True,
            "table": "TaxLotState",
            "displayName": "State (Tax Lot)",
            "dataType": "string",
            "name": "tax_state",
        }
        self.assertIn(c, columns)
        self.assertNotIn('not extra data', [d['name'] for d in columns])
        self.assertNotIn('not mapped data', [d['name'] for d in columns])

    def test_column_retrieve_all_duplicate_error(self):
        seed_models.Column.objects.create(
            column_name=u'custom_id_1',
            table_name=u'PropertyState',
            organization=self.fake_org,
            is_extra_data=True
        )

        with self.assertRaisesRegexp(Exception, 'Duplicate name'):
            Column.retrieve_all(self.fake_org.pk, 'property')

    def test_column_retrieve_schema(self):
        schema = {
            "types": {
                "pm_property_id": "string",
                "pm_parent_property_id": "string",
                "jurisdiction_tax_lot_id": "string",
                "jurisdiction_property_id": "string",
                "custom_id_1": "string",
                "address_line_1": "string",
                "address_line_2": "string",
                "city": "string",
                "state": "string",
                "postal_code": "string",
                "primary_tax_lot_id": "string",
                "calculated_taxlot_ids": "string",
                "associated_building_tax_lot_id": "string",
                "associated_tax_lot_ids": "string",
                "lot_number": "string",
                "primary": "boolean",
                "property_name": "string",
                "campus": "boolean",
                "gross_floor_area": "float",
                "use_description": "string",
                "energy_score": "integer",
                "site_eui": "float",
                "site_eui_modeled": "float",
                "site_eui_weather_normalized": "float",
                "property_notes": "string",
                "property_type": "string",
                "year_ending": "date",
                "owner": "string",
                "owner_email": "string",
                "owner_telephone": "string",
                "building_count": "integer",
                "year_built": "integer",
                "recent_sale_date": "datetime",
                "conditioned_floor_area": "float",
                "occupied_floor_area": "float",
                "owner_address": "string",
                "owner_city_state": "string",
                "owner_postal_code": "string",
                "home_energy_score_id": "string",
                "generation_date": "datetime",
                "release_date": "datetime",
                "source_eui": "float",
                "source_eui_modeled": "float",
                "source_eui_weather_normalized": "float",
                "energy_alerts": "string",
                "space_alerts": "string",
                "building_certification": "string",
                "number_properties": "integer",
                "block_number": "string",
                "district": "string",
<<<<<<< HEAD
                "analysis_start_time": "datetime",
                "analysis_end_time": "datetime",
                "analysis_state": "string",
                "analysis_state_message": "string",
=======
                "db_property_created": "datetime",
                "db_property_updated": "datetime",
                "db_taxlot_created": "datetime",
                "db_taxlot_updated": "datetime",
>>>>>>> 94df60a5
            }
        }

        # remove or merge into above after we merge/rename 'release:use_pint'
        schema["types"]["gross_floor_area_pint"] = ""
        schema["types"]["conditioned_floor_area_pint"] = ""
        schema["types"]["occupied_floor_area_pint"] = ""
        schema["types"]["site_eui_pint"] = ""
        schema["types"]["source_eui_weather_normalized_pint"] = ""
        schema["types"]["site_eui_weather_normalized_pint"] = ""
        schema["types"]["source_eui_pint"] = ""

        columns = Column.retrieve_db_types()
        self.assertDictEqual(schema, columns)

    def test_column_retrieve_db_fields(self):
        c = Column.retrieve_db_fields()

        data = ['address_line_1', 'address_line_2', 'block_number', 'building_certification',
                'building_count', 'campus', 'city', 'conditioned_floor_area', 'custom_id_1',
                'district', 'db_taxlot_created', 'db_taxlot_updated', 'db_property_updated', 'db_property_created',
                'energy_alerts', 'energy_score', 'generation_date', 'gross_floor_area',
                'home_energy_score_id', 'jurisdiction_property_id', 'jurisdiction_tax_lot_id',
                'lot_number', 'number_properties', 'occupied_floor_area', 'owner', 'owner_address',
                'owner_city_state', 'owner_email', 'owner_postal_code', 'owner_telephone',
                'pm_parent_property_id', 'pm_property_id', 'postal_code', 'property_name',
                'property_notes', 'property_type', 'recent_sale_date', 'release_date', 'site_eui',
                'site_eui_weather_normalized', 'source_eui', 'source_eui_weather_normalized',
                'space_alerts', 'state', 'use_description', 'year_built', 'year_ending',
                'analysis_end_time', 'source_eui_modeled', 'analysis_state_message',
                'analysis_start_time', 'site_eui_modeled', 'analysis_state']

        # remove or merge into above after we merge/rename 'release:use_pint'
        data += ['gross_floor_area_pint',
                 'conditioned_floor_area_pint',
                 'occupied_floor_area_pint',
                 'site_eui_pint',
                 'source_eui_weather_normalized_pint',
                 'site_eui_weather_normalized_pint',
                 'source_eui_pint']

        self.assertItemsEqual(data, c)<|MERGE_RESOLUTION|>--- conflicted
+++ resolved
@@ -408,17 +408,14 @@
                 "number_properties": "integer",
                 "block_number": "string",
                 "district": "string",
-<<<<<<< HEAD
                 "analysis_start_time": "datetime",
                 "analysis_end_time": "datetime",
                 "analysis_state": "string",
                 "analysis_state_message": "string",
-=======
                 "db_property_created": "datetime",
                 "db_property_updated": "datetime",
                 "db_taxlot_created": "datetime",
                 "db_taxlot_updated": "datetime",
->>>>>>> 94df60a5
             }
         }
 
