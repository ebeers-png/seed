# !/usr/bin/env python
# encoding: utf-8
"""
:copyright (c) 2014 - 2016, The Regents of the University of California, through Lawrence Berkeley National Laboratory (subject to receipt of any required approvals from the U.S. Department of Energy) and contributors. All rights reserved.  # NOQA
:author 'Piper Merriam <pipermerriam@gmail.com>', Paul Munday<paul@paulmunday.net>

Unit tests for seed/views/labels.py
"""
from django.test import TestCase
from django.core.urlresolvers import reverse

from rest_framework.test import APIClient
from rest_framework import status

from seed.landing.models import SEEDUser as User
from seed.lib.superperms.orgs.models import Organization, OrganizationUser
from seed.models import (
    StatusLabel as Label,
)
from seed.test_helpers.fake import (
    mock_queryset_factory,
)
from seed.utils.organizations import (
    create_organization,
)
from seed.views.labels import (
    UpdateInventoryLabelsAPIView,
)


class TestLabelsViewSet(TestCase):
    """Test the label DRF viewset"""

    def test_results_are_not_actually_paginated(self):
        """
        Ensure that labels are not actually paginated.
        """
        user = User.objects.create_superuser(
            email='test_user@demo.com',
            username='test_user@demo.com',
            password='secret',
        )
        organization, _, _ = create_organization(user, "test-organization")

        # Create 101 labels.  This should be pretty future proof against any
        # reasonable default pagination settings as well as realistic number of
        # labels.
        for i in range(101):
            Label.objects.create(
                color="red",
                name="test_label-{0}".format(i),
                super_organization=organization,
            )

        client = APIClient()
        client.login(username=user.username, password='secret')

        url = reverse('labels:label-list')

        response = client.get(url, {'organization_id': organization.pk, 'inventory_type': 'property'})

        self.assertEqual(response.status_code, status.HTTP_200_OK)
        self.assertEqual(len(response.data), organization.labels.count())

        results = response.data

        self.assertEqual(len(results), organization.labels.count())

    def test_organization_query_param_is_used(self):
        """
        Ensure that when the organization_id query parameter is provided, that
        the endpoint returns the appropriate labels for that organization.
        """
        user = User.objects.create_superuser(
            email='test_user@demo.com',
            username='test_user@demo.com',
            password='secret',
        )
        organization_a, _, _ = create_organization(user, "test-organization-a")
        organization_b, _, _ = create_organization(user, "test-organization-b")

        # Ensures that at least a single label exists to ensure that we aren't
        # relying on auto-creation of labels for this test to pass.
        Label.objects.create(
            color="red",
            name="test_label-a",
            super_organization=organization_a,
        )

        Label.objects.create(
            color="red",
            name="test_label-b",
            super_organization=organization_b,
        )

        client = APIClient()
        client.login(username=user.username, password='secret')

        url = reverse('labels:label-list')

        response_a = client.get(url, {'organization_id': organization_a.pk, 'inventory_type': 'property'})
        response_b = client.get(url, {'organization_id': organization_b.pk, 'inventory_type': 'property'})

        self.assertEqual(response_a.status_code, status.HTTP_200_OK)
        self.assertEqual(response_b.status_code, status.HTTP_200_OK)

<<<<<<< HEAD
        results_a = set(result['organization_id'] for result in response_a.data)
        results_b = set(result['organization_id'] for result in response_b.data)
=======
        results_a = set([result['organization_id'] for result in response_a.data])
        results_b = set([result['organization_id'] for result in response_b.data])
>>>>>>> bed96e85

        assert results_a == {organization_a.pk}
        assert results_b == {organization_b.pk}


class TestUpdateInventoryLabelsAPIView(TestCase):

    def setUp(self):
        self.api_view = UpdateInventoryLabelsAPIView()

        # Models can't  be imported directly hence self
        self.PropertyLabels = self.api_view.models['property']
        self.TaxlotLabels = self.api_view.models['taxlot']
        self.mock_property_queryset = mock_queryset_factory(
            self.PropertyLabels,
            flatten=True,
            property_id=range(1, 11),
            statuslabel_id=[1] * 3 + [2] * 3 + [3] * 2 + [4] * 2
        )
        self.user_details = {
            'username': 'test_user@demo.com',
            'password': 'test_pass',
            'email': 'test_user@demo.com'
        }
        self.user = User.objects.create_superuser(**self.user_details)
        self.org = Organization.objects.create()
        self.org_user = OrganizationUser.objects.create(
            user=self.user, organization=self.org
        )
        self.status_label = Label.objects.create(
            name='test', super_organization=self.org
        )
        self.client.login(**self.user_details)

    def tearDown(self):
        self.user.delete()
        self.org.delete()
        self.org_user.delete()
        self.status_label.delete()

        # Models can't be imported directly hence self
        self.PropertyLabels.objects.all().delete()
        self.TaxlotLabels.objects.all().delete()

    def test_get_label_desc(self):
        add_label_ids = [self.status_label.id]
        remove_label_ids = []
        result = self.api_view.get_label_desc(
            add_label_ids, remove_label_ids
        )[0]
        expected = {
            'id': self.status_label.id,
            'name': 'test',
            'color': 'green'
        }
        self.assertEqual(result, expected)

    def test_get_inventory_id(self):
        result = self.api_view.get_inventory_id(
            self.mock_property_queryset[0], 'property'
        )
        self.assertEqual(result, 1)

    def test_exclude(self):
        result = self.api_view.exclude(
            self.mock_property_queryset, 'property', [3, 4]
        )
        expected = {3: [7, 8], 4: [9, 10]}
        self.assertEqual(result, expected)

    def test_label_factory(self):
        result = self.api_view.label_factory('property', 100, 100)
        self.assertEqual(
            result.__class__.__name__, self.PropertyLabels.__name__
        )
        self.assertEqual(result.property_id, 100)
        self.assertEqual(result.statuslabel_id, 100)

    def test_add_remove_labels(self):
        result = self.api_view.add_labels(
            self.mock_property_queryset, 'property',
            [1, 2, 3], [5, 6]
        )
        self.assertEqual(result, [1, 2, 3] * 2)
        qs = self.PropertyLabels.objects.all()
        self.assertEqual(len(qs), 6)
        self.assertEqual(qs[0].property_id, 1)
        self.assertEqual(qs[0].statuslabel_id, 5)

        result = self.api_view.remove_labels(qs, 'property', [5, 6])
        qs = self.PropertyLabels.objects.all()
        self.assertEqual(len(qs), 0)

    def test_put(self):
        client = APIClient()
        client.login(
            username=self.user_details['username'],
            password=self.user_details['password']
        )
        url = "{}?organization_id={}".format(
            reverse('labels:property_labels'), self.org.id
        )

        post_params = {
            'add_label_ids': [self.status_label.id],
            'remove_label_ids': [],
            'inventory_ids': [1, 2, 3],
        }
        response = client.put(
            url + "?organization_id={}".format(self.org.id), post_params, format='json'
        )
        result = response.data

        self.assertEqual(response.status_code, status.HTTP_200_OK)
        self.assertEqual(result['status'], 'success')
        self.assertEqual(result['num_updated'], 3)

        label = result['labels'][0]
        self.assertEqual(label['color'], self.status_label.color)
        self.assertEqual(label['id'], self.status_label.id)
        self.assertEqual(label['name'], self.status_label.name)

        post_params = {
            'add_label_ids': [],
            'remove_label_ids': [self.status_label.id],
            'inventory_ids': [1, 2, 3],
        }
        response = client.put(
            url + "?organization_id={}".format(self.org.id), post_params, format='json'
        )
        result = response.data

        self.assertEqual(response.status_code, status.HTTP_200_OK)
        self.assertEqual(result['status'], 'success')
        self.assertEqual(result['num_updated'], 3)

        label = result['labels'][0]
        self.assertEqual(label['color'], self.status_label.color)
        self.assertEqual(label['id'], self.status_label.id)
        self.assertEqual(label['name'], self.status_label.name)<|MERGE_RESOLUTION|>--- conflicted
+++ resolved
@@ -104,13 +104,8 @@
         self.assertEqual(response_a.status_code, status.HTTP_200_OK)
         self.assertEqual(response_b.status_code, status.HTTP_200_OK)
 
-<<<<<<< HEAD
         results_a = set(result['organization_id'] for result in response_a.data)
         results_b = set(result['organization_id'] for result in response_b.data)
-=======
-        results_a = set([result['organization_id'] for result in response_a.data])
-        results_b = set([result['organization_id'] for result in response_b.data])
->>>>>>> bed96e85
 
         assert results_a == {organization_a.pk}
         assert results_b == {organization_b.pk}
