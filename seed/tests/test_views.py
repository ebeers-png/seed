--- conflicted
+++ resolved
@@ -2249,25 +2249,9 @@
         self.assertEqual('success', json.loads(response.content)['status'])
 
     def test_get_column_mapping_suggestions_pm_file(self):
-<<<<<<< HEAD
-        import_file = ImportFile.objects.create(
-            import_record=self.import_record,
-            cached_first_row=ROW_DELIMITER.join([u'name', u'address']),
-            source_program='PortfolioManager'
-        )
-
-        post_data = {
-            'import_file_id': import_file.pk,
-            'org_id': self.org.pk
-        }
-
-        response = self.client.post(
-            reverse_lazy("seed:get_column_mapping_suggestions"),
-=======
         response = self.client.get(
             reverse_lazy("apiv2:data_files-mapping-suggestions",
                          args=[self.import_file.pk]) + '?organization_id=' + str(self.org.pk),
->>>>>>> eaca45bb
             content_type='application/json',
         )
         self.assertEqual('success', json.loads(response.content)['status'])
