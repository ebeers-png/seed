--- conflicted
+++ resolved
@@ -909,13 +909,8 @@
         self.assertEqual(len(data['buildings']), 1)
         self.assertEqual(data['buildings'][0]['pk'], b1.pk)
 
-<<<<<<< HEAD
     def test_search_extra_data_empty_column(self):
         """Empty match on extra_data json keys"""
-=======
-    def test_search_extra_data_non_empty_column(self):
-        """Not Empty match on extra_data json keys"""
->>>>>>> d9cb9666
         # Empty column
         cb1 = CanonicalBuilding(active=True)
         cb1.save()
@@ -943,11 +938,7 @@
         url = reverse_lazy("seed:search_buildings")
         post_data = {
             'filter_params': {
-<<<<<<< HEAD
                 'testing': '""'
-=======
-                'testing': '!""'
->>>>>>> d9cb9666
             },
             'number_per_page': 10,
             'order_by': '',
@@ -970,11 +961,61 @@
         self.assertEqual(data['status'], 'success')
         self.assertEqual(data['number_matching_search'], 1)
         self.assertEqual(len(data['buildings']), 1)
-<<<<<<< HEAD
         self.assertEqual(data['buildings'][0]['pk'], b1.pk)
-=======
+
+    def test_search_extra_data_non_empty_column(self):
+        """Not Empty match on extra_data json keys"""
+        # Empty column
+        cb1 = CanonicalBuilding(active=True)
+        cb1.save()
+        b1 = SEEDFactory.building_snapshot(
+            canonical_building=cb1,
+            extra_data={'testing': ''}
+        )
+        cb1.canonical_snapshot = b1
+        cb1.save()
+        b1.super_organization = self.org
+        b1.save()
+
+        # Populated column
+        cb2 = CanonicalBuilding(active=True)
+        cb2.save()
+        b2 = SEEDFactory.building_snapshot(
+            canonical_building=cb2,
+            extra_data={'testing': 'test'}
+        )
+        cb2.canonical_snapshot = b2
+        cb2.save()
+        b2.super_organization = self.org
+        b2.save()
+
+        url = reverse_lazy("seed:search_buildings")
+        post_data = {
+            'filter_params': {
+                'testing': '!""'
+            },
+            'number_per_page': 10,
+            'order_by': '',
+            'page': 1,
+            'q': '',
+            'sort_reverse': False,
+            'project_id': None,
+        }
+
+        # act
+        response = self.client.post(
+            url,
+            content_type='application/json',
+            data=json.dumps(post_data)
+        )
+        json_string = response.content
+        data = json.loads(json_string)
+
+        # assert
+        self.assertEqual(data['status'], 'success')
+        self.assertEqual(data['number_matching_search'], 1)
+        self.assertEqual(len(data['buildings']), 1)
         self.assertEqual(data['buildings'][0]['pk'], b2.pk)
->>>>>>> d9cb9666
 
     def test_apply_label_to_project_buildings(self):
         """
