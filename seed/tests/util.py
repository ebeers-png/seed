# !/usr/bin/env python
# encoding: utf-8
"""
:copyright (c) 2014 - 2016, The Regents of the University of California, through Lawrence Berkeley National Laboratory (subject to receipt of any required approvals from the U.S. Department of Energy) and contributors. All rights reserved.  # NOQA
:author
"""
#
# Utilities for testing SEED modules.
###

import datetime
import json

from seed.models import (
    PropertyState,
    set_initial_sources,
    Cycle,
)


<<<<<<< HEAD
def make_fake_mappings(mappings, org):
    """Takes a dict and saves a ColumnMapping object for each key"""
    for mapped, raw in mappings.items():
        if not isinstance(raw, list):
            raw = [raw]

        columns_raw = []
        for col in raw:
            column_raw, _ = Column.objects.get_or_create(
                column_name=col, organization=org
            )
            columns_raw.append(column_raw)

        column_mapped, _ = Column.objects.get_or_create(
            column_name=mapped, organization=org
        )

        column_mapping = ColumnMapping.objects.create(
            super_organization=org
        )
        # For some reason the splat operator was causing problems here, just add them one at a time
        for col in columns_raw:
            column_mapping.column_raw.add(col)
        column_mapping.column_mapped.add(column_mapped)


def make_fake_property(import_file, init_data, bs_type, is_canon=False, org=None):
=======
def make_fake_property(import_file, init_data, bs_type, is_canon=False,
                       org=None):
>>>>>>> 8cc516bb
    """For making fake mapped PropertyState to test matching against."""

    if not org:
        raise "no org"

    ps = PropertyState.objects.create(**init_data)
    ps.import_file = import_file
    ps.organization = org
    if import_file is None:
        ps.import_record = None
    else:
        ps.import_record = import_file.import_record
        ps.source_type = bs_type

    # TODO: can we remove set_initial sources? Seems like this is invalid in the new data model world.
    set_initial_sources(ps)
    ps.save()

    # The idea of canon is no longer applicable. The linked property state
    # in the PropertyView is now canon
    if is_canon:
        # need to create a cycle and add it to the PropertyView table
        cycle, _ = Cycle.objects.get_or_create(
            name=u'Test Cycle',
            organization=org,
            start=datetime.datetime(2015, 1, 1),
            end=datetime.datetime(2015, 12, 31),
        )

        ps.promote(cycle)

    return ps


class FakeRequest(object):
    """A simple request stub."""
    __name__ = 'FakeRequest'
    META = {'REMOTE_ADDR': '127.0.0.1'}
    path = 'fake_login_path'
    body = None
    GET = POST = {}

    def __init__(
            self, data=None, headers=None, user=None, method='POST', **kwargs
    ):
        if 'body' in kwargs:
            self.body = kwargs['body']
        if data is None:
            data = {}

        setattr(self, method, data)
        if headers:
            self.META.update(headers)
        if user:
            self.user = user


class FakeClient(object):
    """An extremely light-weight test client."""

    def _gen_req(self, view_func, data, headers, method='POST', **kwargs):
        request = FakeRequest(headers)
        if 'user' in kwargs:
            request.user = kwargs.get('user')
        if callable(view_func):
            setattr(request, method, data)
            request.body = json.dumps(data)
            return view_func(request)

        return request

    def get(self, view_func, data, headers=None, **kwargs):
        return self._gen_req(view_func, data, headers, method='GET', **kwargs)

    def post(self, view_func, data, headers=None, **kwargs):
        return self._gen_req(view_func, data, headers, **kwargs)<|MERGE_RESOLUTION|>--- conflicted
+++ resolved
@@ -18,38 +18,7 @@
 )
 
 
-<<<<<<< HEAD
-def make_fake_mappings(mappings, org):
-    """Takes a dict and saves a ColumnMapping object for each key"""
-    for mapped, raw in mappings.items():
-        if not isinstance(raw, list):
-            raw = [raw]
-
-        columns_raw = []
-        for col in raw:
-            column_raw, _ = Column.objects.get_or_create(
-                column_name=col, organization=org
-            )
-            columns_raw.append(column_raw)
-
-        column_mapped, _ = Column.objects.get_or_create(
-            column_name=mapped, organization=org
-        )
-
-        column_mapping = ColumnMapping.objects.create(
-            super_organization=org
-        )
-        # For some reason the splat operator was causing problems here, just add them one at a time
-        for col in columns_raw:
-            column_mapping.column_raw.add(col)
-        column_mapping.column_mapped.add(column_mapped)
-
-
 def make_fake_property(import_file, init_data, bs_type, is_canon=False, org=None):
-=======
-def make_fake_property(import_file, init_data, bs_type, is_canon=False,
-                       org=None):
->>>>>>> 8cc516bb
     """For making fake mapped PropertyState to test matching against."""
 
     if not org:
