--- conflicted
+++ resolved
@@ -8,46 +8,7 @@
 # Utilities for testing SEED modules.
 ###
 
-import datetime
 import json
-
-from seed.models import (
-    PropertyState,
-    Cycle,
-)
-
-
-def make_fake_property(import_file, init_data, bs_type, is_canon=False, org=None):
-    """For making fake mapped PropertyState to test matching against."""
-
-    if not org:
-        raise "no org"
-
-    ps = PropertyState.objects.create(**init_data)
-    ps.import_file = import_file
-    ps.organization = org
-    if import_file is None:
-        ps.import_record = None
-    else:
-        ps.import_record = import_file.import_record
-        ps.source_type = bs_type
-
-    ps.save()
-
-    # The idea of canon is no longer applicable. The linked property state
-    # in the PropertyView is now canon
-    if is_canon:
-        # need to create a cycle and add it to the PropertyView table
-        cycle, _ = Cycle.objects.get_or_create(
-            name=u'Test Cycle',
-            organization=org,
-            start=datetime.datetime(2015, 1, 1),
-            end=datetime.datetime(2015, 12, 31),
-        )
-
-        ps.promote(cycle)
-
-    return ps
 
 
 class FakeRequest(object):
@@ -58,13 +19,7 @@
     body = None
     GET = POST = {}
 
-<<<<<<< HEAD
     def __init__(self, data=None, headers=None, user=None, method='POST', **kwargs):
-=======
-    def __init__(
-        self, data=None, headers=None, user=None, method='POST', **kwargs
-    ):
->>>>>>> 0c67cbf9
         if 'body' in kwargs:
             self.body = kwargs['body']
         if data is None:
