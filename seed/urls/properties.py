--- conflicted
+++ resolved
@@ -8,18 +8,12 @@
 from django.conf.urls import url
 
 from seed.views.properties import (get_properties, get_property_columns,
-                                   get_taxlot, get_taxlots, get_taxlot_columns,
+                                   get_taxlots, get_taxlot_columns,
                                    get_cycles, Property, TaxLot)
 
 urlpatterns = [
     url(r'^properties/$', get_properties, name='properties'),
-<<<<<<< HEAD
-    url(r'^properties/(?P<property_pk>\d+)/$', get_property, name='property-detail'),
-    url(r'^taxlots/$', get_taxlots, name='lots'),
-    url(r'^taxlots/(?P<taxlot_pk>\d+)/$', get_taxlot, name='taxlot-detail'),
-=======
-    url(r'^lots/$', get_taxlots, name='lots'),
->>>>>>> 697fc220
+    url(r'^taxlots/$', get_taxlots, name='taxlots'),
     url(r'^cycles/$', get_cycles, name='cycles'),
     url(r'^property-columns/$', get_property_columns, name='property-columns'),
     url(r'^taxlot-columns/$', get_taxlot_columns, name='taxlot-columns'),
