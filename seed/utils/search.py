# !/usr/bin/env python
# encoding: utf-8
"""
:copyright (c) 2014 - 2022, The Regents of the University of California, through Lawrence Berkeley National Laboratory (subject to receipt of any required approvals from the U.S. Department of Energy) and contributors. All rights reserved.
:author 'Piper Merriam <pmerriam@quickleft.com'
"""
import operator
import re
from dataclasses import dataclass
from datetime import datetime
from enum import Enum
from functools import reduce
from typing import Any, Callable, Union

from django.db import models
from django.db.models import Q
from django.db.models.functions import Cast, NullIf, Replace
from django.http.request import QueryDict
from past.builtins import basestring

SUFFIXES = ['__lt', '__gt', '__lte', '__gte', '__isnull']
DATE_FIELDS = ['year_ending']


def strip_suffix(k, suffix):
    match = k.find(suffix)
    if match >= 0:
        return k[:match]
    else:
        return k


def strip_suffixes(k, suffixes):
    return reduce(strip_suffix, suffixes, k)


def is_column(k, columns):
    sanitized = strip_suffixes(k, SUFFIXES)
    if sanitized in columns:
        return True
    return False


def is_date_field(k):
    sanitized = strip_suffixes(k, SUFFIXES)
    if sanitized in DATE_FIELDS:
        return True
    return False


def is_string_query(q):
    return isinstance(q, basestring)


def is_exact_match(q):
    # Surrounded by matching quotes?
    if is_string_query(q):
        return re.match(r"""^(["'])(.+)\1$""", q)
    return False


def is_empty_match(q):
    # Empty matching quotes?
    if is_string_query(q):
        return re.match(r"""^(["'])\1$""", q)
    return False


def is_not_empty_match(q):
    # Exclamation mark and empty matching quotes?
    if is_string_query(q):
        return re.match(r"""^!(["'])\1$""", q)
    return False


def is_case_insensitive_match(q):
    # Carat and matching quotes? eg ^"sacramento"
    if is_string_query(q):
        return re.match(r"""^\^(["'])(.+)\1$""", q)
    return False


def is_exclude_filter(q):
    # Starts with an exclamation point, no quotes
    if is_string_query(q):
        return re.match(r"""!([\w_ ]+)""", q)
    return False


def is_exact_exclude_filter(q):
    # Starts with an exclamation point, has matching quotes
    if is_string_query(q):
        return re.match(r"""^!(["'])(.+)\1$""", q)
    return False


NUMERIC_EXPRESSION_REGEX = re.compile((
    r'('  # open expression grp
    r'(?P<operator>==|=|>|>=|<|<=|<>|!|!=)'  # operator
    r'\s*'  # whitespace
    r'(?P<value>(?:-?[0-9]+)|(?:null))\s*(?:,|$)'  # numeric value or the string null
    r')'  # close expression grp
))


def is_numeric_expression(q):
    """
    Checks whether a value looks like an expression, meaning that it contains a
    substring that begins with a comparison operator followed by a numeric
    value, optionally separated by whitespace.
    """
    if is_string_query(q):
        return NUMERIC_EXPRESSION_REGEX.findall(q)
    return False


STRING_EXPRESSION_REGEX = re.compile((
    r'('  # open expression grp
    r'(?P<operator>==|(?<!<|>)=|<>|!|!=)'  # operator
    r'\s*'  # whitespace
    r'(?P<value>\'\'|""|null|[a-zA-Z0-9\s]+)\s*(?:,|$)'  # open value grp
    r')'  # close expression grp
))


def is_string_expression(q):
    """
    Checks whether a value looks like an expression, meaning that it contains a
    substring that begins with a comparison operator followed by a numeric
    value, optionally separated by whitespace.
    """
    if is_string_query(q):
        return STRING_EXPRESSION_REGEX.findall(q)
    return False


OPERATOR_MAP = {
    "==": ("", False),
    "=": ("", False),
    ">": ("__gt", False),
    ">=": ("__gte", False),
    "<": ("__lt", False),
    "<=": ("__lte", False),
    "!": ("", True),
    "!=": ("", True),
    "<>": ("", True),
}

NULL_OPERATORS = {"=", "==", "!", "!=", "<>"}
EQUALITY_OPERATORS = {"=", "=="}


def _translate_expression_parts(op, val):
    """
    Given the string representation of a mathematical operator, return the
    django orm query suffix (__lt, __isnull, etc) and appropriate value to be
    used for the query.

    Returns `None` if the comparison is invalid ("> null").
    """
    if val == "null":
        if op not in NULL_OPERATORS:
            raise ValueError("Invalid operation on null")
        elif op in EQUALITY_OPERATORS:
            return "__isnull", True, None
        else:
            return "__isnull", False, None

    suffix, is_negated = OPERATOR_MAP[op]
    return suffix, val, is_negated


def parse_expression(k, parts):
    """
    Parse a complex expression into a Q object.
    """
    query_filters = []

    for src, op, val in parts:
        try:
            suffix, q_val, is_negated = _translate_expression_parts(op, val)
        except ValueError:
            continue
        lookup = "{field}{suffix}".format(
            field=k,
            suffix=suffix,
        )
        q_object = Q(**{lookup: q_val})
        if is_negated:
            query_filters.append(~q_object)
        else:
            query_filters.append(q_object)
    return reduce(operator.and_, query_filters, Q())


class FilterException(Exception):
    pass


class QueryFilterOperator(Enum):
    EQUAL = 'exact'
    LT = 'lt'
    LTE = 'lte'
    GT = 'gt'
    GTE = 'gte'
    CONTAINS = 'icontains'
    ISNULL = 'isnull'


@dataclass
class QueryFilter:
    field_name: str
    operator: Union[QueryFilterOperator, None]
    is_negated: bool

    @classmethod
    def parse(cls, filter):
        """Parse a filter string into a QueryFilter

        :param filter: string in the format <field_name>, or <field_name>__<lookup_expression>
        """
        field_name, _, lookup = filter.partition('__')
        is_negated = lookup == 'ne'
        operator = None
        if lookup and not is_negated:
            try:
                operator = QueryFilterOperator(lookup)
            except ValueError:
                valid_lookups = [op.value for op in list(QueryFilterOperator)]
                raise FilterException(f'Invalid lookup expression "{lookup}"; expected one of {valid_lookups}')

        return cls(field_name, operator, is_negated)

    def to_q(self, value: Any) -> Q:
        if self.operator:
            expression = f'{self.field_name}__{self.operator.value}'
        else:
            expression = self.field_name
        q_dict = {expression: value}

        if self.is_negated:
            return ~Q(**q_dict)
        else:
            return Q(**q_dict)


# represents a dictionary usable with a QuerySet annotation:
#   `QuerySet.annotation(**AnnotationDict)`
AnnotationDict = dict[str, models.Func]


def _build_extra_data_annotations(column_name: str, data_type: str) -> tuple[str, AnnotationDict]:
    """Creates a dictionary of annotations which will cast the extra data column_name
    into the provided data_type, for usage like: `*View.annotate(**annotations)`

    Why is this necessary? In some cases, extra_data only stores string values.
    This means anytime you try to filter numeric values in extra data, it won't
    behave as expected. Thus we cast extra data to the defined column data_type
    at query time to make sure our filters and sorts will work.

    :param column_name: the Column.column_name for a Column which is extra_data
    :param data_type: the Column.data_type for the column
    :returns: the annotated field name which contains the casted result, along with
              a dict of annotations
    """
    full_field_name = f'state__extra_data__{column_name}'

    # annotations require a few characters to be removed...
    cleaned_column_name = column_name.replace(' ', '_')
    cleaned_column_name = cleaned_column_name.replace("'", '-')
    cleaned_column_name = cleaned_column_name.replace('"', '-')
    cleaned_column_name = cleaned_column_name.replace('`', '-')
    cleaned_column_name = cleaned_column_name.replace(';', '-')
    text_field_name = f'_{cleaned_column_name}_to_text'
    stripped_field_name = f'_{cleaned_column_name}_stripped'
    cleaned_field_name = f'_{cleaned_column_name}_cleaned'
    final_field_name = f'_{cleaned_column_name}_final'

    annotations: AnnotationDict = {
        text_field_name: Cast(full_field_name, output_field=models.TextField()),
        # after casting a json field to text, the resulting value will be wrapped
        # in double quotes which need to be removed
        stripped_field_name: Replace(text_field_name, models.Value('"'), output_field=models.TextField()),
        cleaned_field_name: NullIf(stripped_field_name, models.Value('null'), output_field=models.TextField())
    }
    if data_type == 'integer':
        annotations.update({
            final_field_name: Cast(cleaned_field_name, output_field=models.IntegerField())
        })
    elif data_type in ['number', 'float', 'area', 'eui']:
        annotations.update({
            final_field_name: Cast(cleaned_field_name, output_field=models.FloatField())
        })
    elif data_type in ['date', 'datetime']:
        annotations.update({
            final_field_name: Cast(cleaned_field_name, output_field=models.DateTimeField())
        })
    elif data_type == 'boolean':
        annotations.update({
            final_field_name: Cast(cleaned_field_name, output_field=models.BooleanField())
        })
    else:
        # treat it as a string (just cast to text and strip)
        annotations = {
            text_field_name: Cast(full_field_name, output_field=models.TextField()),
            final_field_name: Replace(text_field_name, models.Value('"'), output_field=models.TextField()),
        }

    return final_field_name, annotations


def _parse_view_filter(filter_expression: str, filter_value: Union[str, bool], columns_by_name: dict[str, dict]) -> tuple[Q, AnnotationDict]:
    """Parse a filter expression into a Q object

    :param filter_expression: should be a valid Column.column_name, with an optional
                              Django field lookup suffix (e.g., `__gt`, `__icontains`, etc)
                              https://docs.djangoproject.com/en/4.0/topics/db/queries/#field-lookups
                              One custom field lookup suffix is allowed, `__ne`,
                              which negates the expression (i.e., column_name != filter_value)
    :param filter_value: the value evaluated against the filter_expression
    :param columns_by_name: mapping of Column.column_name to dict representation of Column
    :return: query object
    """
    DATA_TYPE_PARSERS: dict[str, Callable] = {
        'number': float,
        'float': float,
        'integer': int,
        'string': str,
        'geometry': str,
        'datetime': datetime.fromisoformat,
        'date': datetime.fromisoformat,
        'boolean': lambda v: v.lower() == 'true',
        'area': float,
        'eui': float,
    }

    filter = QueryFilter.parse(filter_expression)
    column = columns_by_name.get(filter.field_name)
    if column is None or column['related']:
        return Q(), {}

    column_name = column["column_name"]
    updated_filter = None
    annotations: AnnotationDict = {}
<<<<<<< HEAD
    if column_name == 'campus':
        # campus is the only column found on the canonical property (TaxLots don't have this column)
        # all other columns are found in the state
        updated_filter = QueryFilter(f'property__{column_name}', filter.operator, filter.is_negated)
    elif column['is_extra_data']:
=======
    if column['is_extra_data']:
>>>>>>> 135c475c
        new_field_name, annotations = _build_extra_data_annotations(column['column_name'], column['data_type'])
        updated_filter = QueryFilter(new_field_name, filter.operator, filter.is_negated)
    else:
        updated_filter = QueryFilter(f'state__{column_name}', filter.operator, filter.is_negated)

    parser = DATA_TYPE_PARSERS.get(column['data_type'], str)
    try:
        new_filter_value = parser(filter_value)
    except Exception:
        raise FilterException(f'Invalid data type for "{column_name}". Expected a valid {column["data_type"]} value.')

    return updated_filter.to_q(new_filter_value), annotations


def _parse_view_sort(sort_expression: str, columns_by_name: dict[str, dict]) -> tuple[Union[None, str], AnnotationDict]:
    """Parse a sort expression

    :param sort_expression: should be a valid Column.column_name. Optionally prefixed
                            with '-' to indicate descending order.
    :param columns_by_name: mapping of Column.column_name to dict representation of Column
    :return: the parsed sort expression or None if not valid followed by a dictionary of annotations
    """
    column_name = sort_expression.lstrip('-')
    direction = '-' if sort_expression.startswith('-') else ''
    if column_name == 'id':
        return sort_expression, {}
    elif column_name in columns_by_name:
        column = columns_by_name[column_name]
        column_name = column["column_name"]
        if column['related']:
            return None, {}
        elif column['is_extra_data']:
            new_field_name, annotations = _build_extra_data_annotations(column_name, column['data_type'])
            return f'{direction}{new_field_name}', annotations
        else:
            return f'{direction}state__{column_name}', {}
    else:
        return None, {}


def build_view_filters_and_sorts(filters: QueryDict, columns: list[dict]) -> tuple[Q, AnnotationDict, list[str]]:
    """Build a query object usable for `*View.filter(...)` as well as a list of
    column names for usable for `*View.order_by(...)`.

    Filters are specified in a similar format as Django queries, as `column_name`
    or `column_name__lookup`, where `column_name` is a valid Column.column_name,
    and `__lookup` (which is optional) is any valid Django field lookup:
      https://docs.djangoproject.com/en/4.0/topics/db/queries/#field-lookups

    One special lookup which is not provided by Django is `__ne` which negates
    the filter expression.

    Query string examples:
    - `?city=Denver` - inventory where City is Denver
    - `?city__ne=Denver` - inventory where City is NOT Denver
    - `?site_eui__gte=100` - inventory where Site EUI >= 100
    - `?city=Denver&site_eui__gte=100` - inventory where City is Denver AND Site EUI >= 100
    - `?my_custom_column__lt=1000` - inventory where the extra data field `my_custom_column` < 1000

    Sorts are specified with the `order_by` parameter, with any valid Column.column_name
    as the value. By default the column is sorted in ascending order, columns prefixed
    with `-` will be sorted in descending order.

    Query string examples:
    - `?order_by=site_eui` - sort by Site EUI in ascending order
    - `?order_by=-site_eui` - sort by Site EUI in descending order
    - `?order_by=city&order_by=site_eui` - sort by City, then Site EUI

    This function basically does the following:
    - Ignore any filter/sort that doesn't have a corresponding column
    - Handle cases for extra data
    - Convert filtering values into their proper types (e.g., str -> int)

    :param filters: QueryDict from a request
    :param columns: list of all valid Columns in dict format
    :return: filters, annotations and sorts
    """
    columns_by_name = {}
    for column in columns:
        if (column['related']):
            continue
        columns_by_name[column['name']] = column

    new_filters = Q()
    annotations = {}
    for filter_expression, filter_value in filters.items():
        if filter_expression[-4:] == '__ne' and filter_value == '':
            filter_expression = filter_expression.replace('__ne', '__isnull')
            filter_value = False
        parsed_filters, parsed_annotations = _parse_view_filter(filter_expression, filter_value, columns_by_name)
        new_filters &= parsed_filters
        annotations.update(parsed_annotations)

    order_by = []
    for sort_expression in filters.getlist('order_by', ['id']):
        parsed_sort, parsed_annotations = _parse_view_sort(sort_expression, columns_by_name)
        if parsed_sort is not None:
            order_by.append(parsed_sort)
            annotations.update(parsed_annotations)

    return new_filters, annotations, order_by<|MERGE_RESOLUTION|>--- conflicted
+++ resolved
@@ -342,15 +342,7 @@
     column_name = column["column_name"]
     updated_filter = None
     annotations: AnnotationDict = {}
-<<<<<<< HEAD
-    if column_name == 'campus':
-        # campus is the only column found on the canonical property (TaxLots don't have this column)
-        # all other columns are found in the state
-        updated_filter = QueryFilter(f'property__{column_name}', filter.operator, filter.is_negated)
-    elif column['is_extra_data']:
-=======
     if column['is_extra_data']:
->>>>>>> 135c475c
         new_field_name, annotations = _build_extra_data_annotations(column['column_name'], column['data_type'])
         updated_filter = QueryFilter(new_field_name, filter.operator, filter.is_negated)
     else:
