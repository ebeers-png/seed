# !/usr/bin/env python
# encoding: utf-8
"""
:copyright (c) 2014 - 2016, The Regents of the University of California, through Lawrence Berkeley National Laboratory (subject to receipt of any required approvals from the U.S. Department of Energy) and contributors. All rights reserved.  # NOQA
:author
"""
import json
import logging

from django.contrib.auth.decorators import login_required
from django.contrib.auth.tokens import default_token_generator
from django.core.exceptions import ValidationError
from seed.decorators import ajax_request
from seed.lib.superperms.orgs.decorators import has_perm, PERMS
from seed.lib.superperms.orgs.exceptions import TooManyNestedOrgs
from seed.lib.superperms.orgs.models import (
    ROLE_OWNER,
    ROLE_MEMBER,
    ROLE_VIEWER,
    Organization,
    OrganizationUser,
)
from passwords.validators import (
    validate_length, common_sequences, dictionary_words, complexity
)
from seed.utils.buildings import get_columns as utils_get_columns
from seed.models import CanonicalBuilding
from seed.landing.models import SEEDUser as User
from seed.tasks import (
    invite_to_seed,
)
from seed.utils.api import api_endpoint
from seed.utils.organizations import create_organization
from seed.public.models import INTERNAL, PUBLIC, SharedBuildingField
from seed.cleansing.models import (
    CATEGORY_MISSING_MATCHING_FIELD,
    CATEGORY_MISSING_VALUES,
    CATEGORY_IN_RANGE_CHECKING,
    DATA_TYPES as CLEANSING_DATA_TYPES,
    SEVERITY as CLEANSING_SEVERITY,
    Rules
)


_log = logging.getLogger(__name__)


def _dict_org(request, organizations):
<<<<<<< HEAD
    """returns a dictionary of an organization's data."""
=======
    """returns a dicti  onary of an organization's data."""

    cbs = list(CanonicalBuilding.objects.filter(canonical_snapshot__super_organization__in=organizations).values('canonical_snapshot__super_organization_id'))

    org_map = dict((x.pk, 0) for x in organizations)
    for cb in cbs:
        org_id = cb['canonical_snapshot__super_organization_id']
        org_map[org_id] = org_map[org_id] + 1

>>>>>>> c815291f
    orgs = []
    for o in organizations:
        # We don't wish to double count sub organization memberships.
        org_users = OrganizationUser.objects.select_related('user') \
            .filter(organization=o)

        owners = []
        role_level = None
        user_is_owner = False
        for ou in org_users:
            if ou.role_level == ROLE_OWNER:
                owners.append({
                    'first_name': ou.user.first_name,
                    'last_name': ou.user.last_name,
                    'email': ou.user.email,
                    'id': ou.user_id
                })

                if ou.user == request.user:
                    user_is_owner = True

            if ou.user == request.user:
                role_level = _get_js_role(ou.role_level)

        org = {
            'name': o.name,
            'org_id': o.pk,
            'id': o.pk,
            'number_of_users': len(org_users),
            'user_is_owner': user_is_owner,
            'user_role': role_level,
            'owners': owners,
            'sub_orgs': _dict_org(request, o.child_orgs.all()),
            'is_parent': o.is_parent,
            'num_buildings': org_map[o.pk],
        }
        orgs.append(org)

    return orgs


def _get_js_role(role):
    """return the JS friendly role name for user

    :param role: role as defined in superperms.models
    :returns: (string) JS role name
    """
    roles = {
        ROLE_OWNER: 'owner',
        ROLE_VIEWER: 'viewer',
        ROLE_MEMBER: 'member',
    }
    return roles.get(role, 'viewer')


def _get_role_from_js(role):
    """return the OrganizationUser role_level from the JS friendly role name

    :param role: 'member', 'owner', or 'viewer'
    :returns: int role as defined in superperms.models
    """
    roles = {
        'owner': ROLE_OWNER,
        'viewer': ROLE_VIEWER,
        'member': ROLE_MEMBER,
    }
    return roles[role]


def _get_js_rule_type(data_type):
    """return the JS friendly data type name for the data cleansing rule

    :param data_type: data cleansing rule data type as defined in cleansing.models
    :returns: (string) JS data type name
    """
    return dict(CLEANSING_DATA_TYPES).get(data_type)


def _get_rule_type_from_js(data_type):
    """return the Rules TYPE from the JS friendly data type

    :param data_type: 'string', 'number', 'date', or 'year'
    :returns: int data type as defined in cleansing.models
    """
    d = {v: k for k, v in dict(CLEANSING_DATA_TYPES).items()}
    return d.get(data_type)


def _get_js_rule_severity(severity):
    """return the JS friendly severity name for the data cleansing rule

    :param severity: data cleansing rule severity as defined in cleansing.models
    :returns: (string) JS severity name
    """
    return dict(CLEANSING_SEVERITY).get(severity)


def _get_severity_from_js(severity):
    """return the Rules SEVERITY from the JS friendly severity

    :param severity: 'error', or 'warning'
    :returns: int severity as defined in cleansing.models
    """
    d = {v: k for k, v in dict(CLEANSING_SEVERITY).items()}
    return d.get(severity)


@api_endpoint
@ajax_request
@login_required
def get_organizations(request):
    """
    Retrieves all orgs the user has access to.

    Returns::

        {'organizations': [
            {'name': org name,
             'org_id': org's identifier (used with Authorization header),
             'id': org's identifier,
             'number_of_users': count of members of org,
             'user_is_owner': True if the user is owner of this org,
             'user_role': The role of user in this org (owner, viewer, member),
             'owners': [
                         {
                          'first_name': the owner's first name,
                          'last_name': the owner's last name,
                          'email': the owner's email address,
                          'id': the owner's identifier (int)
                         }
                       ]
             'sub_orgs': [ a list of orgs having this org as parent, in
                        the same format...],
             'is_parent': True if this org contains suborgs,
             'num_buildings': Count of buildings belonging to this org
            }...
           ]
        }
    """
    if request.user.is_superuser:
        qs = Organization.objects.all()
    else:
        qs = request.user.orgs.all()

    return {'organizations': _dict_org(request, qs)}


@api_endpoint
@ajax_request
@login_required
@has_perm('requires_member')
def get_organization(request):
    """
    Retrieves a single organization by id.

    :GET: Expects ?organization_id=(:org_id)

    Returns::

        {'status': 'success or error', 'message': 'error message, if any',
         'organization':
            {'name': org name,
             'org_id': org's identifier (used with Authorization header),
             'id': org's identifier,
             'number_of_users': count of members of org,
             'user_is_owner': True if the user is owner of this org,
             'user_role': The role of user in this org (owner, viewer, member),
             'owners': [
                 {
                  'first_name': the owner's first name,
                  'last_name': the owner's last name,
                  'email': the owner's email address,
                  'id': the owner's identifier (int)
                  }
                 ]
              'sub_orgs': [ a list of orgs having this org as parent, in
                            the same format...],
              'is_parent': True if this org contains suborgs,
              'num_buildings': Count of buildings belonging to this org
            }
        }
    """
    org_id = request.GET.get('organization_id', None)
    if org_id is None:
        return {
            'status': 'error',
            'message': 'no organization_id sent'
        }

    try:
        org = Organization.objects.get(pk=org_id)
    except Organization.DoesNotExist:
        return {
            'status': 'error',
            'message': 'organization does not exist'
        }
    if (
        not request.user.is_superuser and
        not OrganizationUser.objects.filter(
            user=request.user,
            organization=org,
            role_level__in=[ROLE_OWNER, ROLE_MEMBER, ROLE_VIEWER]
        ).exists()
    ):
        # TODO: better permission and return 401 or 403
        return {
            'status': 'error',
            'message': 'user is not the owner of the org'
        }

    return {
        'status': 'success',
        'organization': _dict_org(request, [org])[0],
    }


@api_endpoint
@ajax_request
@login_required
@has_perm('requires_member')
def get_organizations_users(request):
    """
    Retrieve all users belonging to an org.

    Payload::

        {'organization_id': org_id}

    Returns::

        {'status': 'success',
         'users': [
            {
             'first_name': the user's first name,
             'last_name': the user's last name,
             'email': the user's email address,
             'id': the user's identifier (int),
             'role': the user's role ('owner', 'member', 'viewer')
            }
          ]
        }

    TODO(ALECK/GAVIN): check permissions that request.user is owner or admin
    and get more info about the users.
    """
    body = json.loads(request.body)
    org = Organization.objects.get(pk=body['organization_id'])

    users = []
    for u in org.organizationuser_set.all():
        user = u.user
        users.append({
            'email': user.email,
            'first_name': user.first_name,
            'last_name': user.last_name,
            'user_id': user.pk,
            'role': _get_js_role(u.role_level)
        })

    return {'status': 'success', 'users': users}


@api_endpoint
@ajax_request
@login_required
@has_perm('requires_owner')
def remove_user_from_org(request):
    """
    Removes a user from an organization.

    Payload::

        {
            'organization_id': ID of the org,
            'user_id': ID of the user
        }

    Returns::

        {
         'status': 'success' or 'error',
         'message': 'error message, if any'
        }

    """
    body = json.loads(request.body)
    if body.get('organization_id') is None:
        return {
            'status': 'error',
            'message': 'missing the organization_id'
        }
    try:
        org = Organization.objects.get(pk=body['organization_id'])
    except Organization.DoesNotExist:
        return {
            'status': 'error',
            'message': 'organization does not exist'
        }
    if body.get('user_id') is None:
        return {
            'status': 'error',
            'message': 'missing the user_id'
        }
    try:
        user = User.objects.get(pk=body['user_id'])
    except User.DoesNotExist:
        return {
            'status': 'error',
            'message': 'user does not exist'
        }

    if not OrganizationUser.objects.filter(
        user=request.user, organization=org, role_level=ROLE_OWNER
    ).exists():
        return {
            'status': 'error',
            'message': 'only the organization owner can remove a member'
        }

    is_last_member = not OrganizationUser.objects.filter(
        organization=org,
    ).exclude(user=user).exists()

    if is_last_member:
        return {
            'status': 'error',
            'message': 'an organization must have at least one member'
        }

    is_last_owner = not OrganizationUser.objects.filter(
        organization=org,
        role_level=ROLE_OWNER,
    ).exclude(user=user).exists()

    if is_last_owner:
        return {
            'status': 'error',
            'message': 'an organization must have at least one owner level member'
        }

    ou = OrganizationUser.objects.get(user=user, organization=org)
    ou.delete()

    return {'status': 'success'}


@api_endpoint
@ajax_request
@login_required
@has_perm('requires_parent_org_owner')
def add_org(request):
    """
    Creates a new organization.

    Payload::

        {
         'organization_name': The name of the new org,
         'user_id': the user id of the owner of the new org,
        }

    Returns::

        {
        'status': 'success' or 'error',
        'message': message, if any,
        'organization_id': The ID of the new org, if created.
        }

    """
    body = json.loads(request.body)
    user = User.objects.get(pk=body['user_id'])
    org_name = body['organization_name']

    if Organization.objects.filter(name=org_name).exists():
        return {
            'status': 'error',
            'message': 'organization name already exists'
        }

    org, _, _ = create_organization(user, org_name, org_name)
    return {'status': 'success',
            'message': 'organization created',
            'organization_id': org.pk}


@api_endpoint
@ajax_request
@login_required
@has_perm('requires_owner')
def add_user_to_organization(request):
    """
    Adds an existing user to an organization.

    Payload::

        {
         'organization_id': The ID of the organization,
         'user_id': the user id of the owner of the new org,
        }

    Returns::

        {
        'status': 'success' or 'error',
        'message': message, if any,
        }


    """
    body = json.loads(request.body)
    org = Organization.objects.get(pk=body['organization_id'])
    user = User.objects.get(pk=body['user_id'])

    org.add_member(user)

    return {'status': 'success'}


@api_endpoint
@ajax_request
@login_required
@has_perm('requires_owner')
def add_user(request):
    """
    Creates a new SEED user.  One of 'organization_id' or 'org_name' is needed.
    Sends invitation email to the new user.

    Payload::

        {
            'organization_id': ID of an existing org to add the new user to,
            'org_name': Name of a new org to create with user as owner
            'first_name': First name of new user
            'last_name': Last name of new user
            'role': {
                'value': The permission level of new user within this org
                    (one of member, viewer, owner)
            },
            'email': Email address of new user.
        }

    Returns::

        {
         'status': 'success',
         'message': email address of new user,
         'org': name of the new org (or existing org),
         'org_created': True if new org created,
         'username': Username of new user
        }


    """
    body = json.loads(request.body)
    org_name = body.get('org_name')
    org_id = body.get('organization_id')
    if ((org_name and org_id) or (not org_name and not org_id)):
        return {
            'status': 'error',
            'message': 'Choose either an existing org or provide a new one'
        }

    first_name = body['first_name']
    last_name = body['last_name']
    email = body['email']
    username = body['email']
    user, created = User.objects.get_or_create(username=username.lower())

    if org_id:
        org = Organization.objects.get(pk=org_id)
        org_created = False
    else:
        org, _, _ = create_organization(user, org_name)
        org_created = True

    # Add the user to the org.  If this is the org's first user,
    # the user becomes the owner/admin automatically.
    # see Organization.add_member()
    if not org.is_member(user):
        org.add_member(user)
    if body.get('role') and body.get('role', {}).get('value'):
        OrganizationUser.objects.filter(
            organization_id=org.pk,
            user_id=user.pk
        ).update(role_level=_get_role_from_js(body['role']['value']))

    if created:
        user.email = email
        user.first_name = first_name
        user.last_name = last_name
    user.save()
    try:
        domain = request.get_host()
    except Exception:
        domain = 'buildingenergy.com'
    invite_to_seed(domain, user.email,
                   default_token_generator.make_token(user), user.pk,
                   first_name)

    return {'status': 'success', 'message': user.email, 'org': org.name,
            'org_created': org_created, 'username': user.username}


@ajax_request
@login_required
@has_perm('requires_superuser')
def get_users(request):
    """
    Retrieves all users' email addresses and IDs.
    Only usable by superusers.

    Returns::

        {'users': [
            'email': Email address of user,
            'user_id': ID of user
          ] ...
        }
    """
    users = []
    for u in User.objects.all():
        users.append({'email': u.email, 'user_id': u.pk})

    return {'users': users}


@api_endpoint
@ajax_request
@login_required
@has_perm('requires_owner')
def update_role(request):
    """
    Sets a user's role within an organization.

    Payload::

        {
            'organization_id': organization's id,
            'user_id': user's id,
            'role': one of 'owner', 'member', 'viewer'
        }

    Returns::

        {'status': 'success or error',
         'message': 'error message, if any'}
    """
    body = json.loads(request.body)
    role = _get_role_from_js(body['role'])

    user_id = body['user_id']

    organization_id = body['organization_id']

    is_last_member = not OrganizationUser.objects.filter(
        organization=organization_id,
    ).exclude(user=user_id).exists()

    if is_last_member:
        return {
            'status': 'error',
            'message': 'an organization must have at least one member'
        }

    is_last_owner = not OrganizationUser.objects.filter(
        organization=organization_id,
        role_level=ROLE_OWNER,
    ).exclude(user=user_id).exists()

    if is_last_owner:
        return {
            'status': 'error',
            'message': 'an organization must have at least one owner level member'
        }

    OrganizationUser.objects.filter(
        user_id=user_id,
        organization_id=body['organization_id']
    ).update(role_level=role)

    return {'status': 'success'}


def _save_fields(org, new_fields, old_fields, is_public=False):
    """Save Building to be Shared."""
    old_fields_names = set(old_fields.values_list('field__name', flat=True))
    new_fields_names = set([f['sort_column'] for f in new_fields])
    field_type = PUBLIC if is_public else INTERNAL

    # remove the fields that weren't posted
    to_remove = old_fields_names - new_fields_names
    SharedBuildingField.objects.filter(
        field__name__in=to_remove, field_type=field_type
    ).delete()

    # add new fields that were posted to the db
    # but only the new ones
    to_add = new_fields_names - old_fields_names
    for new_field_name in to_add:
        # All Exported Fields are stored within superperms.
        exported_field, created = org.exportable_fields.get_or_create(
            name=new_field_name, field_model='BuildingSnapshot'
        )
        # The granular visibility settings are stored in the 'public' app.
        SharedBuildingField.objects.create(
            org=org, field=exported_field, field_type=field_type
        )


@api_endpoint
@ajax_request
@login_required
@has_perm('requires_owner')
def save_org_settings(request):
    """
    Saves an organization's settings: name, query threshold, shared fields

    Payload::

        {
            'organization_id: 2,
            'organization': {
                'query_threshold': 2,
                'name': 'demo org',
                'fields': [  # All internal sibling org shared fields
                    {
                        'sort_column': database/search field name,
                            e.g. 'pm_property_id',
                    }
                ],
                'public_fields': [  # All publicly shared fields
                    {
                        'sort_column': database/search field name,
                            e.g. 'pm_property_id',
                    }
                ],
            }
        }

    Returns::

        {
            'status': 'success or error',
            'message': 'error message, if any'
        }
    """
    body = json.loads(request.body)
    org = Organization.objects.get(pk=body['organization_id'])
    posted_org = body.get('organization', None)
    if posted_org is None:
        return {'status': 'error', 'message': 'malformed request'}

    desired_threshold = posted_org.get('query_threshold', None)
    if desired_threshold is not None:
        org.query_threshold = desired_threshold

    desired_name = posted_org.get('name', None)
    if desired_name is not None:
        org.name = desired_name
    org.save()

    # Update the selected exportable fields.
    new_fields = posted_org.get('fields', None)
    new_pub_fields = posted_org.get('public_fields', None)
    if new_fields is not None:
        old_fields = SharedBuildingField.objects.filter(
            org=org, field_type=INTERNAL
        ).select_related('field')

        _save_fields(org, new_fields, old_fields)

    if new_pub_fields is not None:
        old_pub_fields = SharedBuildingField.objects.filter(
            org=org, field_type=PUBLIC
        ).select_related('field')

        _save_fields(org, new_pub_fields, old_pub_fields, is_public=True)

    return {'status': 'success'}


@api_endpoint
@ajax_request
@login_required
def get_query_threshold(request):
    """
    Returns the "query_threshold" for an org.  Searches from
    members of sibling orgs must return at least this many buildings
    from orgs they do not belong to, or else buildings from orgs they
    don't belong to will be removed from the results.

    :GET: Expects organization_id in the query string.

    Returns::

        {
         'status': 'success',
         'query_threshold': The minimum number of buildings that must be
             returned from a search to avoid squelching non-member-org results.
        }
    """
    org_id = request.GET.get('organization_id')
    org = Organization.objects.get(pk=org_id)
    return {
        'status': 'success',
        'query_threshold': org.query_threshold
    }


@api_endpoint
@ajax_request
@login_required
def get_shared_fields(request):
    """
    Retrieves all fields marked as shared for this org tree.

    :GET: Expects organization_id in the query string.

    Returns::

        {
         'status': 'success',
         'shared_fields': [
             {
              "title": Display name of field,
              "sort_column": database/search name of field,
              "class": css used for field,
              "title_class": css used for title,
              "type": data type of field,
                  (One of: 'date', 'floor_area', 'link', 'string', 'number')
              "field_type": classification of field.  One of:
                  'contact_information', 'building_information',
                  'assessor', 'pm',
              "sortable": True if buildings can be sorted on this field,
             }
             ...
           ],
           'public_fields': [
               {
                  "title": Display name of field,
                  "sort_column": database/search name of field,
                  "class": css used for field,
                  "title_class": css used for title,
                  "type": data type of field,
                    (One of: 'date', 'floor_area', 'link', 'string', 'number')
                  "field_type": classification of field.  One of:
                      'contact_information', 'building_information',
                      'assessor', 'pm',
                  "sortable": True if buildings can be sorted on this field,
                 }
                 ...
           ]
        }

    """
    org_id = request.GET.get('organization_id')
    org = Organization.objects.get(pk=org_id)

    result = {'status': 'success',
              'shared_fields': [],
              'public_fields': []}
    columns = utils_get_columns(False, org_id, True)['fields']
    columns = {
        field['sort_column']: field for field in columns
    }

    for exportable_field in SharedBuildingField.objects.filter(
        org=org, field_type=INTERNAL
    ).select_related('field'):
        field_name = exportable_field.field.name
        shared_field = columns[field_name]
        result['shared_fields'].append(shared_field)
    for exportable_field in SharedBuildingField.objects.filter(
        org=org, field_type=PUBLIC
    ).select_related('field'):
        field_name = exportable_field.field.name
        shared_field = columns[field_name]
        result['public_fields'].append(shared_field)

    return result


@api_endpoint
@ajax_request
@login_required
@has_perm('requires_parent_org_owner')
def get_cleansing_rules(request):
    """
    Returns the cleansing rules for an org.

    :param request:
    :GET: Expects organization_id in the query string.

    Returns::

        {
         'status': 'success',
         'in_range_checking': An array of in-range error rules,
         'missing_matching_field': An array of fields to verify existence,
         'missing_values': An array of fields to ignore missing values
        }
    """
    org_id = request.GET.get('organization_id')
    org = Organization.objects.get(pk=org_id)

    result = {
        'status': 'success',
        'missing_matching_field': [],
        'missing_values': [],
        'in_range_checking': [],
        # 'data_type_check': []
    }

    rules = Rules.objects.filter(org=org).order_by('field', 'severity')
    if not rules.exists():
        Rules.initialize_rules(org)

    for rule in rules:
        if rule.category == CATEGORY_MISSING_MATCHING_FIELD:
            result['missing_matching_field'].append({
                'field': rule.field,
                'severity': _get_js_rule_severity(rule.severity),
            })
        elif rule.category == CATEGORY_MISSING_VALUES:
            result['missing_values'].append({
                'field': rule.field,
                'severity': _get_js_rule_severity(rule.severity),
            })
        elif rule.category == CATEGORY_IN_RANGE_CHECKING:
            result['in_range_checking'].append({
                'field': rule.field,
                'enabled': rule.enabled,
                'type': _get_js_rule_type(rule.type),
                'min': rule.min,
                'max': rule.max,
                'severity': _get_js_rule_severity(rule.severity),
                'units': rule.units
            })
        # elif rule.category == CATEGORY_DATA_TYPE_CHECK:
        #     result['data_type_check'].append({
        #         'field': rule.field
        #     })

    return result


@api_endpoint
@ajax_request
@login_required
@has_perm('requires_parent_org_owner')
def reset_cleansing_rules(request):
    """
    Resets an organization's data cleansing rules

    :param request:
    :GET: Expects organization_id in the query string.

    Returns::

        {
         'status': 'success',
         'in_range_checking': An array of in-range error rules,
         'missing_matching_field': An array of fields to verify existence,
         'missing_values': An array of fields to ignore missing values
        }
    """
    org_id = request.GET.get('organization_id')
    org = Organization.objects.get(pk=org_id)

    Rules.restore_defaults(org)
    return get_cleansing_rules(request)


@api_endpoint
@ajax_request
@login_required
@has_perm('requires_parent_org_owner')
def save_cleansing_rules(request):
    """
    Saves an organization's settings: name, query threshold, shared fields

    Payload::

        {
            'organization_id: 2,
            'cleansing_rules': {
                'missing_matching_field': [
                    {
                        'field': 'address_line_1',
		                'severity': 'error'
                    }
                ],
                'missing_values': [
                    {
                        'field': 'address_line_1',
		                'severity': 'error'
                    }
                ],
                'in_range_checking': [
                    {
                        'field': 'conditioned_floor_area',
                        'enabled': true,
                        'type': 'number',
                        'min': null,
                        'max': 7000000,
                        'severity': 'error',
                        'units': 'square feet'
                    },
                ]
            }
        }

    Returns::

        {
            'status': 'success',
        }
    """
    body = json.loads(request.body)
    if body.get('organization_id') is None:
        return {
            'status': 'error',
            'message': 'missing the organization_id'
        }
    try:
        org = Organization.objects.get(pk=body['organization_id'])
    except Organization.DoesNotExist:
        return {
            'status': 'error',
            'message': 'organization does not exist'
        }
    if body.get('cleansing_rules') is None:
        return {
            'status': 'error',
            'message': 'missing the cleansing_rules'
        }

    posted_rules = body['cleansing_rules']
    updated_rules = []
    for rule in posted_rules['missing_matching_field']:
        updated_rules.append(Rules(
            org=org,
            field=rule['field'],
            category=CATEGORY_MISSING_MATCHING_FIELD,
            severity=_get_severity_from_js(rule['severity'])
        ))
    for rule in posted_rules['missing_values']:
        updated_rules.append(Rules(
            org=org,
            field=rule['field'],
            category=CATEGORY_MISSING_VALUES,
            severity=_get_severity_from_js(rule['severity'])
        ))
    for rule in posted_rules['in_range_checking']:
        updated_rules.append(Rules(
            org=org,
            field=rule['field'],
            enabled=rule['enabled'],
            category=CATEGORY_IN_RANGE_CHECKING,
            type=_get_rule_type_from_js(rule['type']),
            min=rule['min'],
            max=rule['max'],
            severity=_get_severity_from_js(rule['severity']),
            units=rule['units']
        ))

    Rules.delete_rules(org)
    for rule in updated_rules:
        rule.save()
    return {'status': 'success'}


@ajax_request
def search_public_fields(request):
    """Search across all public fields.

    Payload::

        {
         'q': a string to search on (optional),
         'show_shared_buildings': True to include buildings from other
             orgs in this user's org tree,
         'order_by': which field to order by (e.g. pm_property_id),
         'import_file_id': ID of an import to limit search to,
         'filter_params': { a hash of Django-like filter parameters to limit
             query.  See seed.search.filter_other_params.  If 'project__slug'
             is included and set to a project's slug, buildings will include
             associated labels for that project.
           }
         'page': Which page of results to retrieve (default: 1),
         'number_per_page': Number of buildings to retrieve per page
                            (default: 10),
        }

    Returns::

        {
         'status': 'success',
         'buildings': [
          { all fields for buildings the request user has access to;
            e.g.:
           'canonical_building': the CanonicalBuilding ID of the building,
           'pm_property_id': ID of building (from Portfolio Manager),
           'address_line_1': First line of building's address,
           'property_name': Building's name, if any
            ...
           }...
          ]
         'number_matching_search': Total number of buildings matching search,
         'number_returned': Number of buildings returned for this page
        }
    """
    from seed.views.main import _search_buildings
    _search_buildings(request)


@api_endpoint
@ajax_request
@login_required
def create_sub_org(request):
    """
    Creates a child org of a parent org.

    Payload::

        {
            'parent_org_id': ID of the parent org,
            'sub_org': {
                'name': Name of new sub org,
                'email': Email address of owner of sub org, which
                        must already exist
            }
        }

    Returns::

        {
         'status': 'success' or 'error',
         'message': Error message, if any,
         'organization_id': ID of newly-created org
        }

    """
    body = json.loads(request.body)
    org = Organization.objects.get(pk=body['parent_org_id'])
    email = body['sub_org']['email']
    try:
        user = User.objects.get(username=email)
    except User.DoesNotExist:
        return {
            'status': 'error',
            'message': 'User with email address (%s) does not exist' % email
        }
    sub_org = Organization.objects.create(
        name=body['sub_org']['name']
    )

    OrganizationUser.objects.get_or_create(user=user, organization=sub_org)

    sub_org.parent_org = org

    try:
        sub_org.save()
    except TooManyNestedOrgs:
        sub_org.delete()
        return {
            'status': 'error',
            'message': 'Tried to create child of a child organization.'
        }

    return {'status': 'success',
            'organization_id': sub_org.pk}


@ajax_request
@login_required
def get_actions(request):
    """returns all actions"""
    return {
        'status': 'success',
        'actions': PERMS.keys(),
    }


@ajax_request
@login_required
def is_authorized(request):
    """checks the auth for a given action, if user is the owner of the parent
    org then True is returned for each action

    json payload:
    {
        'organization_id': 2,
        'actions': ['can_invite_member', 'can_remove_member']
    }

    :param actions: from the json payload, a list of actions to check
    :returns: a dict of with keys equal to the actions, and values as bool
    """
    actions, org, error, message = _parse_is_authenticated_params(request)
    if error:
        return {'status': 'error', 'message': message}

    auth = _try_parent_org_auth(request.user, org, actions)
    if auth:
        return {'status': 'success', 'auth': auth}

    try:
        ou = OrganizationUser.objects.get(
            user=request.user, organization=org
        )
    except OrganizationUser.DoesNotExist:
        return {'status': 'error', 'message': 'user does not exist'}

    auth = {action: PERMS[action](ou) for action in actions}
    return {'status': 'success', 'auth': auth}


def _parse_is_authenticated_params(request):
    """checks if the org exists and if the actions are present

    :param request: the request
    :returns: tuple (actions, org, error, message)
    """
    error = False
    message = ""
    body = json.loads(request.body)
    if not body.get('actions'):
        message = 'no actions to check'
        error = True

    try:
        org = Organization.objects.get(pk=body.get('organization_id'))
    except Organization.DoesNotExist:
        message = 'organization does not exist'
        error = True
        org = None

    return (body.get('actions'), org, error, message)


def _try_parent_org_auth(user, organization, actions):
    """checks the parent org for permissions, if the user is not the owner of
    the parent org, then None is returned.

    :param user: the request user
    :param organization_id: id of org to check its parent
    :param actions: list of str actions to check
    :returns: a dict of action permission resolutions or None
    """
    try:
        ou = OrganizationUser.objects.get(
            user=user,
            organization=organization.parent_org,
            role_level=ROLE_OWNER
        )
    except OrganizationUser.DoesNotExist:
        return None

    return {
        action: PERMS['requires_owner'](ou) for action in actions
    }


@ajax_request
@login_required
def get_shared_buildings(request):
    """gets the request user's ``show_shared_buildings`` attr"""
    return {
        'status': 'success',
        'show_shared_buildings': request.user.show_shared_buildings,
    }


@ajax_request
@login_required
def set_default_organization(request):
    """sets the user's default organization"""
    body = json.loads(request.body)
    org = body['organization']
    request.user.default_organization_id = org['id']
    request.user.save()
    return {'status': 'success'}


@api_endpoint
@ajax_request
@login_required
def get_user_profile(request):
    """
    Retrieves the request's user's first_name, last_name, email
    and api key if exists.

    Returns::

        {
            'status': 'success',
            'user': {
                'first_name': user's first name,
                'last_name': user's last name,
                'email': user's email,
                'api_key': user's API key
            }
        }
    """
    return {
        'status': 'success',
        'user': {
            'first_name': request.user.first_name,
            'last_name': request.user.last_name,
            'email': request.user.email,
            'api_key': request.user.api_key,
        }
    }


@ajax_request
@login_required
def generate_api_key(request):
    """generates a new API key

    Returns::

        {
            'status': 'success',
            'api_key': the new api key
        }
    """
    request.user.generate_key()
    return {
        'status': 'success',
        'api_key': User.objects.get(pk=request.user.pk).api_key
    }


@api_endpoint
@ajax_request
@login_required
def update_user(request):
    """
    Updates the request's user's first name, last name, and email

    Payload::

        {
         'user': {
                  'first_name': :first_name,
                  'last_name': :last_name,
                  'email': :email
                }
        }

    Returns::

        {
            'status': 'success',
            'user': {
                'first_name': user's first name,
                'last_name': user's last name,
                'email': user's email,
                'api_key': user's API key
            }
        }
    """
    body = json.loads(request.body)
    user = body.get('user')
    request.user.first_name = user.get('first_name')
    request.user.last_name = user.get('last_name')
    request.user.email = user.get('email')
    request.user.username = user.get('email')
    request.user.save()
    return {
        'status': 'success',
        'user': {
            'first_name': request.user.first_name,
            'last_name': request.user.last_name,
            'email': request.user.email,
            'api_key': request.user.api_key,
        }
    }


@ajax_request
@login_required
def set_password(request):
    """sets/updates a user's password, follows the min requiremnent of
    django-passwords settings in config/settings/common.py

    :PUT: {
            'current_password': current_password,
            'password_1': password_1,
            'password_2': password_2
    }

    Returns::

        {
            'status': 'success'
        }
    """
    default_validators = [
        validate_length, common_sequences, dictionary_words, complexity
    ]
    if request.method != 'PUT':
        return {'status': 'error', 'message': 'only HTTP PUT allowed'}
    body = json.loads(request.body)
    current_password = body.get('current_password')
    p1 = body.get('password_1')
    p2 = body.get('password_2')
    if not request.user.check_password(current_password):
        return {'status': 'error', 'message': 'current password is not valid'}
    if p1 is None or p1 != p2:
        return {'status': 'error', 'message': 'entered password do not match'}
    # validate password from django-password settings
    for validator in default_validators:
        try:
            validator(p2)
        except ValidationError as e:
            return {'status': 'error', 'message': e.message}
    request.user.set_password(p1)
    request.user.save()
    return {'status': 'success'}<|MERGE_RESOLUTION|>--- conflicted
+++ resolved
@@ -46,10 +46,7 @@
 
 
 def _dict_org(request, organizations):
-<<<<<<< HEAD
     """returns a dictionary of an organization's data."""
-=======
-    """returns a dicti  onary of an organization's data."""
 
     cbs = list(CanonicalBuilding.objects.filter(canonical_snapshot__super_organization__in=organizations).values('canonical_snapshot__super_organization_id'))
 
@@ -58,7 +55,6 @@
         org_id = cb['canonical_snapshot__super_organization_id']
         org_map[org_id] = org_map[org_id] + 1
 
->>>>>>> c815291f
     orgs = []
     for o in organizations:
         # We don't wish to double count sub organization memberships.
