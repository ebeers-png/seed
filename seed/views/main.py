--- conflicted
+++ resolved
@@ -6,32 +6,33 @@
 """
 
 import copy
+import datetime
 import json
 import logging
-import datetime
 import os
 import uuid
-
+from collections import defaultdict
+
+from dateutil.parser import parse
+from django.conf import settings
 from django.contrib.auth.decorators import login_required, permission_required
 from django.core.exceptions import ImproperlyConfigured
-from django.conf import settings
 from django.core.files.storage import DefaultStorage
 from django.db.models import Q
+from django.http import HttpResponseBadRequest
 from django.shortcuts import render_to_response
 from django.template.context import RequestContext
+
+from seed import models, tasks
+from seed.audit_logs.models import AuditLog
+from seed.common import mapper as simple_mapper
+from seed.common import views as vutil
+from seed.data_importer.models import ImportFile, ImportRecord, ROW_DELIMITER
+from seed.decorators import ajax_request
+from seed.lib.exporter import Exporter
 from seed.lib.mcm import mapper
-from seed.audit_logs.models import AuditLog
-from seed.data_importer.models import ImportFile, ImportRecord, ROW_DELIMITER
-from seed.tasks import (
-    map_data,
-    remap_data,
-    match_buildings,
-    save_raw_data as task_save_raw,
-)
-from seed.decorators import ajax_request
 from seed.lib.superperms.orgs.decorators import has_perm
 from seed.lib.superperms.orgs.models import Organization, OrganizationUser
-from seed import models, tasks
 from seed.models import (
     get_column_mapping,
     save_snapshot_match,
@@ -47,27 +48,26 @@
     PORTFOLIO_BS,
     GREEN_BUTTON_BS,
 )
-from seed.views.accounts import _get_js_role
+from seed.tasks import (
+    map_data,
+    remap_data,
+    match_buildings,
+    save_raw_data as task_save_raw,
+)
+from seed.utils.api import api_endpoint
 from seed.utils.buildings import (
     get_columns as utils_get_columns,
     get_buildings_for_user_count
 )
-from seed.utils.api import api_endpoint
+from seed.utils.cache import get_cache, set_cache
 from seed.utils.generic import median, round_down_hundred_thousand
+from seed.utils.mapping import get_mappable_types, get_mappable_columns
 from seed.utils.projects import (
     get_projects,
 )
 from seed.utils.time import convert_to_js_timestamp
-from seed.utils.mapping import get_mappable_types, get_mappable_columns
-from seed.utils.cache import get_cache, set_cache
+from seed.views.accounts import _get_js_role
 from .. import search
-from seed.lib.exporter import Exporter
-from seed.common import mapper as simple_mapper
-from seed.common import views as vutil
-from django.http import HttpResponseBadRequest
-
-from dateutil.parser import parse
-from collections import defaultdict
 
 DEFAULT_CUSTOM_COLUMNS = [
     'project_id',
@@ -222,11 +222,11 @@
     Payload::
 
         {
-          "export_name": "My Export",
-          "export_type": "csv",
-          "selected_buildings": [1234,], (optional list of building ids)
-          "selected_fields": optional list of fields to export
-          "select_all_checkbox": True // optional, defaults to False
+            "export_name": "My Export",
+            "export_type": "csv",
+            "selected_buildings": [1234,], (optional list of building ids)
+            "selected_fields": optional list of fields to export
+            "select_all_checkbox": True // optional, defaults to False
         }
 
     Returns::
@@ -333,14 +333,17 @@
 
     Payload::
 
-        {"export_id": export_id from export_buildings }
-
-    Returns::
-
-        {'success': True,
-         'status': 'success or error',
-         'message': 'error message, if any',
-         'buildings_processed': number of buildings exported
+        {
+            "export_id": export_id from export_buildings
+        }
+
+    Returns::
+
+        {
+            'success': True,
+            'status': 'success or error',
+            'message': 'error message, if any',
+            'buildings_processed': number of buildings exported
         }
     """
     body = json.loads(request.body)
@@ -583,8 +586,9 @@
 
     Returns::
 
-        {'status': 'success',
-         'datasets_count': Number of datasets belonging to this org.
+        {
+            'status': 'success',
+            'datasets_count': Number of datasets belonging to this org.
         }
 
     """
@@ -626,37 +630,35 @@
     Payload::
 
         {
-         'q': a string to search on (optional),
-         'show_shared_buildings': True to include buildings from other
-             orgs in this user's org tree,
-         'order_by': which field to order by (e.g. pm_property_id),
-         'import_file_id': ID of an import to limit search to,
-         'filter_params': { a hash of Django-like filter parameters to limit
-             query.  See seed.search.filter_other_params.  If 'project__slug'
-             is included and set to a project's slug, buildings will include
-             associated labels for that project.
-           }
-         'page': Which page of results to retrieve (default: 1),
-         'number_per_page': Number of buildings to retrieve per page
-                            (default: 10),
-        }
-
-    Returns::
-
-        {
-         'status': 'success',
-         'buildings': [
-          { all fields for buildings the request user has access to;
-            e.g.:
-           'canonical_building': the CanonicalBuilding ID of the building,
-           'pm_property_id': ID of building (from Portfolio Manager),
-           'address_line_1': First line of building's address,
-           'property_name': Building's name, if any
-            ...
-           }...
-          ]
-         'number_matching_search': Total number of buildings matching search,
-         'number_returned': Number of buildings returned for this page
+            'q': a string to search on (optional),
+            'show_shared_buildings': True to include buildings from other orgs in this user's org tree,
+            'order_by': which field to order by (e.g. pm_property_id),
+            'import_file_id': ID of an import to limit search to,
+            'filter_params': {
+                a hash of Django-like filter parameters to limit query.  See seed.search.filter_other_params.
+                If 'project__slug' is included and set to a project's slug, buildings will include associated labels
+                for that project.
+            }
+            'page': Which page of results to retrieve (default: 1),
+            'number_per_page': Number of buildings to retrieve per page (default: 10),
+        }
+
+    Returns::
+
+        {
+            'status': 'success',
+            'buildings': [
+                {
+                    all fields for buildings the request user has access to, e.g.:
+                        'canonical_building': the CanonicalBuilding ID of the building,
+                        'pm_property_id': ID of building (from Portfolio Manager),
+                        'address_line_1': First line of building's address,
+                        'property_name': Building's name, if any
+                    ...
+                }...
+            ]
+            'number_matching_search': Total number of buildings matching search,
+            'number_returned': Number of buildings returned for this page
         }
     """
     params = search.parse_body(request)
@@ -701,30 +703,29 @@
     Payload::
 
         {
-         'q': a string to search on (optional),
-         'order_by': which field to order by (e.g. pm_property_id),
-         'import_file_id': ID of an import to limit search to,
-         'filter_params': { a hash of Django-like filter parameters to limit
-             query.  See seed.search.filter_other_params.
-           }
-         'page': Which page of results to retrieve (default: 1),
-         'number_per_page': Number of buildings to retrieve per page
-                            (default: 10),
-        }
-
-    Returns::
-
-        {
-         'status': 'success',
-         'buildings': [
-          {
-           'pm_property_id': ID of building (from Portfolio Manager),
-           'address_line_1': First line of building's address,
-           'property_name': Building's name, if any
-           }...
-          ]
-         'number_matching_search': Total number of buildings matching search,
-         'number_returned': Number of buildings returned for this page
+            'q': a string to search on (optional),
+            'order_by': which field to order by (e.g. pm_property_id),
+            'import_file_id': ID of an import to limit search to,
+            'filter_params': {
+                a hash of Django-like filter parameters to limit query.  See seed.search.filter_other_params.
+            }
+            'page': Which page of results to retrieve (default: 1),
+            'number_per_page': Number of buildings to retrieve per page (default: 10),
+        }
+
+    Returns::
+
+        {
+            'status': 'success',
+            'buildings': [
+                {
+                    'pm_property_id': ID of building (from Portfolio Manager),
+                    'address_line_1': First line of building's address,
+                    'property_name': Building's name, if any
+                }...
+            ]
+            'number_matching_search': Total number of buildings matching search,
+            'number_returned': Number of buildings returned for this page
         }
     """
     body = json.loads(request.body)
@@ -785,7 +786,9 @@
     """Get default columns for building list view.
 
     front end is expecting a JSON object with an array of field names
-        i.e.
+
+    Returns::
+
         {
             "columns": ["project_id", "name", "gross_floor_area"]
         }
@@ -809,7 +812,9 @@
     """Get default columns for building detail view.
 
     front end is expecting a JSON object with an array of field names
-        i.e.
+
+    Returns::
+
         {
             "columns": ["project_id", "name", "gross_floor_area"]
         }
@@ -881,11 +886,11 @@
     Payload::
 
         {
-         'organization_id': current user organization id,
-         'source_building_id': ID of first BuildingSnapshot,
-         'target_building_id': ID of second BuildingSnapshot,
-         'create_match': True to create match, False to remove it,
-         'organization_id': ID of user's organization
+            'organization_id': current user organization id,
+            'source_building_id': ID of first BuildingSnapshot,
+            'target_building_id': ID of second BuildingSnapshot,
+            'create_match': True to create match, False to remove it,
+            'organization_id': ID of user's organization
         }
 
     Returns::
@@ -1158,9 +1163,10 @@
 
     Returns::
 
-        {'status': 'success',
-         'matched': Number of BuildingSnapshot objects that have matches,
-         'unmatched': Number of BuildingSnapshot objects with no matches.
+        {
+            'status': 'success',
+            'matched': Number of BuildingSnapshot objects that have matches,
+            'unmatched': Number of BuildingSnapshot objects with no matches.
         }
     """
     import_file_id = request.GET.get('import_file_id', '')
@@ -1201,8 +1207,9 @@
 
     Returns::
 
-        {'status': 'success',
-         'deleted': Number of duplicates deleted
+        {
+            'status': 'success',
+            'deleted': Number of duplicates deleted
         }
     """
     import_file_id = request.GET.get('import_file_id', '')
@@ -1238,22 +1245,24 @@
 
     Payload::
 
-        {'import_file_id': The ID of the ImportRecord to examine,
-         'org_id': The ID of the user's organization}
-
-    Returns::
-
-        {'status': 'success',
-         'suggested_column_mappings':
-               {
+        {
+            'import_file_id': The ID of the ImportRecord to examine,
+            'org_id': The ID of the user's organization
+        }
+
+    Returns::
+
+        {
+            'status': 'success',
+            'suggested_column_mappings': {
                 column header from file: [ (destination_column, score) ...]
                 ...
-               }
-         'building_columns': [ a list of all possible columns ],
-         'building_column_types': [a list of column types corresponding to
-                                   building_columns],
-             ]
-        }
+            },
+            'building_columns': [ a list of all possible columns ],
+            'building_column_types': [a list of column types corresponding to building_columns],
+        }
+
+    ..todo: The response of this method may not be correct. verify.
     """
     result = {'status': 'success'}
 
@@ -1387,14 +1396,17 @@
 
     Payload::
 
-        {'import_file_id': The ID of the ImportFile}
-
-    Returns::
-
-        {'status': 'success',
-         'raw_columns': [
-             list of strings of the header row of the ImportFile
-             ]
+        {
+            'import_file_id': The ID of the ImportFile
+        }
+
+    Returns::
+
+        {
+            'status': 'success',
+            'raw_columns': [
+                list of strings of the header row of the ImportFile
+            ]
         }
     """
     body = json.loads(request.body)
@@ -1415,17 +1427,20 @@
 
     Payload::
 
-        {'import_file_id': The ID of the ImportFile}
-
-    Returns::
-
-        {'status': 'success',
-         'first_five_rows': [
-            [list of strings of header row],
-            [list of strings of first data row],
-            ...
-            [list of strings of fourth data row]
-         ]
+        {
+            'import_file_id': The ID of the ImportFile
+        }
+
+    Returns::
+
+        {
+            'status': 'success',
+            'first_five_rows': [
+                [list of strings of header row],
+                [list of strings of first data row],
+                ...
+                [list of strings of fifth data row]
+            ]
         }
     """
     body = json.loads(request.body)
@@ -1593,15 +1608,16 @@
     Payload::
 
         {
-         "name": Name of new dataset, e.g. "2013 city compliance dataset"
-         "organization_id": ID of the org this dataset belongs to
-        }
-
-    Returns::
-
-        {'status': 'success',
-         'id': The ID of the newly-created ImportRecord,
-         'name': The name of the newly-created ImportRecord
+            "name": Name of new dataset, e.g. "2013 city compliance dataset"
+            "organization_id": ID of the org this dataset belongs to
+        }
+
+    Returns::
+
+        {
+            'status': 'success',
+            'id': The ID of the newly-created ImportRecord,
+            'name': The name of the newly-created ImportRecord
         }
     """
     body = json.loads(request.body)
@@ -1651,26 +1667,28 @@
 
     Returns::
 
-        {'status': 'success',
-         'datasets':  [
-             {'name': Name of ImportRecord,
-              'number_of_buildings': Total number of buildings in
-                                     all ImportFiles,
-              'id': ID of ImportRecord,
-              'updated_at': Timestamp of when ImportRecord was last modified,
-              'last_modified_by': Email address of user making last change,
-              'importfiles': [
-                  {'name': Name of associated ImportFile, e.g. 'buildings.csv',
-                   'number_of_buildings': Count of buildings in this file,
-                   'number_of_mappings': Number of mapped headers to fields,
-                   'number_of_cleanings': Number of fields cleaned,
-                   'source_type': Type of file (see source_types),
-                   'id': ID of ImportFile (needed for most operations)
-                  }
-                 ],
-                 ...
-               },
-               ...
+        {
+            'status': 'success',
+            'datasets':  [
+                {
+                    'name': Name of ImportRecord,
+                    'number_of_buildings': Total number of buildings in all ImportFiles,
+                    'id': ID of ImportRecord,
+                    'updated_at': Timestamp of when ImportRecord was last modified,
+                    'last_modified_by': Email address of user making last change,
+                    'importfiles': [
+                        {
+                            'name': Name of associated ImportFile, e.g. 'buildings.csv',
+                            'number_of_buildings': Count of buildings in this file,
+                            'number_of_mappings': Number of mapped headers to fields,
+                            'number_of_cleanings': Number of fields cleaned,
+                            'source_type': Type of file (see source_types),
+                            'id': ID of ImportFile (needed for most operations)
+                        }
+                    ],
+                    ...
+                },
+                ...
             ]
         }
     """
@@ -1776,17 +1794,18 @@
     """
     Deletes all files from a dataset and the dataset itself.
 
-    :DELETE: payload:
-
-    {
-        "dataset_id": 1,
-        "organization_id": 1
-    }
-
-    Returns::
-
-        {'status': 'success' or 'error',
-         'message': 'error message, if any'
+    :DELETE: Payload::
+
+        {
+            "dataset_id": 1,
+            "organization_id": 1
+        }
+
+    Returns::
+
+        {
+            'status': 'success' or 'error',
+            'message': 'error message, if any'
         }
     """
     body = json.loads(request.body)
@@ -1818,16 +1837,18 @@
 
     Payload::
 
-        {'dataset':
-            {'id': The ID of the Import Record,
-             'name': The new name for the ImportRecord
+        {
+            'dataset': {
+                'id': The ID of the Import Record,
+                'name': The new name for the ImportRecord
             }
         }
 
     Returns::
 
-        {'status': 'success' or 'error',
-         'message': 'error message, if any'
+        {
+            'status': 'success' or 'error',
+            'message': 'error message, if any'
         }
     """
     body = json.loads(request.body)
@@ -1974,88 +1995,6 @@
 @api_endpoint
 @ajax_request
 @login_required
-<<<<<<< HEAD
-@has_perm('requires_member')
-def delete_dataset(request):
-    """
-    Deletes all files from a dataset and the dataset itself.
-
-    :DELETE: Expects 'dataset_id' for an ImportRecord in the query string.
-
-    Returns::
-
-        {
-            'status': 'success' or 'error',
-            'message': 'error message, if any'
-        }
-    """
-    body = json.loads(request.body)
-    dataset_id = body.get('dataset_id', '')
-    organization_id = body.get('organization_id')
-    # check if user has access to the dataset
-    d = ImportRecord.objects.filter(
-        super_organization_id=organization_id, pk=dataset_id
-    )
-    if not d.exists():
-        return {
-            'status': 'error',
-            'message': 'user does not have permission to delete dataset',
-        }
-    d = d[0]
-    d.delete()
-    return {
-        'status': 'success',
-    }
-
-
-@api_endpoint
-@ajax_request
-@login_required
-@has_perm('can_modify_data')
-def update_dataset(request):
-    """
-    Updates the name of a dataset.
-
-    Payload::
-
-        {
-            'dataset': {
-                'id': The ID of the Import Record,
-                'name': The new name for the ImportRecord
-            }
-        }
-
-    Returns::
-
-        {
-            'status': 'success' or 'error',
-            'message': 'error message, if any'
-        }
-    """
-    body = json.loads(request.body)
-    orgs = request.user.orgs.all()
-    # check if user has access to the dataset
-    d = ImportRecord.objects.filter(
-        super_organization__in=orgs, pk=body['dataset']['id']
-    )
-    if not d.exists():
-        return {
-            'status': 'error',
-            'message': 'user does not have permission to update dataset',
-        }
-    d = d[0]
-    d.name = body['dataset']['name']
-    d.save()
-    return {
-        'status': 'success',
-    }
-
-
-@api_endpoint
-@ajax_request
-@login_required
-=======
->>>>>>> 530e986e
 @has_perm('can_modify_data')
 def save_raw_data(request):
     """
@@ -2265,8 +2204,9 @@
 
     Returns::
 
-        {'status': 'success' or 'error',
-         'progress_key': ID of background job, for retrieving job progress
+        {
+            'status': 'success' or 'error',
+            'progress_key': ID of background job, for retrieving job progress
         }
     """
     org_id = request.GET.get('org_id', '')
@@ -2300,7 +2240,9 @@
 
     Returns::
 
-        {'status': 'success' or 'error'}
+        {
+            'status': 'success' or 'error'
+        }
     """
     # get all orgs the user is in where the user is a member or owner
     body = json.loads(request.body)
