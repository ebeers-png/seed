# !/usr/bin/env python
# encoding: utf-8
"""
:copyright (c) 2014 - 2016, The Regents of the University of California, through Lawrence Berkeley National Laboratory (subject to receipt of any required approvals from the U.S. Department of Energy) and contributors. All rights reserved.  # NOQA
:author
"""

import copy
import datetime
import json
import logging
import os
import subprocess
import uuid
from collections import defaultdict

from dateutil.parser import parse
from django.conf import settings
from django.contrib.auth.decorators import login_required, permission_required
from django.core.exceptions import ImproperlyConfigured
from django.core.files.storage import DefaultStorage
from django.db.models import Q
from django.http import HttpResponse, HttpResponseBadRequest
from django.shortcuts import render_to_response
from django.template.context import RequestContext

from seed import models, tasks
from seed.audit_logs.models import AuditLog
from seed.common import mapper as simple_mapper
from seed.common import views as vutil
from seed.data_importer.models import ImportFile, ImportRecord, ROW_DELIMITER
from seed.decorators import ajax_request, get_prog_key, require_organization_id
from seed.lib.exporter import Exporter
from seed.lib.mcm import mapper
from seed.lib.superperms.orgs.decorators import has_perm
from seed.lib.superperms.orgs.models import Organization, OrganizationUser
from seed.models import (
    get_column_mapping,
    save_snapshot_match,
    BuildingSnapshot,
    Column,
    ColumnMapping,
    ProjectBuilding,
    get_ancestors,
    unmatch_snapshot_tree as unmatch_snapshot,
    CanonicalBuilding,
    ASSESSED_BS,
    PORTFOLIO_BS,
    GREEN_BUTTON_BS,
    PropertyState,
)
from seed.data_importer.tasks import (
    map_data,
    remap_data,
    match_buildings,
    save_raw_data as task_save_raw,
)
from seed.utils.api import api_endpoint
from seed.utils.buildings import (
    get_columns as utils_get_columns,
    get_buildings_for_user_count
)
from seed.utils.cache import get_cache, set_cache
from seed.utils.generic import median, round_down_hundred_thousand
from seed.utils.mapping import get_mappable_types, get_mappable_columns
from seed.utils.projects import (
    get_projects,
)
from seed.utils.time import convert_to_js_timestamp
from seed.views.accounts import _get_js_role
from .. import search

DEFAULT_CUSTOM_COLUMNS = [
    'project_id',
    'project_building_snapshots__status_label__name',
    'address_line_1',
    'city',
    'state_province',
]

_log = logging.getLogger(__name__)


def angular_js_tests(request):
    """Jasmine JS unit test code covering AngularJS unit tests and ran
       by ./manage.py harvest

    """
    return render_to_response(
        'seed/jasmine_tests/AngularJSTests.html',
        locals(), context_instance=RequestContext(request),
    )


def _get_default_org(user):
    """Gets the default org for a user and returns the id, name, and
    role_level. If no default organization is set for the user, the first
    organization the user has access to is set as default if it exists.

    :param user: the user to get the default org
    :returns: tuple (Organization id, Organization name, OrganizationUser role)
    """
    org = user.default_organization
    # check if user is still in the org, i.e. s/he wasn't removed from his/her
    # default org or didn't have a set org and try to set the first one
    if (not org or not user.orgs.exists()):
        org = user.orgs.first()
        user.default_organization = org
        user.save()
    if org:
        org_id = org.pk
        org_name = org.name
        ou = user.organizationuser_set.filter(organization=org).first()
        # parent org owner has no role (None) yet has access to the sub-org
        org_user_role = _get_js_role(ou.role_level) if ou else ""
        return org_id, org_name, org_user_role
    else:
        return "", "", ""


@login_required
def home(request):
    """the main view for the app
        Sets in the context for the django template:

        * **app_urls**: a json object of all the URLs that is loaded in the JS global namespace
        * **username**: the request user's username (first and last name)
        * **AWS_UPLOAD_BUCKET_NAME**: S3 direct upload bucket
        * **AWS_CLIENT_ACCESS_KEY**: S3 direct upload client key
        * **FILE_UPLOAD_DESTINATION**: 'S3' or 'filesystem'
    """
    username = request.user.first_name + " " + request.user.last_name
    if 's3boto' in settings.DEFAULT_FILE_STORAGE.lower():
        FILE_UPLOAD_DESTINATION = 'S3'
        AWS_UPLOAD_BUCKET_NAME = settings.AWS_BUCKET_NAME
        AWS_CLIENT_ACCESS_KEY = settings.AWS_UPLOAD_CLIENT_KEY
    elif 'FileSystemStorage' in settings.DEFAULT_FILE_STORAGE:
        FILE_UPLOAD_DESTINATION = 'filesystem'
    else:
        msg = "Only S3 and FileSystemStorage backends are supported"
        raise ImproperlyConfigured(msg)

    initial_org_id, initial_org_name, initial_org_user_role = _get_default_org(
        request.user
    )

    return render_to_response(
        'seed/index.html',
        locals(), context_instance=RequestContext(request),
    )

@api_endpoint
@ajax_request
def version(request):
    """
    Returns the SEED version and current git sha
    """
    manifest_path = os.path.dirname(os.path.realpath(__file__)) + '/../../package.json'
    with open(manifest_path) as package_json:
        manifest = json.load(package_json)

    sha = subprocess.check_output(['git', 'rev-parse', '--short', 'HEAD']).strip()

    return {
        'version': manifest['version'],
        'sha': sha
    }


@api_endpoint
@ajax_request
@login_required
def create_pm_mapping(request):
    """Create a mapping for PortfolioManager input columns.

    Payload::

        {
            columns: [ "name1", "name2", ... , "nameN"],
        }

    Returns::

        {
            success: true,
            mapping: [
                [
                    "name1",
                    "mapped1", {
                        bedes: true|false,
                        numeric: true|false
                    }
                ],
                [
                    "name2",
                    "mapped2", {
                        bedes: true|false,
                        numeric: true|false
                    }
                ],
                ...
                [
                    "nameN",
                    "mappedN", {
                        bedes: true|false,
                        numeric: true|false
                    }
                ]
            ]
        }
        -- OR --
        {
            success: false,
            reason: "message goes here"
        }
    """
    _log.info("create_pm_mapping: request.body='{}'".format(request.body))
    body = json.loads(request.body)

    # validate inputs
    invalid = vutil.missing_request_keys(['columns'], body)
    if invalid:
        return vutil.api_error(invalid)

    try:
        result = simple_mapper.get_pm_mapping('1.0', body['columns'])
    except ValueError as err:
        return vutil.api_error(str(err))
    json_result = [[c] + v.as_json() for c, v in result.items()]
    return vutil.api_success(mapping=json_result)


@api_endpoint
@ajax_request
@login_required
def export_buildings(request):
    """
    Begins a building export process.

    Payload::

        {
            "export_name": "My Export",
            "export_type": "csv",
            "selected_buildings": [1234,], (optional list of building ids)
            "selected_fields": optional list of fields to export
            "select_all_checkbox": True // optional, defaults to False
        }

    Returns::

        {
            "success": True,
            "status": "success",
            "export_id": export_id; see export_buildings_download,
            "total_buildings": count of buildings,
        }
    """
    body = json.loads(request.body)

    export_name = body.get('export_name')
    export_type = body.get('export_type')

    selected_fields = body.get('selected_fields', [])
    selected_building_ids = body.get('selected_buildings', [])

    params = search.parse_body(request)

    project_id = params['project_id']

    buildings_queryset = search.orchestrate_search_filter_sort(
        params=params,
        user=request.user,
        skip_sort=True,
    )

    if body.get('select_all_checkbox', False):
        selected_buildings = buildings_queryset
    else:
        selected_buildings = buildings_queryset.filter(
            pk__in=selected_building_ids
        )

    export_id = str(uuid.uuid4())

    # If we receive a project ID, we don't actually want to export buildings,
    # we want to export ProjectBuildings -- but the frontend doesn't know that,
    # so we change the fieldnames on the backend instead so the exporter can
    # resolve them correctly
    if project_id:
        export_model = 'seed.ProjectBuilding'

        # Grab the project buildings associated with the given project id and
        # buildings list
        selected_buildings = ProjectBuilding.objects.filter(
            project_id=project_id,
            building_snapshot__in=tuple(
                selected_buildings.values_list('pk', flat=True)
            ),  # NOQA
        )

        # Swap the requested fieldnames to reflect the new point of reference
        _selected_fields = []
        for field in selected_fields:
            components = field.split("__", 1)
            if (components[0] == 'project_building_snapshots'
                    and len(components) > 1):
                _selected_fields.append(components[1])
            else:
                _selected_fields.append("building_snapshot__%s" % field)
        selected_fields = _selected_fields
    else:
        export_model = 'seed.BuildingSnapshot'

    building_ids = tuple(selected_buildings.values_list('pk', flat=True))
    progress_key = "export_buildings__%s" % export_id
    result = {
        'progress_key': progress_key,
        'status': 'not-started',
        'progress': 0,
        'buildings_processed': 0,
        'total_buildings': len(building_ids),
    }
    set_cache(progress_key, result['status'], result)

    tasks.export_buildings.delay(
        export_id,
        export_name,
        export_type,
        building_ids,
        export_model,
        selected_fields,
    )

    return {
        "success": True,
        "status": "success",
        'progress': 100,
        'progress_key': progress_key,
        "export_id": export_id,
        "total_buildings": len(building_ids),
    }


@api_endpoint
@ajax_request
@login_required
def export_buildings_progress(request):
    """
    Returns current progress on building export process.

    Payload::

        {
            "export_id": export_id from export_buildings
        }

    Returns::

        {
            'success': True,
            'status': 'success or error',
            'message': 'error message, if any',
            'buildings_processed': number of buildings exported
        }
    """
    body = json.loads(request.body)
    export_id = body.get('export_id')
    progress_key = "export_buildings__%s" % export_id
    progress_data = get_cache(progress_key)

    percent_done = progress_data['progress']
    total_buildings = progress_data['total_buildings']

    return {
        "success": True,
        "status": "success",
        'total_buildings': progress_data['total_buildings'],
        "buildings_processed": (percent_done / 100) * total_buildings
    }


@api_endpoint
@ajax_request
@login_required
def export_buildings_download(request):
    """
    Provides the url to a building export file.

    Payload::

        {
            "export_id": export_id from export_buildings
        }

    Returns::

        {
            'success': True or False,
            'status': 'success or error',
            'message': 'error message, if any',
            'url': The url to the exported file.
        }
    """
    body = json.loads(request.body)
    export_id = body.get('export_id')

    # This is non-ideal, it is returning the directory/s3 key and assumes that
    # only one file lives in that directory. This should really just return the
    # file to be downloaded. Not sure we are doing multiple downloads at the
    # moment.
    export_subdir = Exporter.subdirectory_from_export_id(export_id)

    if 'FileSystemStorage' in settings.DEFAULT_FILE_STORAGE:
        file_storage = DefaultStorage()

        try:
            files = file_storage.listdir(export_subdir)
        except OSError:
            # Likely scenario is that the file hasn't been written to disk yet.
            return {
                'success': False,
                'status': 'working'
            }

        if not files:
            return {
                'success': False,
                'status': 'error'
            }
        else:
            # get the first file in the directory -- which is the first entry
            # of the second part of the tuple
            file_name = os.path.join(export_subdir, files[1][0])

            if file_storage.exists(file_name):
                url = file_storage.url(file_name)
                return {
                    'success': True,
                    "status": "success",
                    "url": url
                }
            else:
                return {
                    'success': False,
                    'message': 'Could not find file on server',
                    'status': 'error'
                }

    else:
        keys = list(DefaultStorage().bucket.list(export_subdir))

        if not keys:
            return {
                'success': False,
                'status': 'working'
            }

        if len(keys) > 1:
            return {
                "success": False,
                "status": "error",
            }

        download_key = keys[0]
        download_url = download_key.generate_url(900)

        return {
            'success': True,
            "status": "success",
            "url": download_url
        }


@ajax_request
@login_required
def get_total_number_of_buildings_for_user(request):
    """gets a count of all buildings in the user's organizations"""
    buildings_count = get_buildings_for_user_count(request.user)

    return {'status': 'success', 'buildings_count': buildings_count}


@require_organization_id
@api_endpoint
@ajax_request
@login_required
@has_perm('requires_viewer')
def get_building(request):
    """
    Retrieves a building. If user doesn't belong to the building's org,
    fields will be masked to only those shared within the parent org's
    structure.

    :GET: Expects building_id and organization_id in query string. building_id should be the `canonical_building` ID  \
    for the building, not the BuildingSnapshot id.

    Returns::

        {
             'status': 'success or error',
             'message': 'error message, if any',
             'building': {'id': the building's id,
                          'canonical_building': the canonical building ID,
                          other fields this user has access to...
             },
             'imported_buildings': [ A list of buildings imported to create
                                     this building's record, in the same
                                     format as 'building'
                                   ],
             'projects': [
                // A list of the building's projects
                {
                    "building": {
                        "approved_date":07/30/2014,
                        "compliant": null,
                        "approver": "demo@seed.lbl.gov"
                        "approved_date": "07/30/2014"
                        "compliant": null
                        "label": {
                            "color": "red",
                            "name": "non compliant",
                            id: 1
                        }
                    }
                    "description": null
                    "id": 3
                    "is_compliance": false
                    "last_modified_by_id": 1
                    "name": "project 1"
                    "owner_id": 1
                    "slug": "project-1"
                    "status": 1
                    "super_organization_id": 1
                },
                . . .
            ],
             'user_role': role of user in this org,
             'user_org_id': the org id this user belongs to
        }

    """
    building_id = request.GET.get('building_id')
    org = Organization.objects.get(pk=request.GET['organization_id'])
    canon = CanonicalBuilding.objects.get(pk=building_id)
    building = canon.canonical_snapshot
    user_orgs = request.user.orgs.all()
    parent_org = user_orgs[0].get_parent()

    if (building.super_organization in user_orgs or parent_org in user_orgs):
        exportable_field_names = None  # show all
    else:
        # User isn't in the parent org or the building's org,
        # so only show shared fields.
        exportable_fields = parent_org.exportable_fields
        exportable_field_names = exportable_fields.values_list('name',
                                                               flat=True)

    building_dict = building.to_dict(exportable_field_names)

    ancestors = get_ancestors(building)

    # Add child node (in case it hasn't yet been matched with any other
    # buildings). When this happens, ancestors should also be the empty list.
    if building.source_type in [ASSESSED_BS, PORTFOLIO_BS, GREEN_BUTTON_BS]:
        ancestors.append(building)
    imported_buildings_list = []
    for b in ancestors:
        d = b.to_dict(exportable_field_names)
        # get deleted import file names without throwing an error
        imp_file = ImportFile.raw_objects.get(pk=b.import_file_id)
        d['import_file_name'] = imp_file.filename_only
        # do not show deleted import file sources
        if not imp_file.deleted:
            imported_buildings_list.append(d)
    imported_buildings_list.sort(key=lambda x: x['source_type'])

    projects = get_projects(building, org)
    ou = request.user.organizationuser_set.filter(
        organization=building.super_organization
    ).first()

    return {
        'status': 'success',
        'building': building_dict,
        'labels': [l.to_dict() for l in canon.labels.all()],
        'imported_buildings': imported_buildings_list,
        'projects': projects,
        'user_role': _get_js_role(ou.role_level) if ou else "",
        'user_org_id': ou.organization.pk if ou else "",
    }


@api_endpoint
@ajax_request
@login_required
@has_perm('requires_viewer')
@require_organization_id
def get_datasets_count(request):
    """
    Retrieves the number of datasets for an org.

    :GET: Expects organization_id in the query string.

    Returns::

        {
            'status': 'success',
            'datasets_count': Number of datasets belonging to this org.
        }

    """
    org_id = request.GET['organization_id']

    # first make sure that the organization id exists
    if Organization.objects.filter(pk=request.GET['organization_id']).exists():
        datasets_count = Organization.objects.get(pk=org_id).import_records.\
            all().distinct().count()
        return {'status': 'success', 'datasets_count': datasets_count}
    else:
        message = {
            'status': 'error',
            'message': 'Could not find organization_id: {}'.format(org_id)
        }
        return HttpResponse(json.dumps(message),
                            content_type='application/json',
                            status=400)


@ajax_request
def public_search(request):
    """the public API unauthenticated endpoint

    see ``search_buildings`` for the non-public version
    """
    orgs = search.get_orgs_w_public_fields()
    search_results, building_count = search.search_public_buildings(
        request, orgs
    )
    search_results = search.remove_results_below_q_threshold(search_results)
    search_results = search.paginate_results(request, search_results)
    search_results = search.mask_results(search_results)
    return {
        'status': 'success',
        'buildings': search_results,
        'number_matching_search': building_count,
        'number_returned': len(search_results)
    }


@api_endpoint
@ajax_request
@login_required
def search_buildings(request):
    """
    Retrieves a paginated list of CanonicalBuildings matching search params.

    Payload::

        {
            'q': a string to search on (optional),
            'show_shared_buildings': True to include buildings from other orgs in this user's org tree,
            'order_by': which field to order by (e.g. pm_property_id),
            'import_file_id': ID of an import to limit search to,
            'filter_params': {
                a hash of Django-like filter parameters to limit query.  See seed.search.filter_other_params.
                If 'project__slug' is included and set to a project's slug, buildings will include associated labels
                for that project.
            }
            'page': Which page of results to retrieve (default: 1),
            'number_per_page': Number of buildings to retrieve per page (default: 10),
        }

    Returns::

        {
            'status': 'success',
            'buildings': [
                {
                    all fields for buildings the request user has access to, e.g.:
                        'canonical_building': the CanonicalBuilding ID of the building,
                        'pm_property_id': ID of building (from Portfolio Manager),
                        'address_line_1': First line of building's address,
                        'property_name': Building's name, if any
                    ...
                }...
            ]
            'number_matching_search': Total number of buildings matching search,
            'number_returned': Number of buildings returned for this page
        }
    """
    params = search.parse_body(request)

    orgs = request.user.orgs.select_related('parent_org').all()
    parent_org = orgs[0].parent_org

    buildings_queryset = search.orchestrate_search_filter_sort(
        params=params,
        user=request.user,
    )

    below_threshold = (
        parent_org and parent_org.query_threshold and
        len(buildings_queryset) < parent_org.query_threshold
    )

    buildings, building_count = search.generate_paginated_results(
        buildings_queryset,
        number_per_page=params['number_per_page'],
        page=params['page'],
        # Generally just orgs, sometimes all orgs with public fields.
        whitelist_orgs=orgs,
        below_threshold=below_threshold,
        matching=False
    )

    return {
        'status': 'success',
        'buildings': buildings,
        'number_matching_search': building_count,
        'number_returned': len(buildings)
    }


@api_endpoint
@ajax_request
@login_required
def search_building_snapshots(request):
    """
    Retrieves a paginated list of BuildingSnapshots matching search params.

    Payload::

        {
            'q': a string to search on (optional),
            'order_by': which field to order by (e.g. pm_property_id),
            'import_file_id': ID of an import to limit search to,
            'filter_params': {
                a hash of Django-like filter parameters to limit query.  See seed.search.filter_other_params.
            }
            'page': Which page of results to retrieve (default: 1),
            'number_per_page': Number of buildings to retrieve per page (default: 10),
        }

    Returns::

        {
            'status': 'success',
            'buildings': [
                {
                    'pm_property_id': ID of building (from Portfolio Manager),
                    'address_line_1': First line of building's address,
                    'property_name': Building's name, if any
                }...
            ]
            'number_matching_search': Total number of buildings matching search,
            'number_returned': Number of buildings returned for this page
        }
    """
    body = json.loads(request.body)
    q = body.get('q', '')
    other_search_params = body.get('filter_params', {})
    # order_by = body.get('order_by', 'pm_property_id')
    # if not order_by or order_by == '':
    #     order_by = 'pm_property_id'
    order_by = 'id'
    sort_reverse = body.get('sort_reverse', False)
    page = int(body.get('page', 1))
    number_per_page = int(body.get('number_per_page', 10))
    import_file_id = body.get(
        'import_file_id'
    ) or other_search_params.get('import_file_id')
    if sort_reverse:
        order_by = "-%s" % order_by

    # TODO: remove the hard coded assessments
    # only search in ASSESSED_BS, PORTFOLIO_BS, GREEN_BUTTON_BS
    # FIXME: changing to PropertyState -- but should probably be PropertyView
    building_snapshots = PropertyState.objects.order_by(order_by).filter(
        import_file__pk=import_file_id,
        # source_type__in=[ASSESSED_BS, PORTFOLIO_BS, GREEN_BUTTON_BS],
    )

    fieldnames = [
        # 'pm_property_id',
        'address_line_1',
        'property_name',
    ]
    # add some filters to the dict of known column names so search_buildings
    # doesn't parse them as extra_data
    db_columns = get_mappable_types()
    db_columns['children__isnull'] = ''
    db_columns['children'] = ''
    db_columns['project__slug'] = ''
    db_columns['import_file_id'] = ''

    buildings_queryset = search.search_buildings(
        q, fieldnames=fieldnames, queryset=building_snapshots
    )
    buildings_queryset = search.filter_other_params(
        buildings_queryset, other_search_params, db_columns
    )
    buildings, building_count = search.generate_paginated_results(
        buildings_queryset, number_per_page=number_per_page, page=page, matching=True
    )

    _log.debug("I found {} buildings".format(building_count))

    return {
        'status': 'success',
        'buildings': buildings,
        'number_matching_search': building_count,
        'number_returned': len(buildings)
    }


@ajax_request
@login_required
def get_default_columns(request):
    """Get default columns for building list view.

    front end is expecting a JSON object with an array of field names

    Returns::

        {
            "columns": ["project_id", "name", "gross_floor_area"]
        }
    """
    columns = request.user.default_custom_columns

    if columns == '{}' or isinstance(columns, dict):
        columns = DEFAULT_CUSTOM_COLUMNS
    if isinstance(columns, unicode):
        # PostgreSQL 9.1 stores JsonField as unicode
        columns = json.loads(columns)

    return {
        'columns': columns,
    }


@ajax_request
@login_required
def get_default_building_detail_columns(request):
    """Get default columns for building detail view.

    front end is expecting a JSON object with an array of field names

    Returns::

        {
            "columns": ["project_id", "name", "gross_floor_area"]
        }
    """
    columns = request.user.default_building_detail_custom_columns

    if columns == '{}' or isinstance(columns, dict):
        # Return empty result, telling the FE to show all.
        columns = []
    if isinstance(columns, unicode):
        # PostgreSQL 9.1 stores JsonField as unicode
        columns = json.loads(columns)

    return {
        'columns': columns,
    }


def _set_default_columns_by_request(body, user, field):
    """sets the default value for the user's default_custom_columns"""
    columns = body['columns']
    show_shared_buildings = body.get('show_shared_buildings')
    setattr(user, field, columns)
    if show_shared_buildings is not None:
        user.show_shared_buildings = show_shared_buildings
    user.save()
    return {}


@ajax_request
@login_required
def set_default_columns(request):
    body = json.loads(request.body)
    return _set_default_columns_by_request(body, request.user, 'default_custom_columns')


@ajax_request
@login_required
def set_default_building_detail_columns(request):
    body = json.loads(request.body)
    return _set_default_columns_by_request(body, request.user, 'default_building_detail_custom_columns')


@require_organization_id
@ajax_request
@login_required
@has_perm('requires_viewer')
def get_columns(request):
    """returns a JSON list of columns a user can select as his/her default

    :GET: Expects organization_id in the query string.
    """
    all_fields = request.GET.get('all_fields', '')
    all_fields = True if all_fields.lower() == 'true' else False
    return utils_get_columns(request.GET['organization_id'], all_fields)


@api_endpoint
@ajax_request
@login_required
@has_perm('requires_member')
def save_match(request):
    """
    Adds or removes a match between two BuildingSnapshots.
    Creating a match creates a new BuildingSnapshot with merged data.

    Payload::

        {
            'organization_id': current user organization id,
            'source_building_id': ID of first BuildingSnapshot,
            'target_building_id': ID of second BuildingSnapshot,
            'create_match': True to create match, False to remove it,
            'organization_id': ID of user's organization
        }

    Returns::

        {
            'status': 'success',
            'child_id': The ID of the newly-created BuildingSnapshot
                        containing merged data from the two parents.
        }
    """
    body = json.loads(request.body)
    create = body.get('create_match')
    b1_pk = body['source_building_id']
    b2_pk = body.get('target_building_id')
    child_id = None

    # check some perms
    b1 = BuildingSnapshot.objects.get(pk=b1_pk)
    if create:
        b2 = BuildingSnapshot.objects.get(pk=b2_pk)
        if b1.super_organization_id != b2.super_organization_id:
            return {
                'status': 'error',
                'message': (
                    'Only buildings within an organization can be matched'
                )
            }
    if b1.super_organization_id != int(body.get('organization_id')):
        return {
            'status': 'error',
            'message': (
                'The source building does not belong to the organization'
            )
        }

    if create:
        child_id, changelist = save_snapshot_match(
            b1_pk, b2_pk, user=request.user, match_type=2, default_pk=b2_pk
        )
        child_id = child_id.pk
        cb = CanonicalBuilding.objects.get(buildingsnapshot__id=child_id)
        AuditLog.objects.log_action(
            request, cb, body['organization_id'],
            action_note='Matched building.'
        )
    else:
        cb = b1.canonical_building or b1.co_parent.canonical_building
        AuditLog.objects.log_action(
            request, cb, body['organization_id'],
            action_note='Unmatched building.'
        )
        unmatch_snapshot(b1_pk)
    resp = {
        'status': 'success',
        'child_id': child_id,
    }
    return resp


@api_endpoint
@ajax_request
@login_required
@has_perm('requires_viewer')
def get_match_tree(request):
    """returns the BuildingSnapshot tree

    :GET: Expects organization_id and building_id in the query string

    Returns::

        {
            'status': 'success',
            'match_tree': [ // array of all the members of the tree
                {
                    "id": 333,
                    "coparent": 223,
                    "child": 443,
                    "parents": [],
                    "canonical_building_id": 1123
                },
                {
                    "id": 223,
                    "coparent": 333,
                    "child": 443,
                    "parents": [],
                    "canonical_building_id": 1124
                },
                {
                    "id": 443,
                    "coparent": null,
                    "child": 9933,
                    "parents": [333, 223],
                    "canonical_building_id": 1123
                },
                {
                    "id": 9933,
                    "coparent": null,
                    "child": null,
                    "parents": [443],
                    "canonical_building_id": 1123
                },
                ...
            ]
        }
    """
    building_id = request.GET.get('building_id', '')
    bs = BuildingSnapshot.objects.get(pk=building_id)
    # since our tree has the structure of two parents and one child, we can go
    # to the tip and look up, otherwise it's hard to keep track of the
    # co-parent trees of the children.
    tree = bs.tip.parent_tree + [bs.tip]
    tree = map(lambda b: b.to_dict(), tree)
    return {
        'status': 'success',
        'match_tree': tree,
    }


def _parent_tree_coparents(snapshot):
    """
    Takes a BuildingSnapshot inst. Climbs the snapshot tree upward and
    returns (root, parent_coparents,) where parent_coparents is every
    coparent on the path from the root to the snapshot's coparents and
    the root node. Does not return internal nodes from the path.

    currently, the order that the coparents are returned is not specified
    and should not be relied on.

    e.g. given this tree of snapshots

                C0       C1
                 |       |
                B0  B1   |
                 \  /   B3
                  B2   /
                   \  /
                    B4  B5
                     \  /
                      B6
                       |
                      B7  B8
                       \  /
                        B9
                         \ ...

    if called with B9 as the snapshot node (note that B9's
    canonical_building will be C0), then this will return:
    (
     B0,  # root
     [B0, B1, B3, B5, B8]  # parent_coparents
    )

    if called with B4, and B4.canonical_building is C0, this
    will return:
    (
     B0,  # root
     [B0, B1, B3]  # parent_coparents
    )

    if called with B4, and B4.canonical_building is C1, this
    will return:
    (
     B3,  # root
     [B2, B3]  # parent_coparents
    )

    if called with B5 (and B5 has no canonical_building), this
    will use B5's coparent's canonical_building and will return:
    (
     B0,  # root
     [B0, B1, B3]  # parent_coparents
    )

    """
    result_nodes = []
    root = snapshot
    canon = root.canonical_building

    if (not canon) and root.co_parent and root.co_parent.canonical_building:
        root = root.co_parent
        canon = root.canonical_building

    while root and not (root.parents.count() == 0):
        parents = root.parents.all()
        root = parents.filter(canonical_building=canon).first()
        coparents = parents.exclude(pk=root.pk)
        result_nodes = result_nodes + list(coparents)

    result_nodes.append(root)

    return (root, result_nodes,)


@api_endpoint
@ajax_request
@login_required
@has_perm('requires_viewer')
def get_coparents(request):
    """
    Returns the nodes in the BuildingSnapshot tree that can be unmatched.


    :GET: Expects organization_id and building_id in the query string

    Returns::

        {
            'status': 'success',
            'coparents': [
                {
                    "id": 333,
                    "coparent": 223,
                    "child": 443,
                    "parents": [],
                    "canonical_building_id": 1123
                },
                {
                    "id": 223,
                    "coparent": 333,
                    "child": 443,
                    "parents": [],
                    "canonical_building_id": 1124
                },
                ...
            ]
        }
    """
    building_id = request.GET.get('building_id', '')
    node = BuildingSnapshot.objects.get(pk=building_id)

    # we need to climb up 'root's parents to find the other matched
    # snapshots
    root, proto_result = _parent_tree_coparents(node)

    if node.canonical_building and node.co_parent:
        proto_result.append(node.co_parent)
    elif node.co_parent and node.co_parent.canonical_building:
        proto_result.append(node)

    while node.children.first():
        child = node.children.first()
        if child.co_parent:
            proto_result.append(child.co_parent)
        node = child

    result = map(lambda b: b.to_dict(), proto_result)

    tip = root.tip
    tree = tip.parent_tree + [tip]
    tree = map(lambda b: b.to_dict(), tree)
    response = {
        'status': 'success',
        'coparents': result,
        'match_tree': tree,
        'tip': tip.to_dict(),
    }

    return response


@api_endpoint
@ajax_request
@login_required
def get_PM_filter_by_counts(request):
    """
    Retrieves the number of matched and unmatched BuildingSnapshots for
    a given ImportFile record.

    :GET: Expects import_file_id corresponding to the ImportFile in question.

    Returns::

        {
            'status': 'success',
            'matched': Number of BuildingSnapshot objects that have matches,
            'unmatched': Number of BuildingSnapshot objects with no matches.
        }
    """
    import_file_id = request.GET.get('import_file_id', '')

    matched = BuildingSnapshot.objects.filter(
        import_file__pk=import_file_id,
        source_type__in=[2, 3],
        children__isnull=False
    ).count()
    unmatched = BuildingSnapshot.objects.filter(
        import_file__pk=import_file_id,
        source_type__in=[2, 3],
        children__isnull=True,
        duplicate__isnull=True
    ).count()
    duplicates = BuildingSnapshot.objects.filter(
        import_file__pk=import_file_id,
        source_type__in=[2, 3],
        duplicate__isnull=False
    ).count()
    return {
        'status': 'success',
        'matched': matched,
        'unmatched': unmatched,
        'duplicates': duplicates,
    }


@api_endpoint
@ajax_request
@login_required
def delete_duplicates_from_import_file(request):
    """
    Retrieves the number of matched and unmatched BuildingSnapshots for
    a given ImportFile record.

    :GET: Expects import_file_id corresponding to the ImportFile in question.

    Returns::

        {
            "status": "success",
            "deleted": "Number of duplicates deleted"
        }
    """
    import_file_id = request.GET.get('import_file_id', '')

    orig_duplicate_ct = BuildingSnapshot.objects.filter(
        import_file__pk=import_file_id,
        source_type__in=[2, 3],
        duplicate__isnull=False
    ).count()
    BuildingSnapshot.objects.filter(
        import_file__pk=import_file_id,
        source_type__in=[2, 3],
        duplicate__isnull=False
    ).delete()
    new_duplicate_ct = BuildingSnapshot.objects.filter(
        import_file__pk=import_file_id,
        source_type__in=[2, 3],
        duplicate__isnull=False
    ).count()
    return {
        'status': 'success',
        'deleted': orig_duplicate_ct - new_duplicate_ct,
    }


def get_column_mapping_suggestions(request):
    pass

from django.contrib.auth.mixins import LoginRequiredMixin
from django.http import HttpResponse
from rest_framework import viewsets
from seed.decorators import ajax_request_class
from seed.utils.api import api_endpoint_class
from rest_framework.decorators import detail_route


class DataFileViewSet(LoginRequiredMixin, viewsets.ViewSet):

    @api_endpoint_class
    @ajax_request_class
    @detail_route(methods=['get'])
    def mapping_suggestions(self, request, pk):
        """
        Returns suggested mappings from an uploaded file's headers to known
        data fields.

        Returns::
            {
                'status': 'success',
                'suggested_column_mappings': {
                    column header from file: [ (destination_column, score) ...]
                    ...
                },
                'building_columns': [ a list of all possible columns ],
                'building_column_types': [a list of column types corresponding to building_columns],
            }
        ---
        parameter_strategy: replace
        parameters:
            - name: pk
              description: import_file_id
              required: true
              paramType: query
            - name: organization_id
              description: The organization_id for this user's organization
              required: true
              paramType: query
        """
        result = {'status': 'success'}

        body = request.data
        org_id = request.query_params.get('organization_id', None)

        membership = OrganizationUser.objects.select_related('organization') \
            .get(organization_id=org_id, user=request.user)
        organization = membership.organization

        import_file = ImportFile.objects.get(pk=pk,
                                             import_record__super_organization_id=organization.pk)

        # Make a dictionary of the column names and their respective types.
        # Build this dictionary from BEDES fields (the null organization columns,
        # and all of the column mappings that this organization has previously
        # saved.
        mappable_types = get_mappable_types()
        field_names = mappable_types.keys()
        column_types = {}

        # Note on exclude:
        # mappings get created to mappable types but we deal with them manually
        # so don't include them here
        columns = list(
            Column.objects.select_related('unit')
            .filter(Q(mapped_mappings__super_organization_id=org_id) | Q(organization__isnull=True))
            .exclude(column_name__in=field_names)
        )

<<<<<<< HEAD
        for c in columns:
            if c.unit:
                unit = c.unit.get_unit_type_display()
=======
    for c in columns:
        if c.unit:
            unit = c.unit.get_unit_type_display()
        else:
            unit = 'string'
        column_types[c.column_name] = {
            'unit_type': unit.lower(),
            'schema': '',
            'table': 'PropertyState'
        }

    db_columns = copy.deepcopy(mappable_types)
    for k, v in db_columns.items():
        db_columns[k] = {
            'unit_type': v if v else 'string',
            'schema': 'BEDES',
            'table': 'PropertyState'
        }
    column_types.update(db_columns)

    # Portfolio manager files have their own mapping scheme
    if import_file.from_portfolio_manager:
        _log.info("map Portfolio Manager input file")
        suggested_mappings = {}
        ver = import_file.source_program_version

        # if there is no pm mapping found but the file has already been matched
        # then effectively the mappings are already known with a confidence of 100
        no_pm_mappings_confience = 100 if import_file.matching_done else 0

        for col, item in simple_mapper.get_pm_mapping(
                ver, import_file.first_row_columns,
                include_none=True).items():
            if item is None:
                suggested_mappings[col] = (col, no_pm_mappings_confience)
>>>>>>> 22a5b917
            else:
                unit = 'string'
            column_types[c.column_name] = {
                'unit_type': unit.lower(),
                'schema': '',
            }

        db_columns = copy.deepcopy(mappable_types)
        for k, v in db_columns.items():
            db_columns[k] = {
                'unit_type': v if v else 'string',
                'schema': 'BEDES',
            }
        column_types.update(db_columns)

        # Portfolio manager files have their own mapping scheme
        if import_file.from_portfolio_manager:
            _log.info("map Portfolio Manager input file")
            suggested_mappings = {}
            ver = import_file.source_program_version

            # if there is no pm mapping found but the file has already been matched
            # then effectively the mappings are already known with a confidence of 100
            no_pm_mappings_confience = 100 if import_file.matching_done else 0

            for col, item in simple_mapper.get_pm_mapping(
                    ver, import_file.first_row_columns,
                    include_none=True).items():
                if item is None:
                    suggested_mappings[col] = (col, no_pm_mappings_confience)
                else:
                    cleaned_field = item.field
                    suggested_mappings[col] = (cleaned_field, 100)

        else:
            # All other input types
            suggested_mappings = mapper.build_column_mapping(
                import_file.first_row_columns,
                column_types.keys(),
                previous_mapping=get_column_mapping,
                map_args=[organization],
                thresh=20  # percentage match we require
            )
            # replace None with empty string for column names
            for m in suggested_mappings:
                dest, conf = suggested_mappings[m]
                if dest is None:
                    suggested_mappings[m][0] = u''

        # Only db columns on BuildingSnapshot
        building_columns = set(sorted(field_names))

<<<<<<< HEAD
        # Only columns from Column table. Notice we're removing any db columns
        # from this list. TODO nicholasserra this should probably happen above.
        extra_data_columns = set(sorted(column_types.keys())) - building_columns
=======
    # Only columns from Column table. Notice we're removing any db columns
    # from this list. TODO: nicholasserra this should probably happen above.
    extra_data_columns = set(sorted(column_types.keys())) - building_columns
>>>>>>> 22a5b917

        result['suggested_column_mappings'] = suggested_mappings
        result['building_columns'] = list(building_columns)
        result['extra_data_columns'] = list(extra_data_columns)
        result['building_column_types'] = column_types

        return HttpResponse(json.dumps(result))


@api_endpoint
@ajax_request
@login_required
def get_raw_column_names(request):
    """
    Retrieves a list of all column names from an ImportFile.

    Payload::

        {
            'import_file_id': The ID of the ImportFile
        }

    Returns::

        {
            'status': 'success',
            'raw_columns': [
                list of strings of the header row of the ImportFile
            ]
        }
    """
    body = json.loads(request.body)
    import_file = ImportFile.objects.get(pk=body.get('import_file_id'))

    return {
        'status': 'success',
        'raw_columns': import_file.first_row_columns
    }


@api_endpoint
@ajax_request
@login_required
def get_first_five_rows(request):
    """
    Retrieves the first five rows of an ImportFile.

    Payload::

        {
            'import_file_id': The ID of the ImportFile
        }

    Returns::

        {
            'status': 'success',
            'first_five_rows': [
                [list of strings of header row],
                [list of strings of first data row],
                ...
                [list of strings of fifth data row]
            ]
        }
    """
    body = json.loads(request.body)
    import_file = ImportFile.objects.get(pk=body.get('import_file_id'))

    '''
    import_file.cached_second_to_fifth_row is a field that contains the first
    4 lines of data from the file, split on newlines, delimited by
    ROW_DELIMITER. This becomes an issue when fields have newlines in them,
    so the following is to handle newlines in the fields.
    '''
    lines = []
    for l in import_file.cached_second_to_fifth_row.splitlines():
        if ROW_DELIMITER in l:
            lines.append(l)
        else:
            # Line caused by newline in data, concat it to previous line.
            index = len(lines) - 1
            lines[index] = lines[index] + '\n' + l

    rows = [r.split(ROW_DELIMITER) for r in lines]

    return {
        'status': 'success',
        'first_five_rows': [
            dict(
                zip(import_file.first_row_columns, row)
            ) for row in rows
        ]
    }


def _column_fields_to_columns(fields, organization):
    """Take a list of str, and turn it into a list of Column objects.

    :param fields: list of str. (optionally a single string).
    :param organization: superperms.Organization instance.
    :returns: list of Column instances.
    """
    if fields is None:
        return None

    col_fields = []  # Container for the strings of the column_names
    if isinstance(fields, list):
        col_fields.extend(fields)
    else:
        col_fields = [fields]

    cols = []  # Container for our Column instances.

    # It'd be nice if we could do this in a batch.
    for col_name in col_fields:
        if not col_name:
            continue

        col = None

        is_extra_data = col_name not in get_mappable_columns()
        org_col = Column.objects.filter(
            organization=organization,
            column_name=col_name,
            is_extra_data=is_extra_data
        ).first()

        if org_col is not None:
            col = org_col

        else:
            # Try for "global" column definitions, e.g. BEDES.
            global_col = Column.objects.filter(
                organization=None,
                column_name=col_name
            ).first()

            if global_col is not None:
                # create organization mapped column
                global_col.pk = None
                global_col.id = None
                global_col.organization = organization
                global_col.save()

                col = global_col

            else:
                col, _ = Column.objects.get_or_create(
                    organization=organization,
                    column_name=col_name,
                    is_extra_data=is_extra_data,
                )

        cols.append(col)

    return cols


@api_endpoint
@ajax_request
@login_required
@has_perm('requires_member')
def save_column_mappings(request):
    """
    Saves the mappings between the raw headers of an ImportFile and the
    destination fields in the BuildingSnapshot model.

    Valid source_type values are found in ``seed.models.SEED_DATA_SOURCES``

    Payload::

        {
            "import_file_id": ID of the ImportFile record,
            "mappings": [
                ["destination_field": "raw_field"],  #direct mapping
                ["destination_field2":
                    ["raw_field1", "raw_field2"],  #concatenated mapping
                ...
            ]
        }

    Returns::

        {'status': 'success'}
    """
    body = json.loads(request.body)
    import_file = ImportFile.objects.get(pk=body.get('import_file_id'))
    organization = import_file.import_record.super_organization
    mappings = body.get('mappings', [])
    for mapping in mappings:
        dest_field, raw_field = mapping
        if dest_field == '':
            dest_field = None

        dest_cols = _column_fields_to_columns(dest_field, organization)
        raw_cols = _column_fields_to_columns(raw_field, organization)
        try:
            column_mapping, created = ColumnMapping.objects.get_or_create(
                super_organization=organization,
                column_raw__in=raw_cols,
            )
        except ColumnMapping.MultipleObjectsReturned:
            # handle the special edge-case where remove dupes doesn't get
            # called by ``get_or_create``
            ColumnMapping.objects.filter(
                super_organization=organization,
                column_raw__in=raw_cols,
            ).delete()
            column_mapping, created = ColumnMapping.objects.get_or_create(
                super_organization=organization,
                column_raw__in=raw_cols,
            )

        # Clear out the column_raw and column mapped relationships.
        column_mapping.column_raw.clear()
        column_mapping.column_mapped.clear()

        # Add all that we got back from the interface back in the M2M rel.
        [column_mapping.column_raw.add(raw_col) for raw_col in raw_cols]
        if dest_cols is not None:
            [
                column_mapping.column_mapped.add(dest_col)
                for dest_col in dest_cols
            ]

        column_mapping.user = request.user
        column_mapping.save()

    return {'status': 'success'}


@api_endpoint
@ajax_request
@login_required
@has_perm('can_modify_data')
def create_dataset(request):
    """
    Creates a new empty dataset (ImportRecord).

    Payload::

        {
            "name": Name of new dataset, e.g. "2013 city compliance dataset"
            "organization_id": ID of the org this dataset belongs to
        }

    Returns::

        {
            'status': 'success',
            'id': The ID of the newly-created ImportRecord,
            'name': The name of the newly-created ImportRecord
        }
    """
    body = json.loads(request.body)

    # validate inputs
    invalid = vutil.missing_request_keys(['organization_id'], body)
    if invalid:
        return vutil.api_error(invalid)
    invalid = vutil.typeof_request_values({'organization_id': int}, body)
    if invalid:
        return vutil.api_error(invalid)

    org_id = int(body['organization_id'])

    try:
        _log.info("create_dataset: getting Organization for id=({})".format(org_id))
        org = Organization.objects.get(pk=org_id)
    except Organization.DoesNotExist:
        return {"status": 'error',
                'message': 'organization_id not provided'}
    record = ImportRecord.objects.create(
        name=body['name'],
        app="seed",
        start_time=datetime.datetime.now(),
        created_at=datetime.datetime.now(),
        last_modified_by=request.user,
        super_organization=org,
        owner=request.user,
    )

    return {
        'status': 'success',
        'id': record.pk,
        'name': record.name,
    }


@require_organization_id
@api_endpoint
@ajax_request
@login_required
def get_datasets(request):
    """
    Retrieves all datasets for the user's organization.

    :GET: Expects 'organization_id' of org to retrieve datasets from
        in query string.

    Returns::

        {
            'status': 'success',
            'datasets':  [
                {
                    'name': Name of ImportRecord,
                    'number_of_buildings': Total number of buildings in all ImportFiles,
                    'id': ID of ImportRecord,
                    'updated_at': Timestamp of when ImportRecord was last modified,
                    'last_modified_by': Email address of user making last change,
                    'importfiles': [
                        {
                            'name': Name of associated ImportFile, e.g. 'buildings.csv',
                            'number_of_buildings': Count of buildings in this file,
                            'number_of_mappings': Number of mapped headers to fields,
                            'number_of_cleanings': Number of fields cleaned,
                            'source_type': Type of file (see source_types),
                            'id': ID of ImportFile (needed for most operations)
                        }
                    ],
                    ...
                },
                ...
            ]
        }
    """
    from seed.models import obj_to_dict

    org = Organization.objects.get(pk=request.GET['organization_id'])
    datasets = []
    for d in ImportRecord.objects.filter(super_organization=org):
        importfiles = [obj_to_dict(f) for f in d.files]
        dataset = obj_to_dict(d)
        dataset['importfiles'] = importfiles
        if d.last_modified_by:
            dataset['last_modified_by'] = d.last_modified_by.email
        dataset['number_of_buildings'] = BuildingSnapshot.objects.filter(
            import_file__in=d.files,
            canonicalbuilding__active=True,
        ).count()
        dataset['updated_at'] = convert_to_js_timestamp(d.updated_at)
        datasets.append(dataset)

    return {
        'status': 'success',
        'datasets': datasets,
    }


@api_endpoint
@ajax_request
@login_required
def get_dataset(request):
    """
    Retrieves ImportFile objects for one ImportRecord.

    :GET: Expects dataset_id for an ImportRecord in the query string.

    Returns::

        {
            'status': 'success',
            'dataset': {
                'name': Name of ImportRecord,
                'number_of_buildings': Total number of buildings in all ImportFiles for this dataset,
                'id': ID of ImportRecord,
                'updated_at': Timestamp of when ImportRecord was last modified,
                'last_modified_by': Email address of user making last change,
                'importfiles': [
                    {
                       'name': Name of associated ImportFile, e.g. 'buildings.csv',
                       'number_of_buildings': Count of buildings in this file,
                       'number_of_mappings': Number of mapped headers to fields,
                       'number_of_cleanings': Number of fields cleaned,
                       'source_type': Type of file (see source_types),
                       'id': ID of ImportFile (needed for most operations)
                    }
                 ],
                 ...
            },
                ...
        }
    """
    from seed.models import obj_to_dict

    dataset_id = request.GET.get('dataset_id', '')
    orgs = request.user.orgs.all()
    # check if user has access to the dataset
    d = ImportRecord.objects.filter(
        super_organization__in=orgs, pk=dataset_id
    )
    if d.exists():
        d = d[0]
    else:
        return {
            'status': 'success',
            'dataset': {},
        }

    dataset = obj_to_dict(d)
    importfiles = []
    for f in d.files:
        importfile = obj_to_dict(f)
        importfile['name'] = f.filename_only
        importfiles.append(importfile)

    dataset['importfiles'] = importfiles
    if d.last_modified_by:
        dataset['last_modified_by'] = d.last_modified_by.email
    dataset['number_of_buildings'] = BuildingSnapshot.objects.filter(
        import_file__in=d.files
    ).count()
    dataset['updated_at'] = convert_to_js_timestamp(d.updated_at)

    return {
        'status': 'success',
        'dataset': dataset,
    }


@api_endpoint
@ajax_request
@login_required
@has_perm('requires_member')
def delete_dataset(request):
    """
    Deletes all files from a dataset and the dataset itself.

    :DELETE: Expects organization id and dataset id.

    Payload::

        {
            "dataset_id": 1,
            "organization_id": 1
        }

    Returns::

        {
            'status': 'success' or 'error',
            'message': 'error message, if any'
        }
    """
    body = json.loads(request.body)
    dataset_id = body.get('dataset_id', '')
    organization_id = body.get('organization_id')
    # check if user has access to the dataset
    d = ImportRecord.objects.filter(
        super_organization_id=organization_id, pk=dataset_id
    )
    if not d.exists():
        return {
            'status': 'error',
            'message': 'user does not have permission to delete dataset',
        }
    d = d[0]
    d.delete()
    return {
        'status': 'success',
    }


@api_endpoint
@ajax_request
@login_required
@has_perm('can_modify_data')
def update_dataset(request):
    """
    Updates the name of a dataset.

    Payload::

        {
            'dataset': {
                'id': The ID of the Import Record,
                'name': The new name for the ImportRecord
            }
        }

    Returns::

        {
            'status': 'success' or 'error',
            'message': 'error message, if any'
        }
    """
    body = json.loads(request.body)
    orgs = request.user.orgs.all()
    # check if user has access to the dataset
    d = ImportRecord.objects.filter(
        super_organization__in=orgs, pk=body['dataset']['id']
    )
    if not d.exists():
        return {
            'status': 'error',
            'message': 'user does not have permission to update dataset',
        }
    d = d[0]
    d.name = body['dataset']['name']
    d.save()
    return {
        'status': 'success',
    }


@api_endpoint
@ajax_request
@login_required
def get_import_file(request):
    """
    Retrieves details about an ImportFile.

    :GET: Expects import_file_id in the query string.

    Returns::

        {
            'status': 'success',
            'import_file': {
                "name": Name of the uploaded file,
                "number_of_buildings": number of buildings in the file,
                "number_of_mappings": number of mapped columns,
                "number_of_cleanings": number of cleaned fields,
                "source_type": type of data in file, e.g. 'Assessed Raw'
                "number_of_matchings": Number of matched buildings in file,
                "id": ImportFile ID,
                'dataset': {
                    'name': Name of ImportRecord file belongs to,
                    'id': ID of ImportRecord file belongs to,
                    'importfiles': [  # All ImportFiles in this ImportRecord, with
                        # requested ImportFile first:
                        {'name': Name of file,
                         'id': ID of ImportFile
                        }
                        ...
                    ]
                }
            }
        }
    """
    from seed.models import obj_to_dict

    import_file_id = request.GET.get('import_file_id', '')
    orgs = request.user.orgs.all()
    import_file = ImportFile.objects.get(
        pk=import_file_id
    )
    d = ImportRecord.objects.filter(
        super_organization__in=orgs, pk=import_file.import_record_id
    )
    # check if user has access to the import file
    if not d.exists():
        return {
            'status': 'success',
            'import_file': {},
        }

    f = obj_to_dict(import_file)
    f['name'] = import_file.filename_only
    f['dataset'] = obj_to_dict(import_file.import_record)
    # add the importfiles for the matching select
    f['dataset']['importfiles'] = []
    files = f['dataset']['importfiles']
    for i in import_file.import_record.files:
        files.append({
            'name': i.filename_only,
            'id': i.pk
        })
    # make the first element in the list the current import file
    i = files.index({
        'name': import_file.filename_only,
        'id': import_file.pk
    })
    files[0], files[i] = files[i], files[0]

    return {
        'status': 'success',
        'import_file': f,
    }


@api_endpoint
@ajax_request
@login_required
@has_perm('requires_member')
def delete_file(request):
    """
    Deletes an ImportFile from a dataset.

    Payload::

        {
            "file_id": "ImportFile id",
            "organization_id": "current user organization id as integer"
        }

    Returns::

        {
            'status': 'success' or 'error',
            'message': 'error message, if any'
        }
    """
    if request.method != 'DELETE':
        return {
            'status': 'error',
            'message': 'only HTTP DELETE allowed',
        }
    body = json.loads(request.body)
    file_id = body.get('file_id', '')
    import_file = ImportFile.objects.get(pk=file_id)
    d = ImportRecord.objects.filter(
        super_organization_id=body['organization_id'],
        pk=import_file.import_record.pk
    )
    # check if user has access to the dataset
    if not d.exists():
        return {
            'status': 'error',
            'message': 'user does not have permission to delete file',
        }

    import_file.delete()
    return {
        'status': 'success',
    }


@api_endpoint
@ajax_request
@login_required
@has_perm('can_modify_data')
def save_raw_data(request):
    """
    Starts a background task to import raw data from an ImportFile
    into BuildingSnapshot objects.

    Payload::

        {
            'file_id': The ID of the ImportFile to be saved
        }

    Returns::

        {
            'status': 'success' or 'error',
            'progress_key': ID of background job, for retrieving job progress
        }
    """
    body = json.loads(request.body)
    import_file_id = body.get('file_id')
    if not import_file_id:
        return {'status': 'error'}

    return task_save_raw(import_file_id)


@api_endpoint
@ajax_request
@login_required
@has_perm('can_modify_data')
def start_mapping(request):
    """
    Starts a background task to convert imported raw data into
    BuildingSnapshots, using user's column mappings.

    Payload::

        {
            'file_id': The ID of the ImportFile to be mapped
        }

    Returns::

        {
            'status': 'success' or 'error',
            'progress_key': ID of background job, for retrieving job progress
        }
    """
    body = json.loads(request.body)
    import_file_id = body.get('file_id')
    if not import_file_id:
        return {'status': 'error'}

    return map_data(import_file_id)


@api_endpoint
@ajax_request
@login_required
@has_perm('can_modify_data')
def remap_buildings(request):
    """
    Re-run the background task to remap buildings as if it hadn't happened at
    all. Deletes mapped buildings for a given ImportRecord, resets status.

    NB: will not work if buildings have been merged into CanonicalBuilings.

    Payload::

        {
            'file_id': The ID of the ImportFile to be remapped
        }

    Returns::

        {
            'status': 'success' or 'error',
            'progress_key': ID of background job, for retrieving job progress
        }
    """
    body = json.loads(request.body)
    import_file_id = body.get('file_id')
    if not import_file_id:
        return {'status': 'error', 'message': 'Import File does not exist'}

    return remap_data(import_file_id)


@api_endpoint
@ajax_request
@login_required
@has_perm('can_modify_data')
def start_system_matching(request):
    """
    Starts a background task to attempt automatic matching between buildings
    in an ImportFile with other existing buildings within the same org.

    Payload::

        {
            'file_id': The ID of the ImportFile to be matched
        }

    Returns::

        {
            'status': 'success' or 'error',
            'progress_key': ID of background job, for retrieving job progress
        }
    """
    body = json.loads(request.body)
    import_file_id = body.get('file_id')
    if not import_file_id:
        return {'status': 'error'}

    return match_buildings(import_file_id, request.user.pk)


@api_endpoint
@ajax_request
@login_required
def progress(request):
    """
    Get the progress (percent complete) for a task.

    Payload::

        {
            'progress_key': The progress key from starting a background task
        }

    Returns::

        {
            'progress_key': The same progress key,
            'progress': Percent completion
        }
    """

    progress_key = json.loads(request.body).get('progress_key')

    if get_cache(progress_key):
        return get_cache(progress_key)
    else:
        return {
            'progress_key': progress_key,
            'progress': 0,
            'status': 'waiting'
        }


@api_endpoint
@ajax_request
@login_required
@has_perm('can_modify_data')
def update_building(request):
    """
    Manually updates a building's record.  Creates a new BuildingSnapshot for
    the resulting changes.

    :PUT:

    Payload::

        {
            "organization_id": "organization id as integer",
            "building":
                {
                    "canonical_building": "canonical building ID as integer"
                    "fieldname": "value",
                    "...": "Remaining fields in the BuildingSnapshot; see get_columns() endpoint for complete list."
                }
        }

    Returns::

        {
            "status": "success",
            "child_id": "The ID of the newly-created BuildingSnapshot"
        }
    """
    body = json.loads(request.body)
    # Will be a dict representation of a hydrated building, incl pk.
    building = body.get('building')
    org_id = body['organization_id']
    canon = CanonicalBuilding.objects.get(pk=building['canonical_building'])
    old_snapshot = canon.canonical_snapshot

    new_building = models.update_building(old_snapshot, building, request.user)

    resp = {'status': 'success',
            'child_id': new_building.pk}

    AuditLog.objects.log_action(request, canon, org_id, resp)
    return resp


@api_endpoint
@ajax_request
@login_required
@permission_required('seed.can_access_admin')
def delete_organization_buildings(request):
    """
    Starts a background task to delete all BuildingSnapshots
    in an org.

    :GET: Expects 'org_id' for the organization.

    Returns::

        {
            'status': 'success' or 'error',
            'progress_key': ID of background job, for retrieving job progress
        }
    """
    org_id = request.GET.get('org_id', '')
    deleting_cache_key = get_prog_key(
        'delete_organization_buildings',
        org_id
    )
    tasks.delete_organization_buildings.delay(org_id, deleting_cache_key)
    return {
        'status': 'success',
        'progress': 0,
        'progress_key': deleting_cache_key
    }


@api_endpoint
@ajax_request
@login_required
@permission_required('seed.can_access_admin')
def delete_organization(request):
    """
    Starts a background task to delete an organization and all related data.

    :GET: Expects 'org_id' for the organization.

    Returns::

        {
            'status': 'success' or 'error',
            'progress_key': ID of background job, for retrieving job progress
        }
    """
    org_id = request.GET.get('org_id', '')
    deleting_cache_key = get_prog_key(
        'delete_organization_buildings',
        org_id
    )
    tasks.delete_organization.delay(org_id, deleting_cache_key)
    return {
        'status': 'success',
        'progress': 0,
        'progress_key': deleting_cache_key
    }


@api_endpoint
@ajax_request
@login_required
@has_perm('requires_member')
def delete_buildings(request):
    """
    Deletes all BuildingSnapshots the user has selected.

    Does not delete selected_buildings where the user is not a member or owner of the organization the selected
    building belongs. Since search shows buildings across all the orgs a user belongs, it's possible for a building
    to belong to an org outside of `org_id`.

    :DELETE: Expects 'org_id' for the organization, and the search payload  similar to add_buildings/create_project

    Payload::

        {
            'organization_id': 2,
            'search_payload': {
                'selected_buildings': [2, 3, 4],
                'select_all_checkbox': False,
                'filter_params': ... // see search_buildings
            }
        }

    Returns::

        {
            'status': 'success' or 'error'
        }
    """
    # get all orgs the user is in where the user is a member or owner
    body = json.loads(request.body)
    search_payload = body['search_payload']

    params = search.process_search_params(
        body['search_payload'],
        request.user,
        is_api_request=False,
    )

    buildings_queryset = search.orchestrate_search_filter_sort(
        params=params,
        user=request.user,
        skip_sort=True,
    )

    if search_payload.get('select_all_checkbox', False):
        # only get the manually selected buildings
        selected_buildings = buildings_queryset
    else:
        selected_building_ids = search_payload.get('selected_buildings', [])
        # get all buildings matching the search params minus the de-selected
        selected_buildings = buildings_queryset.filter(
            pk__in=selected_building_ids,
        )

    tasks.log_deleted_buildings.delay(
        tuple(selected_buildings.values_list('id', flat=True)), request.user.pk
    )
    # this step might have to move into a task
    CanonicalBuilding.objects.filter(
        # This is a stop-gap solution for a bug in django-pgjson
        # https://github.com/djangonauts/django-pgjson/issues/35
        # - once a release has been made with this fixed the 'tuple'
        # casting can be removed.
        buildingsnapshot__in=tuple(selected_buildings)
    ).update(active=False)
    return {'status': 'success'}


# DMcQ: Test for building reporting


@require_organization_id
@api_endpoint
@ajax_request
@login_required
@has_perm('requires_member')
def get_building_summary_report_data(request):
    """
    This method returns basic, high-level data about a set of buildings, filtered by organization ID.

    It expects as parameters

    :GET:

    :param start_date: The starting date for the data series with the format  `YYYY-MM-DD`
    :param end_date: The starting date for the data series with the format  `YYYY-MM-DD`

    Returns::

        {
            "status": "success",
            "summary_data":
            {
                "num_buildings": "number of buildings returned from query",
                "avg_eui": "average EUI for returned buildings",
                "avg_energy_score": "average energy score for returned buildings"
            }
        }

    Units for return values are as follows:

    +-----------+---------------+
    | property  | units         |
    +===========+===============+
    | avg_eui   | kBtu/ft2/yr   |
    +-----------+---------------+

    ---

    parameters:
        - name: organization_id
          description: User's organization which should be used to filter building query results
          required: true
          type: string
          paramType: query
        - start_date:
          description: The start date for the entire dataset.
          required: true
          type: string
          paramType: query
        - end_date:
          description: The end date for the entire dataset.
          required: true
          type: string
          paramType: query

    type:
        status:
            required: true
            type: string
        summary_data:
            required: true
            type: object


    status codes:
        - code: 400
          message: Bad request, only GET method is available
        - code: 401
          message: Not authenticated
        - code: 403
          message: Insufficient rights to call this procedure

    """

    # TODO: Generate this data the right way! Will be implemented by Stephen C.
    # The following is just dummy data...

    if request.method != 'GET':
        return HttpResponseBadRequest("This view replies only to GET methods")

    # Read in x and y vars requested by client
    try:
        orgs = [request.GET['organization_id']]  # How should we capture user orgs here?
    except Exception as e:
        msg = "Error while calling the API function get_scatter_data_series, missing parameter"
        _log.error(msg)
        _log.exception(str(e))
        return HttpResponseBadRequest(msg)

    num_buildings = BuildingSnapshot.objects.filter(
        super_organization__in=orgs,
        canonicalbuilding__active=True
    ).count()

    avg_eui = 123
    avg_energy_score = 321

    data = {
        "num_buildings": num_buildings,
        "avg_eui": avg_eui,
        "avg_energy_score": avg_energy_score,
    }

    # Send back to client
    return {
        'status': 'success',
        'summary_data': data
    }


def get_raw_report_data(from_date, end_date, orgs, x_var, y_var):
    """ This method returns data used to generate graphing reports. It expects as parameters

        :GET:

        :param from_date: The starting date for the data series.  Date object.
        :param end_date: The starting date for the data series with the format. Date object.
        :param x_var: The variable name to be assigned to the "x" value in the returned data series.
        :param y_var: The variable name to be assigned to the "y" value in the returned data series.
        :param orgs: The organizations to be used when querying data.

        The x and y variables should be column names in the BuildingSnapshot table.  In theory they could
        be in the extra_data too and this works but is currently disabled.

        Returns::

            bldg_counts:  dict that looks like {year_ending : {"buildings_with_data": set(canonical ids), "buildings": set(canonical ids)}
                            This is a collection of all year_ending dates and ids
                            the canonical buildings that have data for that year
                            and those that have files with that year_ending but no
                            valid data point
                            E.G.
                            "bldg_counts"     (pending)
                                __len__    int: 8
                                2000-12-31 (140037191378512)    dict: {'buildings_w_data': set([35897, 35898]), 'buildings': set([35897, 35898])}
                                2001-12-31 (140037292480784)    dict: {'buildings_w_data': set([35897, 35898]), 'buildings': set([35897, 35898])}
            data:   dict that looks like {canonical_id : { year_ending : {'x': x_value, 'y': y_value', 'release_date': release_date, 'building_snapshot_id': building_snapshot_id}}}
                    This is the actual data for the building.  The top level key is
                    the canonical_id then the next level is the year_ending and
                    under that is the actual data.  NOTE:  If the year has files
                    for a building but no valid data there will be an entry for
                    that year but the x and y values will be None.

                    E.G.
                    "data"     (pending)
                        __len__    int: 2
                        35897 (28780560)    defaultdict: defaultdict(<type 'dict'>, {datetime.date(2001, 12, 31): {'y': 95.0, 'x': 88.0, 'release_date': datetime.datetime(2001, 12, 31, 0, 0), 'building_snapshot_id': 35854}, datetime.date(2004, 12, 31): {'y': 400000.0, 'x': 28.2, 'release_date': datetime.datetime(2004, 12, 31, 0, 0), 'building_snapshot_id': 35866}, datetime.date(2003, 12, 31): {'y': 400000.0, 'x': 28.2, 'release_date': datetime.datetime(2003, 12, 31, 0, 0), 'building_snapshot_id': 35860}, datetime.date(2009, 12, 31): {'y': 400000.0, 'x': 28.2, 'release_date': datetime.datetime(2009, 12, 31, 0, 0), 'building_snapshot_id': 35884}, datetime.date(2007, 12, 31): {'y': 400000.0, 'x': 28.2, 'release_date': datetime.datetime(2007, 12, 31, 0, 0), 'building_snapshot_id': 35878}, datetime.date(2000, 12, 31): {'y': 400000.0, 'x': 28.2, 'release_date': datetime.datetime(2000, 12, 31, 0, 0), 'building_snapshot_id': 35850}, datetime.date(2010, 12, 31): {'y': 111.0, 'x': 21.0, 'release_date': datetime.datetime(2011, 12, 31, 0, 0...  # NOQA
                            __len__    int: 8
                            2000-12-31 (140037191378512)    dict: {'y': 400000.0, 'x': 28.2, 'release_date': datetime.datetime(2000, 12, 31, 0, 0), 'building_snapshot_id': 35850}  # NOQA
                            2001-12-31 (140037292480784)    dict: {'y': 95.0, 'x': 88.0, 'release_date': datetime.datetime(2001, 12, 31, 0, 0), 'building_snapshot_id': 35854}  # NOQA

        """

    # year_ending in the BuildingSnapshot model is a DateField which
    # corresponds to a python datetime.date not a datetime.datetime.  Ensure a
    # conversion here
    try:
        from_date = from_date.date()
    except:
        pass

    try:
        end_date = end_date.date()
    except:
        pass

    # First get all building records for the orginization in the date range
    # Can't just look for those that aren't null since one of the things that
    # needs to get reported is how many for a given year do not have data
    # (i.e. have a null value for either x_var or y_var
    bldgs = BuildingSnapshot.objects.filter(
        super_organization__in=orgs,
        year_ending__gte=from_date,
        year_ending__lte=end_date
    )

    # data will be a dict of canonical building id -> year ending -> building data
    data = defaultdict(lambda: defaultdict(dict))

    # get a unique list of canonical buildings
    canonical_buildings = set(bldg.tip for bldg in bldgs)

    # "deleted" buildings just get their canonicalbuilding field set to false
    # filter them out here.  There may be a way to do this in one query with the above but I
    # don't see it now.
    canonical_buildings = BuildingSnapshot.objects.filter(
        canonicalbuilding__active=True,
        pk__in=[x.id for x in canonical_buildings]
    )

    # if the BuildingSnapshot has the attribute use that directly.
    # in the future if it should search extra_data but extra_data is still not
    # searchable directly then this can be adjusted by replacing the last None with
    # obj.extra_data[attr] if hasattr(obj, "extra_data") and attr in obj.extra_data else None
    def get_attr_f(obj, attr):
        return getattr(obj, attr, None)

    bldg_counts = {}

    def process_snapshot(canonical_building_id, snapshot):
        # The data is meaningless here aside if there is no valid year_ending value
        # even though the query at the beginning specifies a date range since this is using the tree
        # some other records without a year_ending may have snuck back in.  Ignore them here.
        if not hasattr(snapshot, "year_ending") or not isinstance(snapshot.year_ending, datetime.date):
            return
        # if the snapshot is not in the date range then don't process it
        if not(from_date <= snapshot.year_ending <= end_date):
            return

        year_ending_year = snapshot.year_ending

        if year_ending_year not in bldg_counts:
            bldg_counts[year_ending_year] = {"buildings": set(), "buildings_w_data": set()}
        release_date = get_attr_f(snapshot, "release_date")

        # if there is no release_date then we have no way of priotizing vs
        # other records with the same year_ending.  Plus it is an indication of
        # something wrong so just exit here
        if not release_date:
            return

        bldg_counts[year_ending_year]["buildings"].add(canonical_building_id)

        if (
                (year_ending_year not in data[canonical_building_id]) or
                (not data[canonical_building_id][year_ending_year]) or
                (data[canonical_building_id][year_ending_year]["release_date"] < release_date)
        ):
            bldg_x = get_attr_f(snapshot, x_var)
            bldg_y = get_attr_f(snapshot, y_var)
            # what does it mean for a building to "have data"?  I am assuming
            # it must have values for both x and y fields.  Change "and" to
            # "or" to make it either and "True" to return everything
            if bldg_x and bldg_y:
                bldg_counts[year_ending_year]["buildings_w_data"].add(canonical_building_id)

                data[canonical_building_id][year_ending_year] = {
                    "building_snapshot_id": snapshot.id,
                    "x": bldg_x,
                    "y": bldg_y,
                    "release_date": release_date,
                }
            else:
                try:
                    bldg_counts[year_ending_year]["buildings_w_data"].remove(canonical_building_id)
                except:
                    pass

                # if this more recent data point does not have both x and y
                # values then the data for the year ending is now invalid mark
                # that here by giving both 'x' and 'y' a value of None can't
                # just delete the year since we need to retain the
                # release_date.  If the most recent release_date for a given
                # year_ending is not value then that means that year is not
                # valid for the building

                data[canonical_building_id][year_ending_year] = {
                    "building_snapshot_id": snapshot.id,
                    "x": None,
                    "y": None,
                    "release_date": release_date,
                }

    for canonical_building in canonical_buildings:
        canonical_building_id = canonical_building.id

        # we changed from only using the unmerged snapshots to only using the
        # merged snapshots.
        # So start at the current canonical building and work back
        process_snapshot(canonical_building_id, canonical_building)

        if canonical_building.parent_tree:
            current_canonical_bldg = canonical_building

            # progress up the the tree processing merged snapshots until there
            # aren't any more
            while current_canonical_bldg:
                # unmerged_snapshots = bldg.parents.filter(parents__isnull = True)
                previous_canonical_bldg = current_canonical_bldg.parents.filter(
                    parents__isnull=False,
                )

                if previous_canonical_bldg.count():
                    current_canonical_bldg = previous_canonical_bldg[0]
                    process_snapshot(canonical_building_id, current_canonical_bldg)
                else:
                    # There are no parents who have non-null parents themselves
                    # meaning the parent must be the first record imported and
                    # therefore the first canonical building
                    current_canonical_bldg = current_canonical_bldg.parents.filter(
                        parents__isnull=True,
                    )
                    # hopefully the record is always in index 1.  Otherwise I'm
                    # not sure how to pick the right one.
                    current_canonical_bldg = current_canonical_bldg.all()[1]
                    process_snapshot(canonical_building_id, current_canonical_bldg)
                    current_canonical_bldg = None

    return bldg_counts, data


@api_endpoint
@ajax_request
@login_required
@has_perm('requires_member')
def get_building_report_data(request):
    """ This method returns a set of x,y building data for graphing. It expects as parameters

        :GET:

        :param start_date: The starting date for the data series with the format  `YYYY-MM-DD`
        :param end_date: The starting date for the data series with the format  `YYYY-MM-DD`
        :param x_var: The variable name to be assigned to the "x" value in the returned data series  # NOQA
        :param y_var: The variable name to be assigned to the "y" value in the returned data series  # NOQA
        :param organization_id: The organization to be used when querying data.

        The x_var values should be from the following set of variable names:

            - site_eui
            - source_eui
            - site_eui_weather_normalized
            - source_eui_weather_normalized
            - energy_score

        The y_var values should be from the following set of variable names:

            - gross_floor_area
            - use_description
            - year_built

        This method includes building record count information as part of the
        result JSON in a property called "building_counts."

        This property provides data on the total number of buildings available
        in each 'year ending' group, as well as the subset of those buildings
        that have actual data to graph. By sending these  values in the result
        we allow the client to easily build a message like "200 of 250
        buildings in this group have data."

        Returns::

            {
                "status": "success",
                "chart_data": [
                    {
                        "id" the id of the building,
                        "yr_e": the year ending value for this data point
                        "x": value for x var,
                        "y": value for y var,
                    },
                    ...
                ],
                "building_counts": [
                    {
                        "yr_e": string for year ending
                        "num_buildings": number of buildings in query results
                        "num_buildings_w_data": number of buildings with valid data in query results
                    },
                    ...
                ]
                "num_buildings": total number of buildings in query results,
                "num_buildings_w_data": total number of buildings with valid data in the query results  # NOQA
            }

        ---

        parameters:
            - name: x_var
              description: Name of column in building snapshot database to be used for "x" axis
              required: true
              type: string
              paramType: query
            - name: y_var
              description: Name of column in building snapshot database to be used for "y" axis
              required: true
              type: string
              paramType: query
            - start_date:
              description: The start date for the entire dataset.
              required: true
              type: string
              paramType: query
            - end_date:
              description: The end date for the entire dataset.
              required: true
              type: string
              paramType: query
            - name: organization_id
              description: User's organization which should be used to filter building query results
              required: true
              type: string
              paramType: query
            - name: aggregate
              description: Aggregates data based on internal rules (given x and y var)
              required: true
              type: string
              paramType: query

        type:
            status:
                required: true
                type: string
            chart_data:
                required: true
                type: array
            num_buildings:
                required: true
                type: string
            num_buildings_w_data:
                required: true
                type: string

        status codes:
            - code: 400
              message: Bad request, only GET method is available
            - code: 401
              message: Not authenticated
            - code: 403
              message: Insufficient rights to call this procedure
        """
    from dateutil.parser import parse

    if request.method != 'GET':
        return HttpResponseBadRequest('This view replies only to GET methods')

    # Read in x and y vars requested by client
    try:
        x_var = request.GET['x_var']
        y_var = request.GET['y_var']
        orgs = [request.GET['organization_id']]  # How should we capture user orgs here?
        from_date = request.GET['start_date']
        end_date = request.GET['end_date']

    except Exception as e:
        msg = "Error while calling the API function get_building_report_data, missing parameter"
        _log.error(msg)
        _log.exception(str(e))
        return HttpResponseBadRequest(msg)

    valid_values = [
        'site_eui', 'source_eui', 'site_eui_weather_normalized',
        'source_eui_weather_normalized', 'energy_score',
        'gross_floor_area', 'use_description', 'year_built'
    ]

    if x_var not in valid_values or y_var not in valid_values:
        return HttpResponseBadRequest('Invalid fields specified.')

    try:
        from_date = parse(from_date).date()
        end_date = parse(end_date).date()
    except Exception as e:
        msg = "Couldn't convert date strings to date objects"
        _log.error(msg)
        _log.exception(str(e))
        return HttpResponseBadRequest(msg)

    bldg_counts, data = get_raw_report_data(from_date, end_date, orgs, x_var, y_var)
    # now we have data as nested dictionaries like:
    #
    # canonical_building_id -> year_ending -> {building_snapshot_id, address_line_1, x, y}
    # but the comment at the beginning o says to do it like a list of dicts
    # that looks like
    #                  "chart_data": [
    #                  {
    #                      "id" the id of the building,
    #                      "yr_e": the year ending value for this data point
    #                      "x": value for x var,
    #                      "y": value for y var,
    #                  },
    #                  ...
    #              ],

    chart_data = []
    building_counts = []
    for year_ending, values in bldg_counts.items():
        buildingCountItem = {
            "num_buildings": len(values["buildings"]),
            "num_buildings_w_data": len(values["buildings_w_data"]),
            "yr_e": year_ending.strftime('%Y-%m-%d')
        }
        building_counts.append(buildingCountItem)

    for canonical_id, year_ending_to_data_map in data.iteritems():
        for year_ending, requested_data in year_ending_to_data_map.iteritems():
            d = requested_data
            # The point must have both an x and a y value or else it is not valid
            if not (d["x"] and d["y"]):
                continue
            d["id"] = canonical_id
            d["yr_e"] = year_ending.strftime('%Y-%m-%d')
            chart_data.append(d)

    # Send back to client
    return {
        'status': 'success',
        'chart_data': chart_data,
        'building_counts': building_counts
    }


@api_endpoint
@ajax_request
@login_required
@has_perm('requires_member')
def get_aggregated_building_report_data(request):
    """ This method returns a set of aggregated building data for graphing. It expects as parameters

        :GET:

        :param start_date: The starting date for the data series with the format  `YYYY-MM-DDThh:mm:ss+hhmm`
        :param end_date: The starting date for the data series with the format  `YYYY-MM-DDThh:mm:ss+hhmm`
        :param x_var: The variable name to be assigned to the "x" value in the returned data series
        :param y_var: The variable name to be assigned to the "y" value in the returned data series
        :param organization_id: The organization to be used when querying data.

        The x_var values should be from the following set of variable names:

            - site_eui
            - source_eui
            - site_eui_weather_normalized
            - source_eui_weather_normalized
            - energy_score

        The y_var values should be from the following set of variable names:

            - gross_floor_area
            - use_description
            - year_built

        This method includes building record count information as part of the
        result JSON in a property called "building_counts."

        This property provides data on the total number of buildings available
        in each 'year ending' group, as well as the subset of those buildings
        that have actual data to graph. By sending these  values in the result
        we allow the client to easily build a message like "200 of 250
        buildings in this group have data."


        Returns::

            {
                "status": "success",
                "chart_data": [
                    {
                        "yr_e": x - group by year ending
                        "x": x, - median value in group
                        "y": y - average value thing
                    },
                    {
                        "yr_e": x
                        "x": x,
                        "y": y
                    }
                    ...
                ],
                "building_counts": [
                    {
                        "yr_e": string for year ending - group by
                        "num_buildings": number of buildings in query results
                        "num_buildings_w_data": number of buildings with valid data in this group, BOTH x and y?  # NOQA
                    },
                    ...
                ]
                "num_buildings": total number of buildings in query results,
                "num_buildings_w_data": total number of buildings with valid data in query results
            }

        ---

        parameters:
            - name: x_var
              description: Name of column in building snapshot database to be used for "x" axis
              required: true
              type: string
              paramType: query
            - name: y_var
              description: Name of column in building snapshot database to be used for "y" axis
              required: true
              type: string
              paramType: query
            - start_date:
              description: The start date for the entire dataset.
              required: true
              type: string
              paramType: query
            - end_date:
              description: The end date for the entire dataset.
              required: true
              type: string
              paramType: query
            - name: organization_id
              description: User's organization which should be used to filter building query results
              required: true
              type: string
              paramType: query

        type:
            status:
                required: true
                type: string
            chart_data:
                required: true
                type: array
            building_counts:
                required: true
                type: array
            num_buildings:
                required: true
                type: string
            num_buildings_w_data:
                required: true
                type: string

        status code:
            - code: 400
              message: Bad request, only GET method is available
            - code: 401
              message: Not authenticated
            - code: 403
              message: Insufficient rights to call this procedure


        """

    # TODO: Generate this data the right way! The following is just dummy data...
    if request.method != 'GET':
        return HttpResponseBadRequest('This view replies only to GET methods')

    # Read in x and y vars requested by client
    try:
        x_var = request.GET['x_var']
        y_var = request.GET['y_var']
        orgs = [request.GET['organization_id']]  # How should we capture user orgs here?
        from_date = request.GET['start_date']
        end_date = request.GET['end_date']
    except KeyError as e:
        msg = "Error while calling the API function get_aggregated_building_report_data, missing parameter"  # NOQA
        _log.error(msg)
        _log.exception(str(e))
        return HttpResponseBadRequest(msg)

    valid_x_var_values = [
        'site_eui', 'source_eui', 'site_eui_weather_normalized',
        'source_eui_weather_normalized', 'energy_score'
    ]

    valid_y_var_values = [
        'gross_floor_area', 'use_description', 'year_built'
    ]

    if x_var not in valid_x_var_values or y_var not in valid_y_var_values:
        return HttpResponseBadRequest('Invalid fields specified.')

    dt_from = None
    dt_to = None
    try:
        dt_from = parse(from_date)
        dt_to = parse(end_date)
    except Exception as e:
        msg = "Couldn't convert date strings to date objects"
        _log.error(msg)
        _log.exception(str(e))
        return HttpResponseBadRequest(msg)

    _, data = get_raw_report_data(dt_from, dt_to, orgs, x_var, y_var)

    # Grab building snapshot ids from get_raw_report_data payload.
    snapshot_ids = []
    for k, v in data.items():
        for date, building in v.items():
            snapshot_ids.append(building['building_snapshot_id'])

    bldgs = BuildingSnapshot.objects.filter(pk__in=snapshot_ids)

    grouped_buildings = defaultdict(list)
    for building in bldgs:
        grouped_buildings[building.year_ending].append(building)

    chart_data = []
    building_counts = []
    for year_ending, buildings in grouped_buildings.items():
        yr_e = year_ending.strftime('%b %d, %Y')  # Dec 31, 2011

        # Begin filling out building_counts object.

        building_count_item = {
            'yr_e': yr_e,
            'num_buildings': len(buildings),
            'num_buildings_w_data': 0
        }

        # Tally which buildings have both fields set.
        for b in buildings:
            if getattr(b, x_var) and getattr(b, y_var):
                building_count_item['num_buildings_w_data'] += 1

        building_counts.append(building_count_item)

        # End of building_counts object creation, begin filling out chart_data object.

        if y_var == 'use_description':

            # Group buildings in this year_ending group into uses
            grouped_uses = defaultdict(list)
            for b in buildings:
                if not getattr(b, y_var):
                    continue
                grouped_uses[str(getattr(b, y_var)).lower()].append(b)

            # Now iterate over use groups to make each chart item
            for use, buildings_in_uses in grouped_uses.items():
                chart_data.append({
                    'yr_e': yr_e,
                    'x': median([
                        getattr(b, x_var)
                        for b in buildings_in_uses if getattr(b, x_var)
                    ]),
                    'y': use.capitalize()
                })

        elif y_var == 'year_built':

            # Group buildings in this year_ending group into decades
            grouped_decades = defaultdict(list)
            for b in buildings:
                if not getattr(b, y_var):
                    continue
                grouped_decades['%s0' % str(getattr(b, y_var))[:-1]].append(b)

            # Now iterate over decade groups to make each chart item
            for decade, buildings_in_decade in grouped_decades.items():
                chart_data.append({
                    'yr_e': yr_e,
                    'x': median([
                        getattr(b, x_var)
                        for b in buildings_in_decade if getattr(b, x_var)
                    ]),
                    'y': '%s-%s' % (decade, '%s9' % str(decade)[:-1])  # 1990-1999
                })

        elif y_var == 'gross_floor_area':
            y_display_map = {
                0: '0-99k',
                100000: '100-199k',
                200000: '200k-299k',
                300000: '300k-399k',
                400000: '400-499k',
                500000: '500-599k',
                600000: '600-699k',
                700000: '700-799k',
                800000: '800-899k',
                900000: '900-999k',
                1000000: 'over 1,000k',
            }
            max_bin = max(y_display_map.keys())

            # Group buildings in this year_ending group into ranges
            grouped_ranges = defaultdict(list)
            for b in buildings:
                if not getattr(b, y_var):
                    continue
                area = getattr(b, y_var)
                # make sure anything greater than the biggest bin gets put in
                # the biggest bin
                range_bin = min(max_bin, round_down_hundred_thousand(area))
                grouped_ranges[range_bin].append(b)

            # Now iterate over range groups to make each chart item
            for range_floor, buildings_in_range in grouped_ranges.items():
                chart_data.append({
                    'yr_e': yr_e,
                    'x': median([
                        getattr(b, x_var)
                        for b in buildings_in_range if getattr(b, x_var)
                    ]),
                    'y': y_display_map[range_floor]
                })

    # Send back to client
    return {
        'status': 'success',
        'chart_data': chart_data,
        'building_counts': building_counts
    }<|MERGE_RESOLUTION|>--- conflicted
+++ resolved
@@ -1339,81 +1339,41 @@
             .exclude(column_name__in=field_names)
         )
 
-<<<<<<< HEAD
-        for c in columns:
-            if c.unit:
-                unit = c.unit.get_unit_type_display()
-=======
-    for c in columns:
-        if c.unit:
-            unit = c.unit.get_unit_type_display()
-        else:
-            unit = 'string'
-        column_types[c.column_name] = {
-            'unit_type': unit.lower(),
-            'schema': '',
-            'table': 'PropertyState'
-        }
-
-    db_columns = copy.deepcopy(mappable_types)
-    for k, v in db_columns.items():
-        db_columns[k] = {
-            'unit_type': v if v else 'string',
-            'schema': 'BEDES',
-            'table': 'PropertyState'
-        }
-    column_types.update(db_columns)
-
-    # Portfolio manager files have their own mapping scheme
-    if import_file.from_portfolio_manager:
-        _log.info("map Portfolio Manager input file")
-        suggested_mappings = {}
-        ver = import_file.source_program_version
-
-        # if there is no pm mapping found but the file has already been matched
-        # then effectively the mappings are already known with a confidence of 100
-        no_pm_mappings_confience = 100 if import_file.matching_done else 0
-
-        for col, item in simple_mapper.get_pm_mapping(
-                ver, import_file.first_row_columns,
-                include_none=True).items():
-            if item is None:
-                suggested_mappings[col] = (col, no_pm_mappings_confience)
->>>>>>> 22a5b917
-            else:
-                unit = 'string'
-            column_types[c.column_name] = {
-                'unit_type': unit.lower(),
-                'schema': '',
-            }
-
-        db_columns = copy.deepcopy(mappable_types)
-        for k, v in db_columns.items():
-            db_columns[k] = {
-                'unit_type': v if v else 'string',
-                'schema': 'BEDES',
-            }
-        column_types.update(db_columns)
-
-        # Portfolio manager files have their own mapping scheme
-        if import_file.from_portfolio_manager:
-            _log.info("map Portfolio Manager input file")
-            suggested_mappings = {}
-            ver = import_file.source_program_version
-
-            # if there is no pm mapping found but the file has already been matched
-            # then effectively the mappings are already known with a confidence of 100
-            no_pm_mappings_confience = 100 if import_file.matching_done else 0
-
-            for col, item in simple_mapper.get_pm_mapping(
-                    ver, import_file.first_row_columns,
-                    include_none=True).items():
-                if item is None:
-                    suggested_mappings[col] = (col, no_pm_mappings_confience)
-                else:
-                    cleaned_field = item.field
-                    suggested_mappings[col] = (cleaned_field, 100)
-
+		for c in columns:
+			if c.unit:
+				unit = c.unit.get_unit_type_display()
+			else:
+				unit = 'string'
+			column_types[c.column_name] = {
+				'unit_type': unit.lower(),
+				'schema': '',
+				'table': 'PropertyState'
+			}
+
+		db_columns = copy.deepcopy(mappable_types)
+		for k, v in db_columns.items():
+			db_columns[k] = {
+				'unit_type': v if v else 'string',
+				'schema': 'BEDES',
+				'table': 'PropertyState'
+			}
+		column_types.update(db_columns)
+
+		# Portfolio manager files have their own mapping scheme
+		if import_file.from_portfolio_manager:
+			_log.info("map Portfolio Manager input file")
+			suggested_mappings = {}
+			ver = import_file.source_program_version
+
+			# if there is no pm mapping found but the file has already been matched
+			# then effectively the mappings are already known with a confidence of 100
+			no_pm_mappings_confience = 100 if import_file.matching_done else 0
+
+			for col, item in simple_mapper.get_pm_mapping(
+					ver, import_file.first_row_columns,
+					include_none=True).items():
+				if item is None:
+					suggested_mappings[col] = (col, no_pm_mappings_confience)
         else:
             # All other input types
             suggested_mappings = mapper.build_column_mapping(
@@ -1432,15 +1392,9 @@
         # Only db columns on BuildingSnapshot
         building_columns = set(sorted(field_names))
 
-<<<<<<< HEAD
         # Only columns from Column table. Notice we're removing any db columns
         # from this list. TODO nicholasserra this should probably happen above.
         extra_data_columns = set(sorted(column_types.keys())) - building_columns
-=======
-    # Only columns from Column table. Notice we're removing any db columns
-    # from this list. TODO: nicholasserra this should probably happen above.
-    extra_data_columns = set(sorted(column_types.keys())) - building_columns
->>>>>>> 22a5b917
 
         result['suggested_column_mappings'] = suggested_mappings
         result['building_columns'] = list(building_columns)
