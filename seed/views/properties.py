--- conflicted
+++ resolved
@@ -8,11 +8,7 @@
 :author
 """
 
-<<<<<<< HEAD
-# Imports from Standard Library
 import collections
-=======
->>>>>>> 260fce44
 import re
 from os import path
 
@@ -253,124 +249,6 @@
             'results': TaxLotProperty.get_related(property_views, columns)
         }
 
-<<<<<<< HEAD
-        # Ids of propertyviews to look up in m2m
-        prop_ids = [property_dict.pk for property_dict in property_views]
-        joins = TaxLotProperty.objects.filter(property_view_id__in=prop_ids)
-
-        # Get all ids of tax lots on these joins
-        taxlot_view_ids = [j.taxlot_view_id for j in joins]
-
-        # Get all tax lot views that are related
-        taxlot_views = TaxLotView.objects.select_related('taxlot', 'state', 'cycle').filter(
-            pk__in=taxlot_view_ids)
-
-        # Map tax lot view id to tax lot view's state data, so we can reference these easily and save some queries.
-        db_columns = Column.retrieve_db_fields()
-        for lot in taxlot_views:
-            # Each object in the response is built from the state data, with related data added on.
-            model_to_dict(lot.state, exclude=['extra_data'])
-
-            for extra_data_field, extra_data_value in lot.state.extra_data.items():
-                if extra_data_field == 'id':
-                    extra_data_field += '_extra'
-
-                # Check if the extra data field is already a database field
-                while extra_data_field in db_columns:
-                    extra_data_field += '_extra'
-
-        taxlot_map = {}
-        for taxlot_view in taxlot_views:
-            taxlot_dict = model_to_dict(taxlot_view.state, exclude=['extra_data'])
-            taxlot_dict['taxlot_state_id'] = taxlot_view.state.id
-
-            # Add extra data fields right to this object.
-            for extra_data_field, extra_data_value in taxlot_view.state.extra_data.items():
-                if extra_data_field == 'id':
-                    extra_data_field += '_extra'
-
-                while extra_data_field in db_columns:
-                    extra_data_field += '_extra'
-
-                taxlot_dict[extra_data_field] = extra_data_value
-
-            # Only return the requested rows. speeds up the json string time.
-            # The front end requests for related columns have 'tax_' prepended to them, so check
-            # for that too.
-            taxlot_dict = {key: value for key, value in taxlot_dict.items() if (key in columns) or
-                           ("tax_{}".format(key) in columns)}
-            taxlot_map[taxlot_view.pk] = taxlot_dict
-            # Replace taxlot_view id with taxlot id
-            taxlot_map[taxlot_view.pk]['id'] = taxlot_view.taxlot.id
-
-        # A mapping of property view pk to a list of taxlot state info for a taxlot view
-        join_map = {}
-        for join in joins:
-            join_dict = taxlot_map[join.taxlot_view_id].copy()
-            join_dict.update({
-                'primary': 'P' if join.primary else 'S',
-                'taxlot_view_id': join.taxlot_view_id
-            })
-            try:
-                join_map[join.property_view_id].append(join_dict)
-            except KeyError:
-                join_map[join.property_view_id] = [join_dict]
-
-        for prop in property_views:
-            # Each object in the response is built from the state data, with related data added on.
-            property_dict = model_to_dict(prop.state, exclude=['extra_data'])
-
-            for extra_data_field, extra_data_value in prop.state.extra_data.items():
-                if extra_data_field == 'id':
-                    extra_data_field += '_extra'
-
-                while extra_data_field in db_columns:
-                    extra_data_field += '_extra'
-
-                property_dict[extra_data_field] = extra_data_value
-
-            # Use property_id instead of default (state_id)
-            property_dict['id'] = prop.property_id
-
-            property_dict['property_state_id'] = prop.state.id
-            property_dict['property_view_id'] = prop.id
-
-            property_dict['campus'] = prop.property.campus
-
-            # All the related tax lot states.
-            property_dict['related'] = join_map.get(prop.pk, [])
-
-            # fix specific time stamps - total hack right now. Need to reconcile with
-            # /data_importer/views.py
-            if property_dict.get('recent_sale_date'):
-                property_dict['recent_sale_date'] = make_naive(
-                    property_dict['recent_sale_date']).isoformat()
-
-            if property_dict.get('release_date'):
-                property_dict['release_date'] = make_naive(
-                    property_dict['release_date']).isoformat()
-
-            if property_dict.get('generation_date'):
-                property_dict['generation_date'] = make_naive(
-                    property_dict['generation_date']).isoformat()
-
-            if property_dict.get('analysis_start_time'):
-                property_dict['analysis_start_time'] = make_naive(
-                    property_dict['analysis_start_time']).isoformat()
-
-            if property_dict.get('analysis_end_time'):
-                property_dict['analysis_end_time'] = make_naive(
-                    property_dict['analysis_end_time']).isoformat()
-
-            # remove the measures from this view for now. Really need to get serializers working
-            # correctly for this class.
-            if property_dict.get('measures'):
-                del property_dict['measures']
-
-            response['results'].append(property_dict)
-
-=======
->>>>>>> 260fce44
         return JsonResponse(response, encoder=PintJSONEncoder)
 
     @api_endpoint_class
@@ -659,7 +537,7 @@
                 done_searching = False
                 while not done_searching:
                     if (log.parent1_id is None and log.parent2_id is None) or \
-                            log.name == 'Manual Edit':
+                        log.name == 'Manual Edit':
                         done_searching = True
                     else:
                         tree = log.parent1
@@ -671,7 +549,7 @@
                             record = record_dict(log.parent2)
                             history.append(record)
                         elif log.parent2.name == 'System Match' and log.parent2.parent1.name == 'Import Creation' and \
-                                log.parent2.parent2.name == 'Import Creation':
+                            log.parent2.parent2.name == 'Import Creation':
                             # Handle case where an import file matches within itself, and proceeds to match with
                             # existing records
                             record = record_dict(log.parent2.parent2)
@@ -1519,7 +1397,7 @@
                 done_searching = False
                 while not done_searching:
                     if (log.parent1_id is None and log.parent2_id is None) or \
-                            log.name == 'Manual Edit':
+                        log.name == 'Manual Edit':
                         done_searching = True
                     elif log.name == 'Merge current state in migration':
                         record = record_dict(log.parent1)
