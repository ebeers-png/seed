--- conflicted
+++ resolved
@@ -355,17 +355,15 @@
                 property_dict['generation_date'] = make_naive(
                     property_dict['generation_date']).isoformat()
 
-<<<<<<< HEAD
-            if p.get('analysis_start_time'):
-                p['analysis_start_time'] = make_naive(p['analysis_start_time']).isoformat()
-
-            if p.get('analysis_end_time'):
-                p['analysis_end_time'] = make_naive(p['analysis_end_time']).isoformat()
-
-            response['results'].append(p)
-=======
+            if property_dict.get('analysis_start_time'):
+                property_dict['analysis_start_time'] = make_naive(
+                    property_dict['analysis_start_time']).isoformat()
+
+            if property_dict.get('analysis_end_time'):
+                property_dict['analysis_end_time'] = make_naive(
+                    property_dict['analysis_end_time']).isoformat()
+
             response['results'].append(property_dict)
->>>>>>> 728b913c
 
         return JsonResponse(response, encoder=PintJSONEncoder)
 
