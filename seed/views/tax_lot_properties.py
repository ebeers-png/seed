# !/usr/bin/env python
# encoding: utf-8
"""
:copyright (c) 2014 - 2019, The Regents of the University of California,
through Lawrence Berkeley National Laboratory (subject to receipt of any
required approvals from the U.S. Department of Energy) and contributors.
All rights reserved.  # NOQA
:author
"""

import csv
import datetime
from collections import OrderedDict

from django.http import JsonResponse, HttpResponse
from quantityfield import ureg
from rest_framework.decorators import list_route
from rest_framework.renderers import JSONRenderer
from rest_framework.viewsets import GenericViewSet

from seed.decorators import ajax_request_class
from seed.lib.superperms.orgs.decorators import has_perm_class
from seed.models import (
    PropertyView,
    TaxLotProperty,
    TaxLotView,
    ColumnListSetting,
)
from seed.serializers.tax_lot_properties import (
    TaxLotPropertySerializer
)
from seed.utils.api import api_endpoint_class

INVENTORY_MODELS = {'properties': PropertyView, 'taxlots': TaxLotView}


class TaxLotPropertyViewSet(GenericViewSet):
    """
    The TaxLotProperty field is used to return the properties and tax lots from the join table.
    This method presently only works with the CSV, but should eventually be extended to be the
    viewset for any tax lot / property join API call.
    """
    renderer_classes = (JSONRenderer,)
    serializer_class = TaxLotPropertySerializer

    @api_endpoint_class
    @ajax_request_class
    @has_perm_class('requires_member')
    @list_route(methods=['POST'])
    def export(self, request):
        """
        Download a csv of the TaxLot and Properties

        .. code-block::

            {
                    "ids": [1,2,3],
                    "columns": ["tax_jurisdiction_tax_lot_id", "address_line_1", "property_view_id"]
            }

        ---
        parameter_strategy: replace
        parameters:
            - name: cycle
              description: cycle
              required: true
              paramType: query
            - name: inventory_type
              description: properties or taxlots (as defined by the inventory list page)
              required: true
              paramType: query
            - name: ids
              description: list of property ids to export (not property views)
              required: true
              paramType: body
            - name: columns
              description: list of columns to export
              required: true
              paramType: body
            - name: filename
              description: name of the file to create
              required: false
              paramType: body
            - name: profile_id
              description: Either an id of a list settings profile, or undefined
              paramType: body
        """
        cycle_pk = request.query_params.get('cycle_id', None)
        if not cycle_pk:
            return JsonResponse(
                {'status': 'error', 'message': 'Must pass in cycle_id as query parameter'})
        org_id = request.query_params['organization_id']
        if 'profile_id' not in request.data:
            profile_id = None
        else:
            if request.data['profile_id'] == 'None' or request.data['profile_id'] == '':
                profile_id = None
            else:
                profile_id = request.data['profile_id']

        # get the class to operate on and the relationships
        view_klass_str = request.query_params.get('inventory_type', 'properties')
        view_klass = INVENTORY_MODELS[view_klass_str]

        # Set the first column to be the ID
        column_name_mappings = OrderedDict([('id', 'ID')])
        column_ids, add_column_name_mappings, columns_from_database = ColumnListSetting.return_columns(
            org_id,
            profile_id,
            view_klass_str)
        column_name_mappings.update(add_column_name_mappings)
        select_related = ['state', 'cycle']
        ids = request.data.get('ids', [])
        filter_str = {'cycle': cycle_pk}
        if hasattr(view_klass, 'property'):
            select_related.append('property')
            filter_str = {'property__organization_id': org_id}
            if ids:
                filter_str['property__id__in'] = ids
            # always export the labels
            column_name_mappings['property_labels'] = 'Property Labels'

        elif hasattr(view_klass, 'taxlot'):
            select_related.append('taxlot')
            filter_str = {'taxlot__organization_id': org_id}
            if ids:
                filter_str['taxlot__id__in'] = ids
            # always export the labels
            column_name_mappings['taxlot_labels'] = 'Tax Lot Labels'

        model_views = view_klass.objects.select_related(*select_related).filter(
            **filter_str).order_by('id')

        # get the data in a dict which includes the related data
        data = TaxLotProperty.get_related(model_views, column_ids, columns_from_database)

        # force the data into the same order as the IDs
        if ids:
            order_dict = {obj_id: index for index, obj_id in enumerate(ids)}
            data.sort(key=lambda x: order_dict[x['id']])  # x is the property/taxlot object

        export_type = request.data.get('export_type', 'csv')

        filename = request.data.get('filename', f"ExportedData.{export_type}")

        if export_type == "csv":
            return self._csv_response(filename, data, column_name_mappings)
        elif export_type == "geojson":
            return self._json_response(filename, data, column_name_mappings)

    def _csv_response(self, filename, data, column_name_mappings):
        response = HttpResponse(content_type='text/csv')
        response['Content-Disposition'] = 'attachment; filename="{}"'.format(filename)

        writer = csv.writer(response)

        # check the first item in the header and make sure that it isn't ID (it can be id, or iD).
        # excel doesn't like the first item to be ID in a CSV
        header = list(column_name_mappings.values())
        if header[0] == 'ID':
            header[0] = 'id'
        writer.writerow(header)

        # iterate over the results to preserve column order and write row.
        for datum in data:
            row = []
            for column in column_name_mappings:
                row_result = datum.get(column, None)

                # Try grabbing the value out of the related field if not found yet.
                if row_result is None and datum.get('related'):
                    row_result = datum['related'][0].get(column, None)

                # Convert quantities (this is typically handled in the JSON Encoder, but that isn't here).
                if isinstance(row_result, ureg.Quantity):
                    row_result = row_result.magnitude
                elif isinstance(row_result, datetime.datetime):
                    row_result = row_result.strftime("%Y-%m-%d %H:%M:%S")
                elif isinstance(row_result, datetime.date):
                    row_result = row_result.strftime("%Y-%m-%d")
                row.append(row_result)

            writer.writerow(row)

        return response

    def _json_response(self, filename, data, column_name_mappings):
        polygon_fields = ["bounding_box", "centroid", "property_footprint", "taxlot_footprint", "long_lat"]
        features = []

        # extract related records
        related_records = self._extract_related(data)

        # append related_records to data
        complete_data = data + related_records

        for datum in complete_data:
            feature = {
                "type": "Feature",
                "properties": {}
            }
<<<<<<< HEAD

=======
            found_geometry = False
            point_geometry = [0, 0]
>>>>>>> 2387082a
            for key, value in datum.items():
                if value is None:
                    continue

                if isinstance(value, ureg.Quantity):
                    value = value.magnitude
                elif isinstance(value, datetime.datetime):
                    value = value.strftime("%Y-%m-%d %H:%M:%S")
                elif isinstance(value, datetime.date):
                    value = value.strftime("%Y-%m-%d")

                if value and any(k in key for k in polygon_fields):
                    """
                    If object is a polygon and is populated, add the 'geometry'
                    key-value-pair in the appropriate GeoJSON format.
                    When the first geometry is added, the correct format is
                    established. When/If a second geometry is added, this is
                    appended alongside the previous geometry.
                    """
                    individual_geometry = {}

                    print("VALUE:")
                    print(value)

                    # long_lat
                    if key == 'long_lat':
                        coordinates = self._serialized_point(value)
                        # point
                        individual_geometry = {
                            "coordinates": coordinates,
                            "type": "Point"
                        }
                    else:
                        # polygons
                        coordinates = self._serialized_coordinates(value)
                        individual_geometry = {
                            "coordinates": [coordinates],
                            "type": "Polygon"
                        }

                    if feature.get("geometry", None) is None:
                        feature["geometry"] = {
                            "type": "GeometryCollection",
                            "geometries": [individual_geometry]
                        }
                    else:
                        feature["geometry"]["geometries"].append(individual_geometry)
                else:
                    """
                    Non-polygon data
                    """
                    display_key = column_name_mappings.get(key, key)
                    feature["properties"][display_key] = value

                    # # store point geometry in case you need it
                    # if display_key == "Longitude":
                    #     point_geometry[0] = value
                    # if display_key == "Latitude":
                    #     point_geometry[1] = value

<<<<<<< HEAD

            """ 
            Before appending feature, ensure that if there is no geometry recorded.
            Note that the GeoJson will not render if no lat/lng
            """

            # add style information
            if feature["properties"].get("property_state_id") is not None:
                feature["properties"]["stroke"] = "#185189" # buildings color
            elif feature["properties"].get("taxlot_state_id") is not None:
                feature["properties"]["stroke"] = "#10A0A0"  # buildings color
            feature["properties"]["marker-color"] = "#E74C3C"
            #feature["properties"]["stroke-width"] = 3
            feature["properties"]["fill-opacity"] = 0

            # append feature
            features.append(feature)
=======
            """
            Before appending feature, ensure that if there is no geometry recorded,
            but a long_lat exists, point geometry is added. If no lat/lng, add feature anyway,
            but note that the GeoJson will not render
            """
            if found_geometry:
                features.append(feature)
            elif not found_geometry and point_geometry != [0, 0]:
                # add point geometry
                individual_geometry = {
                    "coordinates": point_geometry,
                    "type": "Point"
                }
                feature["geometry"] = individual_geometry
                features.append(feature)
            else:
                # add it anyway, without any geometry
                features.append(feature)
>>>>>>> 2387082a

            response_dict = {
                "type": "FeatureCollection",
                "crs": {
                    "type": "EPSG",
                    "properties": {"code": 4326}
                },
                "features": features
            }

        response = JsonResponse(response_dict)
        response['Content-Disposition'] = 'attachment; filename="{}"'.format(filename)

        return response

    def _serialized_coordinates(self, polygon_wkt):
        string_coord_pairs = polygon_wkt.lstrip('POLYGON (').rstrip(')').split(', ')

        coordinates = []
        for coord_pair in string_coord_pairs:
            float_coords = [float(coord) for coord in coord_pair.split(' ')]
            coordinates.append(float_coords)

        return coordinates

    def _serialized_point(self, point_wkt):
        string_coords = point_wkt.lstrip('POINT (').rstrip(')').split(', ')

        coordinates = []
        for coord in string_coords[0].split(' '):
            coordinates.append(float(coord))

        return coordinates

    def _extract_related(self, data):
        # extract all related records into a separate array
        related = []

        # figure out if we are dealing with properties or taxlots
        if data[0].get("property_state_id", None) is not None:
            is_property = True
        elif data[0].get("taxlot_state_id", None) is not None:
            is_property = False

        for datum in data:
            if datum.get("related", None) is not None:
                for record in datum["related"]:
                    related.append(record)

        # make array unique
        if is_property:

            unique = [dict(p) for p in set(tuple(i.items())
                                  for i in related)]

        else:
            unique = [dict(p) for p in set(tuple(i.items())
                                           for i in related)]

        return unique;<|MERGE_RESOLUTION|>--- conflicted
+++ resolved
@@ -199,12 +199,7 @@
                 "type": "Feature",
                 "properties": {}
             }
-<<<<<<< HEAD
-
-=======
-            found_geometry = False
-            point_geometry = [0, 0]
->>>>>>> 2387082a
+
             for key, value in datum.items():
                 if value is None:
                     continue
@@ -265,16 +260,14 @@
                     # if display_key == "Latitude":
                     #     point_geometry[1] = value
 
-<<<<<<< HEAD
-
-            """ 
+            """
             Before appending feature, ensure that if there is no geometry recorded.
             Note that the GeoJson will not render if no lat/lng
             """
 
             # add style information
             if feature["properties"].get("property_state_id") is not None:
-                feature["properties"]["stroke"] = "#185189" # buildings color
+                feature["properties"]["stroke"] = "#185189"  # buildings color
             elif feature["properties"].get("taxlot_state_id") is not None:
                 feature["properties"]["stroke"] = "#10A0A0"  # buildings color
             feature["properties"]["marker-color"] = "#E74C3C"
@@ -283,26 +276,6 @@
 
             # append feature
             features.append(feature)
-=======
-            """
-            Before appending feature, ensure that if there is no geometry recorded,
-            but a long_lat exists, point geometry is added. If no lat/lng, add feature anyway,
-            but note that the GeoJson will not render
-            """
-            if found_geometry:
-                features.append(feature)
-            elif not found_geometry and point_geometry != [0, 0]:
-                # add point geometry
-                individual_geometry = {
-                    "coordinates": point_geometry,
-                    "type": "Point"
-                }
-                feature["geometry"] = individual_geometry
-                features.append(feature)
-            else:
-                # add it anyway, without any geometry
-                features.append(feature)
->>>>>>> 2387082a
 
             response_dict = {
                 "type": "FeatureCollection",
@@ -356,10 +329,10 @@
         if is_property:
 
             unique = [dict(p) for p in set(tuple(i.items())
-                                  for i in related)]
+                                           for i in related)]
 
         else:
             unique = [dict(p) for p in set(tuple(i.items())
                                            for i in related)]
 
-        return unique;+        return unique