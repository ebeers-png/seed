{
  "name": "seed-dependencies",
  "version": "0.0.1",
  "engines": {
    "node": ">=16"
  },
  "dependencies": {
    "angular": "~1.8.2",
    "angular-animate": "~1.8.2",
    "angular-aria": "~1.8.2",
    "angular-cookies": "~1.8.2",
    "angular-dragula": "~1.2.8",
    "angular-mocks": "~1.8.2",
    "angular-sanitize": "~1.8.2",
    "angular-translate": "~2.19.0",
    "angular-translate-handler-log": "~2.19.0",
    "angular-translate-interpolation-messageformat": "~2.19.0",
    "angular-translate-loader-static-files": "~2.19.0",
    "angular-ui-bootstrap": "~2.5.6",
    "angular-ui-grid": "~4.11.1",
    "angular-ui-notification": "~0.3.6",
    "angular-ui-router": "~1.0.30",
    "angular-ui-router.statehelper": "~1.3.1",
    "angular-ui-sortable": "~0.19.0",
    "angular-xeditable": "~0.10.2",
    "bootstrap": "=3.4.1",
    "chart.js": "^3.8.0",
<<<<<<< HEAD
    "chartjs-plugin-annotation": "^2.0.0",
=======
    "chartjs-plugin-zoom": "^1.2.1",
>>>>>>> d6832845
    "d3": "~5.16.0",
    "dimple": "PMSI-AlignAlytics/dimple#2.3.0",
    "file-saver": "~2.0.5",
    "fine-uploader": "~5.16.2",
    "font-awesome": "~4.7.0",
    "jquery": "~3.6.0",
    "jquery-ui-dist": "~1.13.1",
    "lodash": "~4.17.21",
    "moment": "~2.29.1",
    "ng-focus-if": "~1.0.7",
    "ng-tags-input": "~3.2.0",
    "ng-wig": "~3.1.1",
    "ol-ext": "~3.2.22",
    "spin.js": "=2.3.2",
    "terraformer": "~1.0.12",
    "terraformer-wkt-parser": "~1.2.1",
    "ui-grid-draggable-rows": "~0.3.3"
  },
  "devDependencies": {
    "napa": "~3.0.0"
  },
  "scripts": {
    "install": "napa"
  },
  "napa": {
    "jasmine": "jasmine/jasmine#v1.3.1",
    "ol": "https://github.com/openlayers/openlayers/releases/download/v5.3.3/v5.3.3-dist.zip"
  }
}<|MERGE_RESOLUTION|>--- conflicted
+++ resolved
@@ -25,11 +25,8 @@
     "angular-xeditable": "~0.10.2",
     "bootstrap": "=3.4.1",
     "chart.js": "^3.8.0",
-<<<<<<< HEAD
     "chartjs-plugin-annotation": "^2.0.0",
-=======
     "chartjs-plugin-zoom": "^1.2.1",
->>>>>>> d6832845
     "d3": "~5.16.0",
     "dimple": "PMSI-AlignAlytics/dimple#2.3.0",
     "file-saver": "~2.0.5",
